/*
* Licensed to the Apache Software Foundation (ASF) under one or more
* contributor license agreements.  See the NOTICE file distributed with
* this work for additional information regarding copyright ownership.
* The ASF licenses this file to You under the Apache License, Version 2.0
* (the "License"); you may not use this file except in compliance with
* the License.  You may obtain a copy of the License at
*
*      http://www.apache.org/licenses/LICENSE-2.0
*
* Unless required by applicable law or agreed to in writing, software
* distributed under the License is distributed on an "AS IS" BASIS,
* WITHOUT WARRANTIES OR CONDITIONS OF ANY KIND, either express or implied.
* See the License for the specific language governing permissions and
* limitations under the License.
*/
package com.gemstone.gemfire.modules.session;

import static org.junit.Assert.*;

import java.beans.PropertyChangeEvent;
import java.io.IOException;
import java.io.PrintWriter;
import javax.servlet.http.HttpServletRequest;
import javax.servlet.http.HttpServletResponse;
import javax.servlet.http.HttpSession;

import com.meterware.httpunit.GetMethodWebRequest;
import com.meterware.httpunit.WebConversation;
import com.meterware.httpunit.WebRequest;
import com.meterware.httpunit.WebResponse;
import org.apache.catalina.core.StandardWrapper;
import org.junit.AfterClass;
import org.junit.Before;
import org.junit.Test;

<<<<<<< HEAD
import com.gemstone.gemfire.cache.Region;
import com.gemstone.gemfire.internal.AvailablePortHelper;
import com.gemstone.gemfire.modules.session.catalina.DeltaSessionManager;
import com.gemstone.gemfire.modules.session.catalina.PeerToPeerCacheLifecycleListener;
=======
import javax.servlet.http.HttpServletRequest;
import javax.servlet.http.HttpServletResponse;
import javax.servlet.http.HttpSession;
import java.beans.PropertyChangeEvent;
import java.io.IOException;
import java.io.PrintWriter;

import static com.gemstone.gemfire.distributed.DistributedSystemConfigProperties.*;
import static junit.framework.Assert.*;
>>>>>>> 61ad7e44

public abstract class TestSessionsBase {

  private static EmbeddedTomcat server;

  private static Region<String, HttpSession> region;

  private static StandardWrapper servlet;

  private static DeltaSessionManager sessionManager;

  private static int port;

  // Set up the servers we need
  public static void setupServer(DeltaSessionManager manager) throws Exception {
    port = AvailablePortHelper.getRandomAvailableTCPPort();
    server = new EmbeddedTomcat("/test", port, "JVM-1");

    PeerToPeerCacheLifecycleListener p2pListener = new PeerToPeerCacheLifecycleListener();
    p2pListener.setProperty(MCAST_PORT, "0");
    p2pListener.setProperty(LOG_LEVEL, "config");
    server.getEmbedded().addLifecycleListener(p2pListener);
    sessionManager = manager;
    sessionManager.setEnableCommitValve(true);
    server.getRootContext().setManager(sessionManager);

    servlet = server.addServlet("/test/*", "default", CommandServlet.class.getName());
    server.startContainer();

    /*
     * Can only retrieve the region once the container has started up
     * (and the cache has started too).
     */
    region = sessionManager.getSessionCache().getSessionRegion();
  }

  @AfterClass
  public static void teardownClass() throws Exception {
    server.stopContainer();
  }

  /**
   * Reset some data
   */
  @Before
  public void setup() throws Exception {
    sessionManager.setMaxInactiveInterval(30);
    region.clear();
  }

  /**
   * Check that the basics are working
   */
  @Test
  public void testSanity() throws Exception {
    WebConversation wc = new WebConversation();
    WebRequest req = new GetMethodWebRequest(String.format("http://localhost:%d/test", port));
    req.setParameter("cmd", QueryCommand.GET.name());
    req.setParameter("param", "null");
    WebResponse response = wc.getResponse(req);

    assertEquals("JSESSIONID", response.getNewCookieNames()[0]);
  }

  /**
   * Test callback functionality. This is here really just as an example. Callbacks are useful to implement per test
   * actions which can be defined within the actual test method instead of in a separate servlet class.
   */
  @Test
  public void testCallback() throws Exception {
    final String helloWorld = "Hello World";
    Callback c = new Callback() {

      @Override
      public void call(HttpServletRequest request, HttpServletResponse response) throws IOException {
        PrintWriter out = response.getWriter();
        out.write(helloWorld);
      }
    };
    servlet.getServletContext().setAttribute("callback", c);

    WebConversation wc = new WebConversation();
    WebRequest req = new GetMethodWebRequest(String.format("http://localhost:%d/test", port));

    req.setParameter("cmd", QueryCommand.CALLBACK.name());
    req.setParameter("param", "callback");
    WebResponse response = wc.getResponse(req);

    assertEquals(helloWorld, response.getText());
  }

  /**
   * Test that calling session.isNew() works for the initial as well as subsequent requests.
   */
  @Test
  public void testIsNew() throws Exception {
    Callback c = new Callback() {

      @Override
      public void call(HttpServletRequest request, HttpServletResponse response) throws IOException {
        HttpSession session = request.getSession();
        response.getWriter().write(Boolean.toString(session.isNew()));
      }
    };
    servlet.getServletContext().setAttribute("callback", c);

    WebConversation wc = new WebConversation();
    WebRequest req = new GetMethodWebRequest(String.format("http://localhost:%d/test", port));

    req.setParameter("cmd", QueryCommand.CALLBACK.name());
    req.setParameter("param", "callback");
    WebResponse response = wc.getResponse(req);

    assertEquals("true", response.getText());
    response = wc.getResponse(req);

    assertEquals("false", response.getText());
  }

  /**
   * Check that our session persists. The values we pass in as query params are used to set attributes on the session.
   */
  @Test
  public void testSessionPersists1() throws Exception {
    String key = "value_testSessionPersists1";
    String value = "Foo";

    WebConversation wc = new WebConversation();
    WebRequest req = new GetMethodWebRequest(String.format("http://localhost:%d/test", port));
    req.setParameter("cmd", QueryCommand.SET.name());
    req.setParameter("param", key);
    req.setParameter("value", value);
    WebResponse response = wc.getResponse(req);
    String sessionId = response.getNewCookieValue("JSESSIONID");

    assertNotNull("No apparent session cookie", sessionId);

    // The request retains the cookie from the prior response...
    req.setParameter("cmd", QueryCommand.GET.name());
    req.setParameter("param", key);
    req.removeParameter("value");
    response = wc.getResponse(req);

    assertEquals(value, response.getText());
  }

  /**
   * Check that our session persists beyond the container restarting.
   */
//    public void testSessionPersists2() throws Exception {
//        String key = "value_testSessionPersists2";
//        String value = "Foo";
//
//        WebConversation wc = new WebConversation();
//        WebRequest req = new GetMethodWebRequest("http://localhost:7890/test");
//        req.setParameter("cmd", QueryCommand.SET.name());
//        req.setParameter("param", key);
//        req.setParameter("value", value);
//        WebResponse response = wc.getResponse(req);
//        String sessionId = response.getNewCookieValue("JSESSIONID");
//
//        assertNotNull("No apparent session cookie", sessionId);
//
//        // Restart the container
//        AllTests.teardownClass();
//        AllTests.setupClass();
//
//        // The request retains the cookie from the prior response...
//        req.setParameter("cmd", QueryCommand.GET.name());
//        req.setParameter("param", key);
//        req.removeParameter("value");
//        response = wc.getResponse(req);
//
//        assertIndexDetailsEquals(value, response.getText());
//    }

  /**
   * Test that invalidating a session makes it's attributes inaccessible.
   */
  @Test
  public void testInvalidate() throws Exception {
    String key = "value_testInvalidate";
    String value = "Foo";

    WebConversation wc = new WebConversation();
    WebRequest req = new GetMethodWebRequest(String.format("http://localhost:%d/test", port));

    // Set an attribute
    req.setParameter("cmd", QueryCommand.SET.name());
    req.setParameter("param", key);
    req.setParameter("value", value);
    WebResponse response = wc.getResponse(req);

    // Invalidate the session
    req.removeParameter("param");
    req.removeParameter("value");
    req.setParameter("cmd", QueryCommand.INVALIDATE.name());
    wc.getResponse(req);

    // The attribute should not be accessible now...
    req.setParameter("cmd", QueryCommand.GET.name());
    req.setParameter("param", key);
    response = wc.getResponse(req);

    assertEquals("", response.getText());
  }

  /**
   * Test setting the session expiration
   */
  @Test
  public void testSessionExpiration1() throws Exception {
    // TestSessions only live for a second
    sessionManager.setMaxInactiveInterval(1);

    String key = "value_testSessionExpiration1";
    String value = "Foo";

    WebConversation wc = new WebConversation();
    WebRequest req = new GetMethodWebRequest(String.format("http://localhost:%d/test", port));

    // Set an attribute
    req.setParameter("cmd", QueryCommand.SET.name());
    req.setParameter("param", key);
    req.setParameter("value", value);
    WebResponse response = wc.getResponse(req);

    // Sleep a while
    Thread.sleep(2000);

    // The attribute should not be accessible now...
    req.setParameter("cmd", QueryCommand.GET.name());
    req.setParameter("param", key);
    response = wc.getResponse(req);

    assertEquals("", response.getText());
  }

  /**
   * Test setting the session expiration via a property change as would happen under normal deployment conditions.
   */
  @Test
  public void testSessionExpiration2() throws Exception {
    // TestSessions only live for a minute
    sessionManager.propertyChange(
        new PropertyChangeEvent(server.getRootContext(), "sessionTimeout", new Integer(30), new Integer(1)));

    // Check that the value has been set to 60 seconds
    assertEquals(60, sessionManager.getMaxInactiveInterval());
  }

  /**
   * Test that removing a session attribute also removes it from the region
   */
  @Test
  public void testRemoveAttribute() throws Exception {
    String key = "value_testRemoveAttribute";
    String value = "Foo";

    WebConversation wc = new WebConversation();
    WebRequest req = new GetMethodWebRequest(String.format("http://localhost:%d/test", port));

    // Set an attribute
    req.setParameter("cmd", QueryCommand.SET.name());
    req.setParameter("param", key);
    req.setParameter("value", value);
    WebResponse response = wc.getResponse(req);
    String sessionId = response.getNewCookieValue("JSESSIONID");

    // Implicitly remove the attribute
    req.removeParameter("value");
    wc.getResponse(req);

    // The attribute should not be accessible now...
    req.setParameter("cmd", QueryCommand.GET.name());
    req.setParameter("param", key);
    response = wc.getResponse(req);

    assertEquals("", response.getText());
    assertNull(region.get(sessionId).getAttribute(key));
  }

  /**
   * Test that a session attribute gets set into the region too.
   */
  @Test
  public void testBasicRegion() throws Exception {
    String key = "value_testBasicRegion";
    String value = "Foo";

    WebConversation wc = new WebConversation();
    WebRequest req = new GetMethodWebRequest(String.format("http://localhost:%d/test", port));

    // Set an attribute
    req.setParameter("cmd", QueryCommand.SET.name());
    req.setParameter("param", key);
    req.setParameter("value", value);
    WebResponse response = wc.getResponse(req);
    String sessionId = response.getNewCookieValue("JSESSIONID");

    assertEquals(value, region.get(sessionId).getAttribute(key));
  }

  /**
   * Test that a session attribute gets removed from the region when the session is invalidated.
   */
  @Test
  public void testRegionInvalidate() throws Exception {
    String key = "value_testRegionInvalidate";
    String value = "Foo";

    WebConversation wc = new WebConversation();
    WebRequest req = new GetMethodWebRequest(String.format("http://localhost:%d/test", port));

    // Set an attribute
    req.setParameter("cmd", QueryCommand.SET.name());
    req.setParameter("param", key);
    req.setParameter("value", value);
    WebResponse response = wc.getResponse(req);
    String sessionId = response.getNewCookieValue("JSESSIONID");

    // Invalidate the session
    req.removeParameter("param");
    req.removeParameter("value");
    req.setParameter("cmd", QueryCommand.INVALIDATE.name());
    wc.getResponse(req);

    assertNull("The region should not have an entry for this session", region.get(sessionId));
  }

  /**
   * Test that multiple attribute updates, within the same request result in only the latest one being effective.
   */
  @Test
  public void testMultipleAttributeUpdates() throws Exception {
    final String key = "value_testMultipleAttributeUpdates";
    Callback c = new Callback() {

      @Override
      public void call(HttpServletRequest request, HttpServletResponse response) throws IOException {
        HttpSession session = request.getSession();
        for (int i = 0; i < 1000; i++) {
          session.setAttribute(key, Integer.toString(i));
        }
      }
    };
    servlet.getServletContext().setAttribute("callback", c);

    WebConversation wc = new WebConversation();
    WebRequest req = new GetMethodWebRequest(String.format("http://localhost:%d/test", port));

    // Execute the callback
    req.setParameter("cmd", QueryCommand.CALLBACK.name());
    req.setParameter("param", "callback");
    WebResponse response = wc.getResponse(req);

    String sessionId = response.getNewCookieValue("JSESSIONID");

    assertEquals("999", region.get(sessionId).getAttribute(key));
  }

  /*
   * Test for issue #38 CommitSessionValve throws exception on invalidated sessions
   */
  @Test
  public void testCommitSessionValveInvalidSession() throws Exception {
    Callback c = new Callback() {
      @Override
      public void call(HttpServletRequest request, HttpServletResponse response) throws IOException {
        HttpSession session = request.getSession();
        session.invalidate();
        response.getWriter().write("done");
      }
    };
    servlet.getServletContext().setAttribute("callback", c);

    WebConversation wc = new WebConversation();
    WebRequest req = new GetMethodWebRequest(String.format("http://localhost:%d/test", port));

    // Execute the callback
    req.setParameter("cmd", QueryCommand.CALLBACK.name());
    req.setParameter("param", "callback");
    WebResponse response = wc.getResponse(req);

    assertEquals("done", response.getText());
  }

  /**
   * Test for issue #45 Sessions are being created for every request
   */
  @Test
  public void testExtraSessionsNotCreated() throws Exception {
    Callback c = new Callback() {
      @Override
      public void call(HttpServletRequest request, HttpServletResponse response) throws IOException {
        // Do nothing with sessions
        response.getWriter().write("done");
      }
    };
    servlet.getServletContext().setAttribute("callback", c);

    WebConversation wc = new WebConversation();
    WebRequest req = new GetMethodWebRequest(String.format("http://localhost:%d/test", port));

    // Execute the callback
    req.setParameter("cmd", QueryCommand.CALLBACK.name());
    req.setParameter("param", "callback");
    WebResponse response = wc.getResponse(req);

    assertEquals("done", response.getText());
    assertEquals("The region should be empty", 0, region.size());
  }

  /**
   * Test for issue #46 lastAccessedTime is not updated at the start of the request, but only at the end.
   */
  @Test
  public void testLastAccessedTime() throws Exception {
    Callback c = new Callback() {
      @Override
      public void call(HttpServletRequest request, HttpServletResponse response) throws IOException {
        HttpSession session = request.getSession();
        // Hack to expose the session to our test context
        session.getServletContext().setAttribute("session", session);
        session.setAttribute("lastAccessTime", session.getLastAccessedTime());
        try {
          Thread.sleep(100);
        } catch (InterruptedException ex) {
        }
        session.setAttribute("somethingElse", 1);
        request.getSession();
        response.getWriter().write("done");
      }
    };
    servlet.getServletContext().setAttribute("callback", c);

    WebConversation wc = new WebConversation();
    WebRequest req = new GetMethodWebRequest(String.format("http://localhost:%d/test", port));

    // Execute the callback
    req.setParameter("cmd", QueryCommand.CALLBACK.name());
    req.setParameter("param", "callback");
    WebResponse response = wc.getResponse(req);

    HttpSession session = (HttpSession) servlet.getServletContext().getAttribute("session");
    Long lastAccess = (Long) session.getAttribute("lastAccessTime");

    assertTrue(
        "Last access time not set correctly: " + lastAccess.longValue() + " not <= " + session.getLastAccessedTime(),
        lastAccess.longValue() <= session.getLastAccessedTime());
  }
}<|MERGE_RESOLUTION|>--- conflicted
+++ resolved
@@ -16,6 +16,7 @@
 */
 package com.gemstone.gemfire.modules.session;
 
+import static com.gemstone.gemfire.distributed.DistributedSystemConfigProperties.*;
 import static org.junit.Assert.*;
 
 import java.beans.PropertyChangeEvent;
@@ -34,22 +35,10 @@
 import org.junit.Before;
 import org.junit.Test;
 
-<<<<<<< HEAD
 import com.gemstone.gemfire.cache.Region;
 import com.gemstone.gemfire.internal.AvailablePortHelper;
 import com.gemstone.gemfire.modules.session.catalina.DeltaSessionManager;
 import com.gemstone.gemfire.modules.session.catalina.PeerToPeerCacheLifecycleListener;
-=======
-import javax.servlet.http.HttpServletRequest;
-import javax.servlet.http.HttpServletResponse;
-import javax.servlet.http.HttpSession;
-import java.beans.PropertyChangeEvent;
-import java.io.IOException;
-import java.io.PrintWriter;
-
-import static com.gemstone.gemfire.distributed.DistributedSystemConfigProperties.*;
-import static junit.framework.Assert.*;
->>>>>>> 61ad7e44
 
 public abstract class TestSessionsBase {
 
@@ -195,36 +184,6 @@
 
     assertEquals(value, response.getText());
   }
-
-  /**
-   * Check that our session persists beyond the container restarting.
-   */
-//    public void testSessionPersists2() throws Exception {
-//        String key = "value_testSessionPersists2";
-//        String value = "Foo";
-//
-//        WebConversation wc = new WebConversation();
-//        WebRequest req = new GetMethodWebRequest("http://localhost:7890/test");
-//        req.setParameter("cmd", QueryCommand.SET.name());
-//        req.setParameter("param", key);
-//        req.setParameter("value", value);
-//        WebResponse response = wc.getResponse(req);
-//        String sessionId = response.getNewCookieValue("JSESSIONID");
-//
-//        assertNotNull("No apparent session cookie", sessionId);
-//
-//        // Restart the container
-//        AllTests.teardownClass();
-//        AllTests.setupClass();
-//
-//        // The request retains the cookie from the prior response...
-//        req.setParameter("cmd", QueryCommand.GET.name());
-//        req.setParameter("param", key);
-//        req.removeParameter("value");
-//        response = wc.getResponse(req);
-//
-//        assertIndexDetailsEquals(value, response.getText());
-//    }
 
   /**
    * Test that invalidating a session makes it's attributes inaccessible.
