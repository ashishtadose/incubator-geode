--- conflicted
+++ resolved
@@ -16,11 +16,13 @@
  * specific language governing permissions and limitations
  * under the License.
  */
+
 package com.gemstone.gemfire.cache.lucene.internal.distributed;
 
-import static org.junit.Assert.*;
+import static org.junit.Assert.assertEquals;
 import static org.mockito.Matchers.any;
-import static org.mockito.Mockito.*;
+import static org.mockito.Mockito.mock;
+import static org.mockito.Mockito.when;
 
 import java.io.IOException;
 import java.util.Collection;
@@ -28,10 +30,12 @@
 import java.util.concurrent.TimeUnit;
 import java.util.concurrent.atomic.AtomicReference;
 
+import org.junit.Assert;
 import org.junit.Before;
 import org.junit.Test;
 import org.junit.experimental.categories.Category;
 import org.mockito.ArgumentMatcher;
+import org.mockito.Mockito;
 
 import com.gemstone.gemfire.CancelCriterion;
 import com.gemstone.gemfire.cache.execute.FunctionException;
@@ -40,9 +44,8 @@
 
 @Category(UnitTest.class)
 public class TopEntriesFunctionCollectorJUnitTest {
-
-  private EntryScore r1_1, r1_2, r2_1, r2_2;
-  private TopEntriesCollector result1, result2;
+  EntryScore r1_1, r1_2, r2_1, r2_2;
+  TopEntriesCollector result1, result2;
 
   @Before
   public void initializeCommonObjects() {
@@ -208,7 +211,7 @@
     collector.endResults();
 
     TopEntries merged = collector.getResult();
-    assertNotNull(merged);
+    Assert.assertNotNull(merged);
     assertEquals(3, merged.size());
     TopEntriesJUnitTest.verifyResultOrder(merged.getHits(), r1_1, r2_1, r1_2);
   }
@@ -221,7 +224,7 @@
     collector.endResults();
 
     TopEntries merged = collector.getResult();
-    assertNotNull(merged);
+    Assert.assertNotNull(merged);
     assertEquals(4, merged.size());
     TopEntriesJUnitTest.verifyResultOrder(merged.getHits(), r1_1, r2_1, r1_2, r2_2);
   }
@@ -234,12 +237,12 @@
     collector.endResults();
     
     TopEntries merged = collector.getResult();
-    assertNotNull(merged);
+    Assert.assertNotNull(merged);
     assertEquals(4, merged.size());
     TopEntriesJUnitTest.verifyResultOrder(merged.getHits(), r1_1, r2_1, r1_2, r2_2);
     
     merged = collector.getResult();
-    assertNotNull(merged);
+    Assert.assertNotNull(merged);
     assertEquals(4, merged.size());
     TopEntriesJUnitTest.verifyResultOrder(merged.getHits(), r1_1, r2_1, r1_2, r2_2);
   }
@@ -248,11 +251,11 @@
   public void mergeResultsCustomCollectorManager() throws Exception {
     TopEntries resultEntries = new TopEntries();
     TopEntriesCollector mockCollector = mock(TopEntriesCollector.class);
-    doReturn(resultEntries).when(mockCollector).getEntries();
+    Mockito.doReturn(resultEntries).when(mockCollector).getEntries();
 
     CollectorManager<TopEntriesCollector> mockManager = mock(CollectorManager.class);
-    doReturn(mockCollector).when(mockManager)
-        .reduce(argThat(new ArgumentMatcher<Collection<TopEntriesCollector>>() {
+    Mockito.doReturn(mockCollector).when(mockManager)
+        .reduce(Mockito.argThat(new ArgumentMatcher<Collection<TopEntriesCollector>>() {
           @Override
           public boolean matches(Object argument) {
             Collection<TopEntriesCollector> collectors = (Collection<TopEntriesCollector>) argument;
@@ -279,7 +282,7 @@
     collector.endResults();
 
     TopEntries merged = collector.getResult();
-    assertNotNull(merged);
+    Assert.assertNotNull(merged);
     assertEquals(2, merged.size());
     TopEntriesJUnitTest.verifyResultOrder(merged.getHits(), r2_1, r2_2);
   }
@@ -287,11 +290,7 @@
   @Test(expected = RuntimeException.class)
   public void testExceptionDuringMerge() throws Exception {
     TopEntriesCollectorManager mockManager = mock(TopEntriesCollectorManager.class);
-<<<<<<< HEAD
-    doThrow(new IOException()).when(mockManager).reduce(any(Collection.class));
-=======
     Mockito.doThrow(new RuntimeException()).when(mockManager).reduce(any(Collection.class));
->>>>>>> 8dc2d303
 
     LuceneFunctionContext<TopEntriesCollector> context = new LuceneFunctionContext<>(null, null, mockManager);
     TopEntriesFunctionCollector collector = new TopEntriesFunctionCollector(context);
@@ -316,7 +315,7 @@
   @Test
   public void testCollectorName() {
     GemFireCacheImpl mockCache = mock(GemFireCacheImpl.class);
-    doReturn("server").when(mockCache).getName();
+    Mockito.doReturn("server").when(mockCache).getName();
 
     TopEntriesFunctionCollector function = new TopEntriesFunctionCollector(null, mockCache);
     assertEquals("server", function.id);
