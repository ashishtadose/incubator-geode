--- conflicted
+++ resolved
@@ -16,6 +16,7 @@
  * specific language governing permissions and limitations
  * under the License.
  */
+
 package com.gemstone.gemfire.cache.lucene.internal.xml;
 
 import static org.junit.Assert.*;
@@ -29,6 +30,7 @@
 import org.junit.Before;
 import org.junit.Test;
 import org.junit.experimental.categories.Category;
+import org.xml.sax.SAXException;
 import org.xml.sax.helpers.AttributesImpl;
 
 import com.gemstone.gemfire.internal.cache.xmlcache.CacheCreation;
@@ -38,13 +40,6 @@
 
 @Category(UnitTest.class)
 public class LuceneIndexXmlParserJUnitTest {
-<<<<<<< HEAD
-  
-  @Test
-  public void generateWithFields() throws Exception {
-    LuceneXmlParser parser = new LuceneXmlParser();
-    AttributesImpl attrs = new AttributesImpl();
-=======
 
   private LuceneXmlParser parser;
 
@@ -55,7 +50,6 @@
   @Before
   public void setUp() {
     this.parser = new LuceneXmlParser();
->>>>>>> 8dc2d303
     CacheCreation cache = new CacheCreation();
     this.rc = new RegionCreation(cache, "region");
     this.stack = new Stack<Object>();
@@ -106,9 +100,6 @@
     } catch (Exception e) {
     }
   }
-<<<<<<< HEAD
-  
-=======
 
   private void addField(String fieldName) throws SAXException {
     addField(fieldName, null);
@@ -123,5 +114,4 @@
     this.parser.startElement(LuceneXmlConstants.NAMESPACE, LuceneXmlConstants.FIELD, null, field);
     this.parser.endElement(LuceneXmlConstants.NAMESPACE, LuceneXmlConstants.FIELD, null);
   }
->>>>>>> 8dc2d303
 }