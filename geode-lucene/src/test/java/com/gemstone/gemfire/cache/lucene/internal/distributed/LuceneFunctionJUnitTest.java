--- conflicted
+++ resolved
@@ -16,13 +16,11 @@
  * specific language governing permissions and limitations
  * under the License.
  */
+
 package com.gemstone.gemfire.cache.lucene.internal.distributed;
 
 import static org.junit.Assert.*;
-<<<<<<< HEAD
-=======
 import static org.mockito.Mockito.*;
->>>>>>> 8dc2d303
 
 import java.io.IOException;
 import java.util.ArrayList;
@@ -55,32 +53,6 @@
 @Category(UnitTest.class)
 public class LuceneFunctionJUnitTest {
 
-<<<<<<< HEAD
-  private Mockery mockery;
-
-  private String regionPath = "/region";
-  private final EntryScore r1_1 = new EntryScore("key-1-1", .5f);
-  private final EntryScore r1_2 = new EntryScore("key-1-2", .4f);
-  private final EntryScore r1_3 = new EntryScore("key-1-3", .3f);
-  private final EntryScore r2_1 = new EntryScore("key-2-1", .45f);
-  private final EntryScore r2_2 = new EntryScore("key-2-2", .35f);
-
-  private InternalRegionFunctionContext mockContext;
-  private ResultSender<TopEntriesCollector> mockResultSender;
-  private Region<Object, Object> mockRegion;
-
-  private RepositoryManager mockRepoManager;
-  private IndexRepository mockRepository1;
-  private IndexRepository mockRepository2;
-  private IndexResultCollector mockCollector;
-  private InternalLuceneService mockService;
-  private InternalLuceneIndex mockIndex;
-
-  private ArrayList<IndexRepository> repos;
-  private LuceneFunctionContext<IndexResultCollector> searchArgs;
-  private LuceneQueryProvider queryProvider;
-  private Query query;
-=======
   String regionPath = "/region";
   String indexName = "index";
   final EntryScore r1_1 = new EntryScore("key-1-1", .5f);
@@ -104,61 +76,11 @@
   LuceneFunctionContext<IndexResultCollector> searchArgs;
   LuceneQueryProvider queryProvider;
   Query query;
->>>>>>> 8dc2d303
 
   private InternalCache mockCache;
 
   @Test
   public void testRepoQueryAndMerge() throws Exception {
-<<<<<<< HEAD
-    final AtomicReference<TopEntriesCollector> result = new AtomicReference<>();
-    mockery.checking(new Expectations() {
-      {
-        oneOf(mockContext).getDataSet();
-        will(returnValue(mockRegion));
-        oneOf(mockContext).getArguments();
-        will(returnValue(searchArgs));
-
-        oneOf(mockRepoManager).getRepositories(mockContext);
-        will(returnValue(repos));
-
-        oneOf(mockContext).getResultSender();
-        will(returnValue(mockResultSender));
-
-        oneOf(mockRepository1).query(with(query), with(equal(LuceneQueryFactory.DEFAULT_LIMIT)), with(any(IndexResultCollector.class)));
-        will(new CustomAction("streamSearchResults") {
-          @Override
-          public Object invoke(Invocation invocation) throws Throwable {
-            IndexResultCollector collector = (IndexResultCollector) invocation.getParameter(2);
-            collector.collect(r1_1.getKey(), r1_1.getScore());
-            collector.collect(r1_2.getKey(), r1_2.getScore());
-            collector.collect(r1_3.getKey(), r1_3.getScore());
-            return null;
-          }
-        });
-
-        oneOf(mockRepository2).query(with(query), with(equal(LuceneQueryFactory.DEFAULT_LIMIT)), with(any(IndexResultCollector.class)));
-        will(new CustomAction("streamSearchResults") {
-          @Override
-          public Object invoke(Invocation invocation) throws Throwable {
-            IndexResultCollector collector = (IndexResultCollector) invocation.getParameter(2);
-            collector.collect(r2_1.getKey(), r2_1.getScore());
-            collector.collect(r2_2.getKey(), r2_2.getScore());
-            return null;
-          }
-        });
-
-        oneOf(mockResultSender).lastResult(with(any(TopEntriesCollector.class)));
-        will(new CustomAction("collectResult") {
-          @Override
-          public Object invoke(Invocation invocation) throws Throwable {
-            result.set((TopEntriesCollector) invocation.getParameter(0));
-            return null;
-          }
-        });
-      }
-    });
-=======
     when(mockContext.getDataSet()).thenReturn(mockRegion);
     when(mockContext.getArguments()).thenReturn(searchArgs);
     when(mockContext.<TopEntriesCollector>getResultSender()).thenReturn(mockResultSender);
@@ -177,7 +99,6 @@
       collector.collect(r2_2.getKey(), r2_2.getScore());
       return null;
     }).when(mockRepository2).query(eq(query), eq(LuceneQueryFactory.DEFAULT_LIMIT), any(IndexResultCollector.class));
->>>>>>> 8dc2d303
 
     LuceneFunction function = new LuceneFunction();
 
@@ -217,55 +138,6 @@
       return null;
     }).when(mockRepository2).query(eq(query), eq(3), any(IndexResultCollector.class));
 
-<<<<<<< HEAD
-    mockery.checking(new Expectations() {
-      {
-        oneOf(mockContext).getDataSet();
-        will(returnValue(mockRegion));
-        oneOf(mockContext).getArguments();
-        will(returnValue(searchArgs));
-
-        oneOf(mockContext).getResultSender();
-        will(returnValue(mockResultSender));
-
-        oneOf(mockRepoManager).getRepositories(mockContext);
-        will(returnValue(repos));
-
-        oneOf(mockRepository1).query(with(query), with(equal(3)), with(any(IndexResultCollector.class)));
-        will(new CustomAction("streamSearchResults") {
-          @Override
-          public Object invoke(Invocation invocation) throws Throwable {
-            IndexResultCollector collector = (IndexResultCollector) invocation.getParameter(2);
-            collector.collect(r1_1.getKey(), r1_1.getScore());
-            collector.collect(r1_2.getKey(), r1_2.getScore());
-            collector.collect(r1_3.getKey(), r1_3.getScore());
-            return null;
-          }
-        });
-
-        oneOf(mockRepository2).query(with(query), with(equal(3)), with(any(IndexResultCollector.class)));
-        will(new CustomAction("streamSearchResults") {
-          @Override
-          public Object invoke(Invocation invocation) throws Throwable {
-            IndexResultCollector collector = (IndexResultCollector) invocation.getParameter(2);
-            collector.collect(r2_1.getKey(), r2_1.getScore());
-            collector.collect(r2_2.getKey(), r2_2.getScore());
-            return null;
-          }
-        });
-
-        oneOf(mockResultSender).lastResult(with(any(TopEntriesCollector.class)));
-        will(new CustomAction("collectResult") {
-          @Override
-          public Object invoke(Invocation invocation) throws Throwable {
-            result.set((TopEntriesCollector) invocation.getParameter(0));
-            return null;
-          }
-        });
-      }
-    });
-=======
->>>>>>> 8dc2d303
 
     LuceneFunction function = new LuceneFunction();
 
@@ -282,51 +154,6 @@
 
   @Test
   public void injectCustomCollectorManager() throws Exception {
-<<<<<<< HEAD
-    final CollectorManager mockManager = mockery.mock(CollectorManager.class);
-    searchArgs = new LuceneFunctionContext<IndexResultCollector>(queryProvider, "indexName", mockManager);
-    mockery.checking(new Expectations() {
-      {
-        oneOf(mockContext).getDataSet();
-        will(returnValue(mockRegion));
-        oneOf(mockContext).getArguments();
-        will(returnValue(searchArgs));
-        oneOf(mockContext).getResultSender();
-        will(returnValue(mockResultSender));
-
-        oneOf(mockRepoManager).getRepositories(mockContext);
-        repos.remove(0);
-        will(returnValue(repos));
-
-        oneOf(mockManager).newCollector("repo2");
-        will(returnValue(mockCollector));
-        oneOf(mockManager).reduce(with(any(Collection.class)));
-        will(new CustomAction("reduce") {
-          @Override
-          public Object invoke(Invocation invocation) throws Throwable {
-            Collection<IndexResultCollector> collectors = (Collection<IndexResultCollector>) invocation.getParameter(0);
-            assertEquals(1, collectors.size());
-            assertEquals(mockCollector, collectors.iterator().next());
-            return new TopEntriesCollector(null);
-          }
-        });
-
-        oneOf(mockCollector).collect("key-2-1", .45f);
-
-        oneOf(mockRepository2).query(with(query), with(equal(LuceneQueryFactory.DEFAULT_LIMIT)), with(any(IndexResultCollector.class)));
-        will(new CustomAction("streamSearchResults") {
-          @Override
-          public Object invoke(Invocation invocation) throws Throwable {
-            IndexResultCollector collector = (IndexResultCollector) invocation.getParameter(2);
-            collector.collect(r2_1.getKey(), r2_1.getScore());
-            return null;
-          }
-        });
-
-        oneOf(mockResultSender).lastResult(with(any(TopEntriesCollector.class)));
-      }
-    });
-=======
     final CollectorManager mockManager = mock(CollectorManager.class);
     searchArgs = new LuceneFunctionContext<IndexResultCollector>(queryProvider, "indexName", mockManager);
     when(mockContext.getDataSet()).thenReturn(mockRegion);
@@ -349,7 +176,6 @@
       return null;
     }).when(mockRepository2).query(eq(query), eq(LuceneQueryFactory.DEFAULT_LIMIT), any(IndexResultCollector.class));
 
->>>>>>> 8dc2d303
 
     LuceneFunction function = new LuceneFunction();
 
@@ -361,32 +187,11 @@
 
   @Test(expected = FunctionException.class)
   public void testIndexRepoQueryFails() throws Exception {
-<<<<<<< HEAD
-    mockery.checking(new Expectations() {
-      {
-        oneOf(mockContext).getDataSet();
-        will(returnValue(mockRegion));
-        oneOf(mockContext).getArguments();
-        will(returnValue(searchArgs));
-
-        oneOf(mockRepoManager).getRepositories(mockContext);
-        will(returnValue(repos));
-
-        oneOf(mockContext).getResultSender();
-        will(returnValue(mockResultSender));
-        oneOf(mockResultSender).sendException(with(any(IOException.class)));
-
-        oneOf(mockRepository1).query(with(query), with(equal(LuceneQueryFactory.DEFAULT_LIMIT)), with(any(IndexResultCollector.class)));
-        will(throwException(new IOException()));
-      }
-    });
-=======
     when(mockContext.getDataSet()).thenReturn(mockRegion);
     when(mockContext.getArguments()).thenReturn(searchArgs);
     when(mockContext.<TopEntriesCollector>getResultSender()).thenReturn(mockResultSender);
     when(mockRepoManager.getRepositories(eq(mockContext))).thenReturn(repos);
     doThrow(IOException.class).when(mockRepository1).query(eq(query), eq(LuceneQueryFactory.DEFAULT_LIMIT), any(IndexResultCollector.class));
->>>>>>> 8dc2d303
 
     LuceneFunction function = new LuceneFunction();
 
@@ -395,29 +200,10 @@
 
   @Test(expected = FunctionException.class)
   public void testBucketNotFound() throws Exception {
-<<<<<<< HEAD
-    mockery.checking(new Expectations() {
-      {
-        oneOf(mockContext).getDataSet();
-        will(returnValue(mockRegion));
-        oneOf(mockContext).getArguments();
-        will(returnValue(searchArgs));
-
-        oneOf(mockRepoManager).getRepositories(mockContext);
-        will(throwException(new BucketNotFoundException("")));
-
-        oneOf(mockContext).getResultSender();
-        will(returnValue(mockResultSender));
-        oneOf(mockResultSender).sendException(with(any(BucketNotFoundException.class)));
-      }
-    });
-
-=======
     when(mockContext.getDataSet()).thenReturn(mockRegion);
     when(mockContext.getArguments()).thenReturn(searchArgs);
     when(mockContext.<TopEntriesCollector>getResultSender()).thenReturn(mockResultSender);
     when(mockRepoManager.getRepositories(eq(mockContext))).thenThrow(new BucketNotFoundException(""));
->>>>>>> 8dc2d303
     LuceneFunction function = new LuceneFunction();
 
     function.execute(mockContext);
@@ -427,32 +213,6 @@
 
   @Test(expected = FunctionException.class)
   public void testReduceError() throws Exception {
-<<<<<<< HEAD
-    final CollectorManager mockManager = mockery.mock(CollectorManager.class);
-    searchArgs = new LuceneFunctionContext<IndexResultCollector>(queryProvider, "indexName", mockManager);
-    mockery.checking(new Expectations() {
-      {
-        oneOf(mockContext).getDataSet();
-        will(returnValue(mockRegion));
-        oneOf(mockContext).getResultSender();
-        will(returnValue(mockResultSender));
-        oneOf(mockContext).getArguments();
-        will(returnValue(searchArgs));
-
-        oneOf(mockManager).newCollector("repo1");
-        will(returnValue(mockCollector));
-        oneOf(mockManager).reduce(with(any(Collection.class)));
-        will(throwException(new IOException()));
-
-        oneOf(mockRepoManager).getRepositories(mockContext);
-        repos.remove(1);
-        will(returnValue(repos));
-
-        oneOf(mockRepository1).query(query, LuceneQueryFactory.DEFAULT_LIMIT, mockCollector);
-        oneOf(mockResultSender).sendException(with(any(IOException.class)));
-      }
-    });
-=======
     final CollectorManager mockManager = mock(CollectorManager.class);
     searchArgs = new LuceneFunctionContext<IndexResultCollector>(queryProvider, "indexName", mockManager);
 
@@ -463,7 +223,6 @@
     when(mockRepoManager.getRepositories(eq(mockContext))).thenReturn(repos);
     when(mockManager.newCollector(eq("repo1"))).thenReturn(mockCollector);
     when(mockManager.reduce(any(Collection.class))).thenThrow(IOException.class);
->>>>>>> 8dc2d303
 
     LuceneFunction function = new LuceneFunction();
 
@@ -472,33 +231,12 @@
 
   @Test(expected = FunctionException.class)
   public void queryProviderErrorIsHandled() throws Exception {
-<<<<<<< HEAD
-    queryProvider = mockery.mock(LuceneQueryProvider.class);
-    searchArgs = new LuceneFunctionContext<IndexResultCollector>(queryProvider, "indexName");
-    mockery.checking(new Expectations() {
-      {
-        oneOf(mockContext).getDataSet();
-        will(returnValue(mockRegion));
-        oneOf(mockContext).getResultSender();
-        will(returnValue(mockResultSender));
-        oneOf(mockContext).getArguments();
-        will(returnValue(searchArgs));
-
-        oneOf(queryProvider).getQuery(mockIndex);
-        will(throwException(new QueryException()));
-
-        oneOf(mockResultSender).sendException(with(any(QueryException.class)));
-      }
-    });
-
-=======
     queryProvider = mock(LuceneQueryProvider.class);
     searchArgs = new LuceneFunctionContext<IndexResultCollector>(queryProvider, "indexName");
     when(mockContext.getDataSet()).thenReturn(mockRegion);
     when(mockContext.getArguments()).thenReturn(searchArgs);
     when(mockContext.<TopEntriesCollector>getResultSender()).thenReturn(mockResultSender);
     when(queryProvider.getQuery(eq(mockIndex))).thenThrow(QueryException.class);
->>>>>>> 8dc2d303
     LuceneFunction function = new LuceneFunction();
 
     function.execute(mockContext);
@@ -512,23 +250,6 @@
 
   @Before
   public void createMocksAndCommonObjects() throws Exception {
-<<<<<<< HEAD
-    mockery = new Mockery() {
-      {
-        setImposteriser(ClassImposteriser.INSTANCE);
-        setThreadingPolicy(new Synchroniser());
-      }
-    };
-
-    mockContext = mockery.mock(InternalRegionFunctionContext.class);
-    mockResultSender = mockery.mock(ResultSender.class);
-    mockRegion = mockery.mock(Region.class);
-
-    mockRepoManager = mockery.mock(RepositoryManager.class);
-    mockRepository1 = mockery.mock(IndexRepository.class, "repo1");
-    mockRepository2 = mockery.mock(IndexRepository.class, "repo2");
-    mockCollector = mockery.mock(IndexResultCollector.class);
-=======
     mockContext = mock(InternalRegionFunctionContext.class);
     mockResultSender = mock(ResultSender.class);
     mockRegion = mock(Region.class);
@@ -537,50 +258,18 @@
     mockRepository1 = mock(IndexRepository.class, "repo1");
     mockRepository2 = mock(IndexRepository.class, "repo2");
     mockCollector = mock(IndexResultCollector.class);
->>>>>>> 8dc2d303
 
     repos = new ArrayList<IndexRepository>();
     repos.add(mockRepository1);
     repos.add(mockRepository2);
     
-<<<<<<< HEAD
-    mockIndex = mockery.mock(InternalLuceneIndex.class);
-    mockService = mockery.mock(InternalLuceneService.class);
-    mockCache = mockery.mock(InternalCache.class);
-=======
     mockIndex = mock(InternalLuceneIndex.class);
     mockService = mock(InternalLuceneService.class);
     mockCache = mock(InternalCache.class);
->>>>>>> 8dc2d303
 
     queryProvider = new StringQueryProvider("gemfire:lucene");
     
     searchArgs = new LuceneFunctionContext<IndexResultCollector>(queryProvider, "indexName");
-<<<<<<< HEAD
-    
-    mockery.checking(new Expectations() {{
-      allowing(mockRegion).getCache();
-      will(returnValue(mockCache));
-      allowing(mockRegion).getFullPath();
-      will(returnValue(regionPath));
-      allowing(mockCache).getService(InternalLuceneService.class);
-      will(returnValue(mockService));
-      allowing(mockService).getIndex(with("indexName"), with(regionPath));
-      will(returnValue(mockIndex));
-      allowing(mockIndex).getRepositoryManager();
-      will(returnValue(mockRepoManager));
-      allowing(mockIndex).getFieldNames();
-      will(returnValue(new String[] {"gemfire"}));
-    }});
-    
-    query = queryProvider.getQuery(mockIndex);
-  }
-
-  @After
-  public void validateMock() {
-    mockery.assertIsSatisfied();
-    mockery = null;
-=======
 
     when(mockRegion.getCache()).thenReturn(mockCache);
     when(mockRegion.getFullPath()).thenReturn(regionPath);
@@ -590,6 +279,5 @@
     when(mockIndex.getFieldNames()).thenReturn(new String[] {"gemfire"});
 
     query = queryProvider.getQuery(mockIndex);
->>>>>>> 8dc2d303
   }
 }