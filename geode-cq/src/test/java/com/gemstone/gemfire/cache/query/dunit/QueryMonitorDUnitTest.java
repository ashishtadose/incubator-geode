--- conflicted
+++ resolved
@@ -16,20 +16,14 @@
  */
 package com.gemstone.gemfire.cache.query.dunit;
 
-<<<<<<< HEAD
-import org.junit.experimental.categories.Category;
-import org.junit.Test;
-
 import static org.junit.Assert.*;
-
-import com.gemstone.gemfire.test.dunit.cache.internal.JUnit4CacheTestCase;
-import com.gemstone.gemfire.test.dunit.internal.JUnit4DistributedTestCase;
-import com.gemstone.gemfire.test.junit.categories.DistributedTest;
 
 import java.io.File;
 import java.io.IOException;
 import java.util.Properties;
 
+import org.junit.Ignore;
+import org.junit.Test;
 import org.junit.experimental.categories.Category;
 
 import com.gemstone.gemfire.cache.AttributesFactory;
@@ -43,9 +37,6 @@
 import com.gemstone.gemfire.cache.PartitionAttributesFactory;
 import com.gemstone.gemfire.cache.Region;
 import com.gemstone.gemfire.cache.Scope;
-=======
-import com.gemstone.gemfire.cache.*;
->>>>>>> 61ad7e44
 import com.gemstone.gemfire.cache.client.Pool;
 import com.gemstone.gemfire.cache.client.PoolFactory;
 import com.gemstone.gemfire.cache.client.PoolManager;
@@ -63,16 +54,23 @@
 import com.gemstone.gemfire.cache30.ClientServerTestCase;
 import com.gemstone.gemfire.distributed.internal.DistributionConfigImpl;
 import com.gemstone.gemfire.internal.cache.GemFireCacheImpl;
-import com.gemstone.gemfire.test.dunit.*;
+import com.gemstone.gemfire.test.dunit.Assert;
+import com.gemstone.gemfire.test.dunit.AsyncInvocation;
+import com.gemstone.gemfire.test.dunit.DistributedTestUtils;
+import com.gemstone.gemfire.test.dunit.Host;
+import com.gemstone.gemfire.test.dunit.LogWriterUtils;
+import com.gemstone.gemfire.test.dunit.NetworkUtils;
+import com.gemstone.gemfire.test.dunit.SerializableRunnable;
+import com.gemstone.gemfire.test.dunit.ThreadUtils;
+import com.gemstone.gemfire.test.dunit.VM;
+import com.gemstone.gemfire.test.dunit.Wait;
+import com.gemstone.gemfire.test.dunit.cache.internal.JUnit4CacheTestCase;
+import com.gemstone.gemfire.test.junit.categories.DistributedTest;
 import com.gemstone.gemfire.test.junit.categories.FlakyTest;
-import org.junit.experimental.categories.Category;
-
-import java.io.File;
-import java.io.IOException;
-import java.util.Properties;
 
 /**
  * Tests for QueryMonitoring service.
+ *
  * @since GemFire 6.0
  */
 @Category(DistributedTest.class)
@@ -83,8 +81,7 @@
   private final String exampleRegionName = "exampleRegion";
   private final String exampleRegionName2 = "exampleRegion2";
   private final String poolName = "serverConnectionPool";
-  
-  
+
   /* Some of the queries are commented out as they were taking less time */
   String[]  queryStr = {
       "SELECT ID FROM /root/exampleRegion p WHERE  p.ID > 100",
@@ -147,42 +144,6 @@
   
   private int numServers;
 
-  public QueryMonitorDUnitTest() {
-    super();
-  }
-
-  public void setup(int numServers) throws Exception {
-    super.setUp();
-    Host host = Host.getHost(0);
-    this.numServers = numServers;
-    
-    // avoid IllegalStateException from HandShake by connecting all vms tor
-    // system before creating connection pools
-    getSystem();
-    
-    SerializableRunnable r = new SerializableRunnable("getSystem") {
-      public void run() {
-        getSystem();
-      }
-    };
-    
-    for (int i=0; i<numServers; i++) {
-      host.getVM(i).invoke(r);
-    }
-    
-    r = new SerializableRunnable("getClientSystem") {
-      public void run() {
-        Properties props = DistributedTestUtils.getAllDistributedSystemProperties(new Properties());
-        props.put(DistributionConfigImpl.LOCATORS, "");
-        getSystem(props);
-      }
-    };
-    
-    for (int i=numServers; i<4; i++) {
-      host.getVM(i).invoke(r);
-    }
-  }
-  
   @Override
   public final void preTearDownCacheTestCase() throws Exception {
     Host host = Host.getHost(0);
@@ -192,7 +153,38 @@
       host.getVM(i).invoke(() -> CacheTestCase.disconnectFromDS());
     }
   }
-  
+
+  public void setup(int numServers) throws Exception {
+    Host host = Host.getHost(0);
+    this.numServers = numServers;
+
+    // avoid IllegalStateException from HandShake by connecting all vms tor
+    // system before creating connection pools
+    getSystem();
+
+    SerializableRunnable r = new SerializableRunnable("getSystem") {
+      public void run() {
+        getSystem();
+      }
+    };
+
+    for (int i=0; i<numServers; i++) {
+      host.getVM(i).invoke(r);
+    }
+
+    r = new SerializableRunnable("getClientSystem") {
+      public void run() {
+        Properties props = DistributedTestUtils.getAllDistributedSystemProperties(new Properties());
+        props.put(DistributionConfigImpl.LOCATORS, "");
+        getSystem(props);
+      }
+    };
+
+    for (int i=numServers; i<4; i++) {
+      host.getVM(i).invoke(r);
+    }
+  }
+
   public void createRegion(VM vm){
     createRegion(vm, false, null);
   }
@@ -812,7 +804,9 @@
   /**
    * Tests query execution from client to server (multiple server) with eviction to disk.
    */
-  public void BUG46770WORKAROUNDtestQueryMonitorRegionWithEviction() throws CacheException {
+  @Ignore("TODO:BUG46770WORKAROUND: test is disabled")
+  @Test
+  public void testQueryMonitorRegionWithEviction() throws CacheException {
 
     final Host host = Host.getHost(0);
     
