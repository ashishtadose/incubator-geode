--- conflicted
+++ resolved
@@ -16,7 +16,7 @@
  */
 package com.gemstone.gemfire.cache.query.cq;
 
-<<<<<<< HEAD
+import static com.gemstone.gemfire.distributed.DistributedSystemConfigProperties.*;
 import static org.junit.Assert.*;
 
 import java.util.Properties;
@@ -26,8 +26,6 @@
 import org.junit.Test;
 import org.junit.experimental.categories.Category;
 
-=======
->>>>>>> 61ad7e44
 import com.gemstone.gemfire.cache.AttributesFactory;
 import com.gemstone.gemfire.cache.Cache;
 import com.gemstone.gemfire.cache.CacheFactory;
@@ -38,12 +36,6 @@
 import com.gemstone.gemfire.cache.query.QueryService;
 import com.gemstone.gemfire.distributed.DistributedSystem;
 import com.gemstone.gemfire.test.junit.categories.IntegrationTest;
-import junit.framework.TestCase;
-import org.junit.experimental.categories.Category;
-
-import java.util.Properties;
-
-import static com.gemstone.gemfire.distributed.DistributedSystemConfigProperties.*;
 
 @Category(IntegrationTest.class)
 public class CQJUnitTest {
@@ -52,10 +44,6 @@
   private Cache cache;
   private QueryService qs;
   
-  /////////////////////////////////////
-  // Methods for setUp and tearDown
-  /////////////////////////////////////
-
   @Before
   public void setUp() throws Exception {
     Properties props = new Properties();
@@ -72,10 +60,6 @@
     this.ds.disconnect();
   }
 
-  /////////////////////////////////////
-  // Test Methods
-  /////////////////////////////////////
-  
   /**
    * Test to make sure CQs that have invalid syntax
    * throw QueryInvalidException, and CQs that have unsupported
@@ -143,18 +127,4 @@
     }
   }
   
-  /* would need to make the constructServerSideQuery method package
-   * accessible and move this to the internal package in order
-   * to test that method
-   * 
-  public void testConstructServerSideQuery() throws Exception {
-    // default attributes
-    CqAttributes attrs = new CqAttributesFactory().create();
-    
-    // valid CQ
-    CqQuery cq = this.qs.newCq("SELECT * FROM /region WHERE status = 'active'",
-                              attrs);
-    Query serverSideQuery = ((CqQueryImpl)cq).constructServerSideQuery();
-  }
-  */
 }