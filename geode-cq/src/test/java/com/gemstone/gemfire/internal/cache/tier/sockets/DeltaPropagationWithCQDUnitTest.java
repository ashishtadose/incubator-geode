--- conflicted
+++ resolved
@@ -16,7 +16,7 @@
  */
 package com.gemstone.gemfire.internal.cache.tier.sockets;
 
-<<<<<<< HEAD
+import static com.gemstone.gemfire.distributed.DistributedSystemConfigProperties.*;
 import static org.junit.Assert.*;
 
 import java.util.List;
@@ -36,10 +36,6 @@
 import com.gemstone.gemfire.cache.RegionFactory;
 import com.gemstone.gemfire.cache.RegionShortcut;
 import com.gemstone.gemfire.cache.Scope;
-=======
-import com.gemstone.gemfire.DeltaTestImpl;
-import com.gemstone.gemfire.cache.*;
->>>>>>> 61ad7e44
 import com.gemstone.gemfire.cache.client.Pool;
 import com.gemstone.gemfire.cache.query.CqAttributesFactory;
 import com.gemstone.gemfire.cache.query.CqEvent;
@@ -53,7 +49,6 @@
 import com.gemstone.gemfire.internal.AvailablePort;
 import com.gemstone.gemfire.internal.cache.CacheServerImpl;
 import com.gemstone.gemfire.internal.cache.GemFireCacheImpl;
-<<<<<<< HEAD
 import com.gemstone.gemfire.test.dunit.Host;
 import com.gemstone.gemfire.test.dunit.NetworkUtils;
 import com.gemstone.gemfire.test.dunit.VM;
@@ -61,15 +56,6 @@
 import com.gemstone.gemfire.test.dunit.WaitCriterion;
 import com.gemstone.gemfire.test.dunit.internal.JUnit4DistributedTestCase;
 import com.gemstone.gemfire.test.junit.categories.DistributedTest;
-=======
-import com.gemstone.gemfire.test.dunit.*;
-
-import java.util.List;
-import java.util.Properties;
-
-import static com.gemstone.gemfire.distributed.DistributedSystemConfigProperties.LOCATORS;
-import static com.gemstone.gemfire.distributed.DistributedSystemConfigProperties.MCAST_PORT;
->>>>>>> 61ad7e44
 
 @Category(DistributedTest.class)
 public class DeltaPropagationWithCQDUnitTest extends JUnit4DistributedTestCase {
@@ -78,7 +64,7 @@
 
   private static Pool pool = null;
 
-  private static String regionName = "CQWithInterestDUnitTest_region";
+  private static String regionName = DeltaPropagationWithCQDUnitTest.class.getSimpleName() + "_region";
 
   protected VM server1 = null;
 
@@ -145,9 +131,11 @@
         "SAMPLE_KEY", "NEW_VALUE"));
     // 6. Wait for some time
     WaitCriterion wc = new WaitCriterion() {
+      @Override
       public boolean done() {
         return cqEvents == 2 && cqErrors == 0;
       }
+      @Override
       public String description() {
         return "Expected 2 cqEvents and 0 cqErrors, but found " + cqEvents
             + " cqEvents and " + cqErrors + " cqErrors";
@@ -195,11 +183,13 @@
 
   public static void verifyCqListeners(final Integer events) throws Exception {
     WaitCriterion wc = new WaitCriterion() {
+      @Override
       public String description() {
         return "Expected " + events + " listener invocations but found "
             + (cqEvents + cqErrors);
       }
 
+      @Override
       public boolean done() {
         System.out.println("verifyCqListeners: expected total="+events+"; cqEvents="+cqEvents+"; cqErrors="+cqErrors);
         return (cqEvents + cqErrors) == events;
@@ -256,9 +246,6 @@
     assertNotNull(ds);
     cache = CacheFactory.create(ds);
     assertNotNull(cache);
-//    Properties props = new Properties();
-    //    props.setProperty(DistributionConfig.DistributedSystemConfigProperties.MCAST_PORT, "10333");
-//    cache = new CacheFactory(props).create();
     RegionFactory<Object, Object> rf = ((Cache)cache)
         .createRegionFactory(RegionShortcut.REPLICATE);
     rf.create(regionName);
@@ -271,15 +258,9 @@
   public static void createClientCache(String host, Integer port, Boolean doRI)
       throws Exception {
     Properties props = new Properties();
-<<<<<<< HEAD
-    props.setProperty(DistributionConfig.MCAST_PORT_NAME, "0");
-    props.setProperty(DistributionConfig.LOCATORS_NAME, "");
-    DeltaPropagationWithCQDUnitTest instance = new DeltaPropagationWithCQDUnitTest();
-=======
     props.setProperty(MCAST_PORT, "0");
     props.setProperty(LOCATORS, "");
-    DeltaPropagationWithCQDUnitTest instance = new DeltaPropagationWithCQDUnitTest("temp");
->>>>>>> 61ad7e44
+    DeltaPropagationWithCQDUnitTest instance = new DeltaPropagationWithCQDUnitTest();
     DistributedSystem ds = instance.getSystem(props);
     ds.disconnect();
     ds = instance.getSystem(props);
@@ -291,28 +272,23 @@
         true, 1, 2, null, 1000, 250, false, -2);
 
     factory.setScope(Scope.LOCAL);
-//    String poolName = "CQWithInterestDUnitTest_pool";
-//    cache = new ClientCacheFactory(new Properties()).create();
-//    ClientRegionFactory<Object, Object> rf = ((ClientCache)cache)
-//        .createClientRegionFactory(ClientRegionShortcut.CACHING_PROXY);
-//    PoolFactory pf = PoolManager.createFactory().addServer(host, port)
-//        .setSubscriptionEnabled(true);
-//    pool = pf.create(poolName);
-//    rf.setPoolName(poolName);
-//    rf.addCacheListener(new CacheListenerAdapter<Object, Object>() {
     factory.addCacheListener(new CacheListenerAdapter<Object, Object>() {
+      @Override
       public void afterCreate(EntryEvent<Object, Object> event) {
         totalEvents++;
       }
 
+      @Override
       public void afterUpdate(EntryEvent<Object, Object> event) {
         totalEvents++;
       }
 
+      @Override
       public void afterDestroy(EntryEvent<Object, Object> event) {
         totalEvents++;
       }
 
+      @Override
       public void afterInvalidate(EntryEvent<Object, Object> event) {
         totalEvents++;
       }
@@ -332,6 +308,7 @@
     CqListenerAdapter[] cqListeners = new CqListenerAdapter[numOfListeners];
     for (int i = 0; i < numOfListeners; i++) {
       cqListeners[i] = new CqListenerAdapter() {
+        @Override
         public void onEvent(CqEvent event) {
           System.out.println("CqListener.onEvent invoked.  Event="+event);
           if (event.getDeltaValue() != null) {
@@ -352,6 +329,7 @@
           System.out.println("cqEvents is now " + cqEvents);
         }
 
+        @Override
         public void onError(CqEvent event) {
           System.out.println("CqListener.onError invoked.  Event="+event);
           if (event.getDeltaValue() != null) {
