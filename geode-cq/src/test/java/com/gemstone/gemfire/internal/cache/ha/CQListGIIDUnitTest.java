/*
 * Licensed to the Apache Software Foundation (ASF) under one or more
 * contributor license agreements.  See the NOTICE file distributed with
 * this work for additional information regarding copyright ownership.
 * The ASF licenses this file to You under the Apache License, Version 2.0
 * (the "License"); you may not use this file except in compliance with
 * the License.  You may obtain a copy of the License at
 *
 *      http://www.apache.org/licenses/LICENSE-2.0
 *
 * Unless required by applicable law or agreed to in writing, software
 * distributed under the License is distributed on an "AS IS" BASIS,
 * WITHOUT WARRANTIES OR CONDITIONS OF ANY KIND, either express or implied.
 * See the License for the specific language governing permissions and
 * limitations under the License.
 */
package com.gemstone.gemfire.internal.cache.ha;

<<<<<<< HEAD
import static org.junit.Assert.*;

import java.io.File;
import java.io.IOException;
import java.util.ArrayList;
import java.util.HashMap;
import java.util.Iterator;
import java.util.List;
import java.util.Map;
import java.util.Properties;

import org.junit.Ignore;
import org.junit.Test;
import org.junit.experimental.categories.Category;

=======
>>>>>>> 61ad7e44
import com.gemstone.gemfire.LogWriter;
import com.gemstone.gemfire.cache.*;
import com.gemstone.gemfire.cache.client.PoolFactory;
import com.gemstone.gemfire.cache.client.PoolManager;
import com.gemstone.gemfire.cache.query.*;
import com.gemstone.gemfire.cache.query.cq.dunit.CqQueryTestListener;
import com.gemstone.gemfire.cache.query.data.Portfolio;
import com.gemstone.gemfire.cache.server.CacheServer;
import com.gemstone.gemfire.cache30.CertifiableTestCacheListener;
import com.gemstone.gemfire.distributed.DistributedSystem;
import com.gemstone.gemfire.internal.AvailablePort;
import com.gemstone.gemfire.internal.cache.CacheServerImpl;
import com.gemstone.gemfire.internal.cache.InternalRegionArguments;
import com.gemstone.gemfire.internal.cache.LocalRegion;
import com.gemstone.gemfire.internal.cache.tier.sockets.CacheServerTestUtil;
import com.gemstone.gemfire.internal.cache.tier.sockets.ClientUpdateMessageImpl;
import com.gemstone.gemfire.internal.cache.tier.sockets.ConflationDUnitTest;
<<<<<<< HEAD
import com.gemstone.gemfire.test.dunit.Assert;
import com.gemstone.gemfire.test.dunit.Host;
import com.gemstone.gemfire.test.dunit.NetworkUtils;
import com.gemstone.gemfire.test.dunit.VM;
import com.gemstone.gemfire.test.dunit.internal.JUnit4DistributedTestCase;
import com.gemstone.gemfire.test.junit.categories.DistributedTest;

/**
 * @since 5.7
=======
import com.gemstone.gemfire.test.dunit.*;

import java.io.File;
import java.io.IOException;
import java.util.*;

import static com.gemstone.gemfire.distributed.DistributedSystemConfigProperties.LOCATORS;
import static com.gemstone.gemfire.distributed.DistributedSystemConfigProperties.MCAST_PORT;

/**
 *
 *
 * @since GemFire 5.7
 *
>>>>>>> 61ad7e44
 */
@Category(DistributedTest.class)
public class CQListGIIDUnitTest extends JUnit4DistributedTestCase {
  private final static int CREATE = 0;

  private final static int UPDATE = 1;

  private final static int DESTROY = 2;

  private final static int INVALIDATE = 3;

  private final static int CLOSE = 4;

  private final static int REGION_CLEAR = 5;

  private final static int REGION_INVALIDATE = 6;

  protected static Cache cache = null;

  protected static VM serverVM0 = null;

  private static VM serverVM1 = null;

  protected static VM clientVM1 = null;

  protected static VM clientVM2 = null;

  private int PORT1;

  private int PORT2;

  private static final String regionName = "CQListGIIDUnitTest";

  private static final Map map = new HashMap();

  private static LogWriter logger = null;

  public static final String[] regions = new String[] { "regionA", "regionB" };

  public static final String KEY = "key-";

  public String[] cqs = new String[] {
  // 0 - Test for ">"
      "SELECT ALL * FROM /root/" + regions[0] + " p where p.ID > 0",

      // 1 - Test for "=" and "and".
      "SELECT ALL * FROM /root/" + regions[0]
          + " p where p.ID = 2 and p.status='active'",

      // 2 - Test for "<" and "and".
      "SELECT ALL * FROM /root/" + regions[1]
          + " p where p.ID < 5 and p.status='active'",

      // FOLLOWING CQS ARE NOT TESTED WITH VALUES; THEY ARE USED TO TEST PARSING
      // LOGIC WITHIN CQ.
      // 3
      "SELECT * FROM /root/" + regions[0] + " ;",
      // 4
      "SELECT ALL * FROM /root/" + regions[0],
      // 5
      "import com.gemstone.gemfire.cache.\"query\".data.Portfolio; "
          + "SELECT ALL * FROM /root/" + regions[0] + " TYPE Portfolio",
      // 6
      "import com.gemstone.gemfire.cache.\"query\".data.Portfolio; "
          + "SELECT ALL * FROM /root/" + regions[0] + " p TYPE Portfolio",
      // 7
      "SELECT ALL * FROM /root/" + regions[1]
          + " p where p.ID < 5 and p.status='active';",
      // 8
      "SELECT ALL * FROM /root/" + regions[0] + "  ;",
      // 9
      "SELECT ALL * FROM /root/" + regions[0] + " p where p.description = NULL",
      // 10
      "SELECT ALL * FROM /root/" + regions[0]
          + " p where p.ID > 0 and p.status='active'", };

  /**
   * Sets up the test.
   */
  @Override
  public final void postSetUp() throws Exception {
    final Host host = Host.getHost(0);
    serverVM0 = host.getVM(0);
    serverVM1 = host.getVM(1);
    clientVM1 = host.getVM(2);
    clientVM2 = host.getVM(3);

    PORT1 = ((Integer)serverVM0.invoke(() -> CQListGIIDUnitTest.createServerCache( HARegionQueue.HA_EVICTION_POLICY_MEMORY ))).intValue();
    PORT2 = ((Integer)serverVM1.invoke(() -> CQListGIIDUnitTest.createServerCache( HARegionQueue.HA_EVICTION_POLICY_ENTRY ))).intValue();
  }

  /**
   * Tears down the test.
   */
  @Override
  public final void preTearDown() throws Exception {
    serverVM0.invoke(() -> ConflationDUnitTest.unsetIsSlowStart());
    serverVM1.invoke(() -> ConflationDUnitTest.unsetIsSlowStart());
    closeCache();
    clientVM1.invoke(() -> CQListGIIDUnitTest.closeCache());
    clientVM2.invoke(() -> CQListGIIDUnitTest.closeCache());
    // then close the servers
    serverVM0.invoke(() -> CQListGIIDUnitTest.closeCache());
    serverVM1.invoke(() -> CQListGIIDUnitTest.closeCache());
    disconnectAllFromDS();
  }
  
  private void createCache(Properties props) throws Exception {
    DistributedSystem ds = getSystem(props);
    ds.disconnect();
    ds = getSystem(props);
    assertNotNull(ds);
    cache = CacheFactory.create(ds);
    assertNotNull(cache);
  }

  public static Integer createServerCache() throws Exception {
    return createServerCache(null);
  }

  public static Integer createServerCache(String ePolicy) throws Exception {
    return createServerCache(ePolicy, Integer.valueOf(1));
  }

  public static Integer createServerCache(String ePolicy, Integer cap)
      throws Exception {
    new CQListGIIDUnitTest().createCache(new Properties());
    AttributesFactory factory = new AttributesFactory();
    factory.setScope(Scope.DISTRIBUTED_ACK);
    factory.setDataPolicy(DataPolicy.REPLICATE);
    RegionAttributes attrs = factory.create();
    // cache.createRegion(regionName, attrs);
    createRegion(regions[0], "root", attrs);
    createRegion(regions[1], "root", attrs);
    Thread.sleep(2000);
    logger = cache.getLogger();

    int port = AvailablePort.getRandomAvailablePort(AvailablePort.SOCKET);
    CacheServer server1 = cache.addCacheServer();
    server1.setPort(port);
    server1.setNotifyBySubscription(true);
    if (ePolicy != null) {
      File overflowDirectory = new File("bsi_overflow_"+port);
      overflowDirectory.mkdir();
      DiskStoreFactory dsf = cache.createDiskStoreFactory();
      File[] dirs1 = new File[] {overflowDirectory};

      server1.getClientSubscriptionConfig().setEvictionPolicy(ePolicy);
      server1.getClientSubscriptionConfig().setCapacity(cap.intValue());
      // specify diskstore for this server
      server1.getClientSubscriptionConfig().setDiskStoreName(dsf.setDiskDirs(dirs1).create("bsi").getName());
    }
    server1.start();
    Thread.sleep(2000);
    return Integer.valueOf(server1.getPort());
  }

  public static Integer createOneMoreBridgeServer(Boolean notifyBySubscription)
      throws Exception {
    int port = AvailablePort.getRandomAvailablePort(AvailablePort.SOCKET);
    CacheServer server1 = cache.addCacheServer();
    server1.setPort(port);
    server1.setNotifyBySubscription(notifyBySubscription.booleanValue());
    server1.getClientSubscriptionConfig().setEvictionPolicy(
        HARegionQueue.HA_EVICTION_POLICY_MEMORY);
    // let this server to use default diskstore
    server1.start();
    return Integer.valueOf(server1.getPort());
  }

  public static final Region createRegion(String name, String rootName,
      RegionAttributes attrs) throws CacheException {
    Region root = cache.getRegion(rootName);
    if (root == null) {
      // don't put listeners on root region
      RegionAttributes rootAttrs = attrs;
      AttributesFactory fac = new AttributesFactory(attrs);
      ExpirationAttributes expiration = ExpirationAttributes.DEFAULT;

      // fac.setCacheListener(null);
      fac.setCacheLoader(null);
      fac.setCacheWriter(null);
      fac.setPoolName(null);
      fac.setPartitionAttributes(null);
      fac.setRegionTimeToLive(expiration);
      fac.setEntryTimeToLive(expiration);
      fac.setRegionIdleTimeout(expiration);
      fac.setEntryIdleTimeout(expiration);
      rootAttrs = fac.create();
      root = cache.createRegion(rootName, rootAttrs);
    }

    return createSubregion(root, name, attrs, null);
  }

  /**
   * A helper for creating a subregion, potentially using a package protected
   * method to do so.  
   * @param root the parent region
   * @param name the name of the subregion to create
   * @param attrs the attributes used to create the subregion
   * @param internalArgs if not null, then use the package protected creation mechanism
   * @return the subregion whose parent is the provided root
   * @throws CacheException
   * @see Region#createSubregion(String, RegionAttributes)
   * @see LocalRegion#createSubregion(String, RegionAttributes, InternalRegionArguments)
   */
  public static Region createSubregion(Region root, String name,
      RegionAttributes attrs, final InternalRegionArguments internalArgs) throws CacheException
  {
    if (internalArgs == null) {
      return root.createSubregion(name, attrs);
    } else {
      try {
        LocalRegion lr = (LocalRegion) root;
        return lr.createSubregion(name, attrs, internalArgs);
      } catch (IOException ioe) {
        AssertionError assErr = new AssertionError("unexpected exception");
        assErr.initCause(ioe);
        throw assErr;
      } catch (ClassNotFoundException cnfe) {
        AssertionError assErr = new AssertionError("unexpected exception");
        assErr.initCause(cnfe);
        throw assErr;
      } 
    }
  }
  
  public static void createClientCache(Integer port1, Integer port2,
      String rLevel) throws Exception {
    createClientCache(port1, port2, Integer.valueOf(-1), rLevel, Boolean.FALSE);
  }

  public static void createClientCache(Integer port1, Integer port2,
      String rLevel, Boolean addListener) throws Exception {
    createClientCache(port1, port2, Integer.valueOf(-1), rLevel, addListener);
  }

  public static void createClientCache(Integer port1, Integer port2,
      Integer port3, String rLevel) throws Exception {
    createClientCache(port1, port2, port3, rLevel, Boolean.FALSE);
  }

  public static void destroyClientPool() {
    cache.getRegion("root").getSubregion(regions[0]).close();
    cache.getRegion("root").getSubregion(regions[1]).close();
    PoolManager.find("clientPool").destroy();
  }
  
  public static void createClientCache(Integer port1, Integer port2,
      Integer port3, String rLevel, Boolean addListener) throws Exception {
    CacheServerTestUtil.disableShufflingOfEndpoints();
    String host = NetworkUtils.getIPLiteral();

    Properties props = new Properties();
<<<<<<< HEAD
    props.setProperty(DistributionConfig.MCAST_PORT_NAME, "0");
    props.setProperty(DistributionConfig.LOCATORS_NAME, "");
    new CQListGIIDUnitTest().createCache(props);
=======
    props.setProperty(MCAST_PORT, "0");
    props.setProperty(LOCATORS, "");
    new CQListGIIDUnitTest("temp").createCache(props);
>>>>>>> 61ad7e44

    PoolFactory pf = PoolManager.createFactory();
    int endPointCount = 1;
    pf.addServer(host, port1);
    if (port2.intValue() != -1) {
      pf.addServer(host, port2);
      endPointCount++;
    }
    if (port3.intValue() != -1) {
      pf.addServer(host, port3);
      endPointCount++;
    }
    pf.setRetryAttempts(5);
    pf.setReadTimeout(2500);
    pf.setSocketBufferSize(32768);
    pf.setPingInterval(1000);
    pf.setMinConnections(endPointCount*2);
    pf.setSubscriptionRedundancy(Integer.parseInt(rLevel));
    pf.setSubscriptionEnabled(true).create("clientPool");

    try {
      cache.getQueryService();
    }
    catch (Exception cqe) {
      Assert.fail("Failed to getCQService.", cqe);
    }

    AttributesFactory factory = new AttributesFactory();
    factory.setScope(Scope.LOCAL);
    factory.setPoolName("clientPool");

    RegionAttributes attrs = factory.create();
    createRegion(regions[0], "root", attrs);
    createRegion(regions[1], "root", attrs);
    logger = cache.getLogger();
  }

  /* Register CQs */
  public static void createCQ(String cqName, String queryStr) {
    com.gemstone.gemfire.test.dunit.LogWriterUtils.getLogWriter().info("### Create CQ. ###" + cqName);
    // Get CQ Service.
    QueryService cqService = null;
    try {
      cqService = cache.getQueryService();
    }
    catch (Exception cqe) {
      Assert.fail("Failed to getCQService.", cqe);
    }
    // Create CQ Attributes.
    CqAttributesFactory cqf = new CqAttributesFactory();
    CqListener[] cqListeners = { new CqQueryTestListener(com.gemstone.gemfire.test.dunit.LogWriterUtils.getLogWriter()) };
    ((CqQueryTestListener)cqListeners[0]).cqName = cqName;

    cqf.initCqListeners(cqListeners);
    CqAttributes cqa = cqf.create();

    // Create CQ.
    try {
      CqQuery cq1 = cqService.newCq(cqName, queryStr, cqa);
      assertTrue("newCq() state mismatch", cq1.getState().isStopped());
    }
    catch (Exception ex) {
      com.gemstone.gemfire.test.dunit.LogWriterUtils.getLogWriter().info("CqService is :" + cqService);
      ex.printStackTrace();
      AssertionError err = new AssertionError("Failed to create CQ " + cqName
          + " . ");
      err.initCause(ex);
      throw err;
    }
  }

  public static void executeCQ(String cqName, Boolean initialResults) {
    com.gemstone.gemfire.test.dunit.LogWriterUtils.getLogWriter().info("### DEBUG EXECUTE CQ START ####");
    // Get CQ Service.
    QueryService cqService = null;
    CqQuery cq1 = null;
    cqService = cache.getQueryService();

    // Get CqQuery object.
    try {
      cq1 = cqService.getCq(cqName);
      if (cq1 == null) {
        com.gemstone.gemfire.test.dunit.LogWriterUtils.getLogWriter().info(
            "Failed to get CqQuery object for CQ name: " + cqName);
        Assert.fail("Failed to get CQ " + cqName, new Exception("Failed to get CQ "
            + cqName));
      }
      else {
        com.gemstone.gemfire.test.dunit.LogWriterUtils.getLogWriter().info("Obtained CQ, CQ name: " + cq1.getName());
        assertTrue("newCq() state mismatch", cq1.getState().isStopped());
      }
    }
    catch (Exception ex) {
      com.gemstone.gemfire.test.dunit.LogWriterUtils.getLogWriter().info("CqService is :" + cqService);
      com.gemstone.gemfire.test.dunit.LogWriterUtils.getLogWriter().error(ex);
      AssertionError err = new AssertionError("Failed to execute  CQ " + cqName);
      err.initCause(ex);
      throw err;
    }

    if (initialResults.booleanValue()) {
      SelectResults cqResults = null;

      try {
        cqResults = cq1.executeWithInitialResults();
      }
      catch (Exception ex) {
        com.gemstone.gemfire.test.dunit.LogWriterUtils.getLogWriter().info("CqService is :" + cqService);
        ex.printStackTrace();
        AssertionError err = new AssertionError("Failed to execute  CQ "
            + cqName);
        err.initCause(ex);
        throw err;
      }
      com.gemstone.gemfire.test.dunit.LogWriterUtils.getLogWriter().info("initial result size = " + cqResults.size());
      assertTrue("executeWithInitialResults() state mismatch", cq1.getState()
          .isRunning());
      // if (expectedResultsSize >= 0) {
      // assertIndexDetailsEquals("unexpected results size", expectedResultsSize, cqResults
      // .size());
      // }
    }
    else {

      try {
        cq1.execute();
      }
      catch (Exception ex) {
        com.gemstone.gemfire.test.dunit.LogWriterUtils.getLogWriter().info("CqService is :" + cqService);
        ex.printStackTrace();
        AssertionError err = new AssertionError("Failed to execute  CQ "
            + cqName);
        err.initCause(ex);
        throw err;
      }
      assertTrue("execute() state mismatch", cq1.getState().isRunning());
    }
  }

  public static void registerInterestListCQ(String regionName, int keySize) {
    // Get CQ Service.
    Region region = null;
    try {
      region = cache.getRegion("root").getSubregion(regionName);
      region.getAttributesMutator().setCacheListener(
          new CertifiableTestCacheListener(com.gemstone.gemfire.test.dunit.LogWriterUtils.getLogWriter()));
    }
    catch (Exception cqe) {
      AssertionError err = new AssertionError("Failed to get Region.");
      err.initCause(cqe);
      throw err;
    }

    try {
      List list = new ArrayList();
      for (int i = 1; i <= keySize; i++) {
        list.add(KEY + i);
      }
      region.registerInterest(list);
    }
    catch (Exception ex) {
      AssertionError err = new AssertionError("Failed to Register InterestList");
      err.initCause(ex);
      throw err;
    }
  }

  public static void waitForCreated(String cqName, String key) {
    waitForEvent(0, cqName, key);
  }

  public static void waitForEvent(int event, String cqName, String key) {
    // Get CQ Service.
    QueryService cqService = null;
    try {
      cqService = cache.getQueryService();
    }
    catch (Exception cqe) {
      cqe.printStackTrace();
      Assert.fail("Failed to getCQService.", cqe);
    }

    CqQuery cQuery = cqService.getCq(cqName);
    if (cQuery == null) {
      Assert.fail("Failed to get CqQuery for CQ : " + cqName, new Exception(
          "Failed to get CqQuery for CQ : " + cqName));
    }

    CqAttributes cqAttr = cQuery.getCqAttributes();
    CqListener[] cqListener = cqAttr.getCqListeners();
    CqQueryTestListener listener = (CqQueryTestListener)cqListener[0];

    switch (event) {
      case CREATE:
        listener.waitForCreated(key);
        break;

      case UPDATE:
        listener.waitForUpdated(key);
        break;

      case DESTROY:
        listener.waitForDestroyed(key);
        break;

      case INVALIDATE:
        listener.waitForInvalidated(key);
        break;

      case CLOSE:
        listener.waitForClose();
        break;

      case REGION_CLEAR:
        listener.waitForRegionClear();
        break;

      case REGION_INVALIDATE:
        listener.waitForRegionInvalidate();
        break;

    }
  }

  public static void registerInterestListAll() {
    try {
      Region r = cache.getRegion("/" + regionName);
      assertNotNull(r);
      r.registerInterest("ALL_KEYS");
    }
    catch (Exception ex) {
      Assert.fail("failed in registerInterestListAll", ex);
    }
  }

  public static void registerInterestList() {
    try {
      Region r = cache.getRegion("/" + regionName);
      assertNotNull(r);
      r.registerInterest("k1");
      r.registerInterest("k3");
      r.registerInterest("k5");
    }
    catch (Exception ex) {
      Assert.fail("failed while registering keys", ex);
    }
  }

  public static void putEntries(String rName, Integer num) {
    try {
      Region r = cache.getRegion("root").getSubregion(rName);
      assertNotNull(r);
      for (int i = 0; i < num.longValue(); i++) {
        r.put(KEY + i, new Portfolio(i + 1));
      }
      com.gemstone.gemfire.test.dunit.LogWriterUtils.getLogWriter().info(
          "### Number of Entries in Region " + rName + ": " + r.keys().size());
    }
    catch (Exception ex) {
      Assert.fail("failed in putEntries()", ex);
    }
  }

  @Ignore("TODO")
  @Test
  public void testSpecificClientCQIsGIIedPart1() throws Exception {
    Integer size = Integer.valueOf(10);
    // slow start for dispatcher
    serverVM0.invoke(() -> ConflationDUnitTest.setIsSlowStart( "30000" ));
    serverVM1.invoke(() -> ConflationDUnitTest.setIsSlowStart( "30000" ));

    // createClientCache(Integer.valueOf(PORT1), Integer.valueOf(PORT2), "1");
    clientVM1.invoke(() -> CQListGIIDUnitTest.createClientCache( Integer.valueOf(PORT1), Integer.valueOf(PORT2), "1" ));
    clientVM2.invoke(() -> CQListGIIDUnitTest.createClientCache( Integer.valueOf(PORT1), Integer.valueOf(PORT2), "0" ));

    clientVM1.invoke(() -> CQListGIIDUnitTest.createCQ(
        "testSpecificClientCQIsGIIed_0", cqs[0] ));
    clientVM1.invoke(() -> CQListGIIDUnitTest.executeCQ(
        "testSpecificClientCQIsGIIed_0", Boolean.FALSE ));
    clientVM2.invoke(() -> CQListGIIDUnitTest.createCQ(
        "testSpecificClientCQIsGIIed_0", cqs[0] ));
    clientVM2.invoke(() -> CQListGIIDUnitTest.executeCQ(
        "testSpecificClientCQIsGIIed_0", Boolean.FALSE ));

    serverVM1.invoke(() -> CQListGIIDUnitTest.stopServer());

    serverVM0.invoke(() -> CQListGIIDUnitTest.putEntries(
        regions[0], size ));

    serverVM1.invoke(() -> CQListGIIDUnitTest.startServer());
    Thread.sleep(3000); // TODO: Find a better 'n reliable alternative

    serverVM0.invoke(() -> CQListGIIDUnitTest.VerifyCUMCQList(
        size, Integer.valueOf(2) ));
    serverVM1.invoke(() -> CQListGIIDUnitTest.VerifyCUMCQList(
        size, Integer.valueOf(1) ));
    serverVM0.invoke(() -> ConflationDUnitTest.unsetIsSlowStart());
    serverVM1.invoke(() -> ConflationDUnitTest.unsetIsSlowStart());
  }

  /**
   * This test asserts that cq list of a client for an event is not lost if that
   * client's queue has been GII'ed to a server where that event already
   * existed.
   *
   * @throws Exception
   */
  @Test
  public void testClientCQNotLostAtGIIReceiver() throws Exception {
    Integer size = Integer.valueOf(10);
    VM serverVM2 = clientVM2;

    int port3 = ((Integer)serverVM2.invoke(() -> CQListGIIDUnitTest.createServerCache( HARegionQueue.HA_EVICTION_POLICY_MEMORY ))).intValue();

    // slow start for dispatcher
    serverVM0.invoke(() -> ConflationDUnitTest.setIsSlowStart( "45000" ));

    // createClientCache(Integer.valueOf(PORT1), Integer.valueOf(PORT2), "1");
    createClientCache(Integer.valueOf(PORT1), Integer.valueOf(PORT2),
        Integer.valueOf(port3), "1");
    try {
    clientVM1.invoke(() -> CQListGIIDUnitTest.createClientCache( Integer.valueOf(PORT1), Integer.valueOf(port3),
            Integer.valueOf(PORT2), "1" ));
    try {
    createCQ("testSpecificClientCQIsGIIed_0", cqs[0]);
    executeCQ("testSpecificClientCQIsGIIed_0", Boolean.FALSE);
    clientVM1.invoke(() -> CQListGIIDUnitTest.createCQ(
        "testSpecificClientCQIsGIIed_0", cqs[0] ));
    clientVM1.invoke(() -> CQListGIIDUnitTest.executeCQ(
        "testSpecificClientCQIsGIIed_0", Boolean.FALSE ));

    serverVM0.invoke(() -> CQListGIIDUnitTest.putEntries(
        regions[0], size ));

    serverVM1.invoke(() -> CQListGIIDUnitTest.VerifyCUMCQList(
        size, Integer.valueOf(1) ));

    serverVM2.invoke(() -> CQListGIIDUnitTest.stopServer());
    Thread.sleep(3000); // TODO: Find a better 'n reliable alternative

    serverVM0.invoke(() -> CQListGIIDUnitTest.VerifyCUMCQList(
      size, Integer.valueOf(2) ));
    serverVM1.invoke(() -> CQListGIIDUnitTest.VerifyCUMCQList(
        size, Integer.valueOf(2) ));
    } finally {
      clientVM1.invoke(() -> CQListGIIDUnitTest.destroyClientPool());
    }

    } finally {
      destroyClientPool();
    }
  }

  public static void VerifyCUMCQList(Integer numOfKeys, Integer numOfClients) {
    try {
      Iterator iter = cache.getCacheServers().iterator();
      if (iter.hasNext()) {
        CacheServerImpl server = (CacheServerImpl)iter.next();
        Map haContainer = server.getAcceptor().getCacheClientNotifier()
            .getHaContainer();
        Object[] keys = haContainer.keySet().toArray();
        logger.fine("### numOfKeys :" + numOfKeys.intValue() + " keys.length : " + keys.length +
            " haContainer size : " + haContainer.size());
        assertEquals(numOfKeys.intValue(), keys.length);
        for (int i = 0; i < numOfKeys.intValue(); i++) {
          logger.fine("i=: " + i);
          ClientUpdateMessageImpl cum = (ClientUpdateMessageImpl)haContainer
              .get(keys[i]);
          assertNotNull(cum);
          assertNotNull(cum.getClientCqs());
          assertEquals("This test may fail if the image provider gets an ack from client before providing image",
              numOfClients.intValue(), cum.getClientCqs().size());
        }
      }
    }
    catch (Exception e) {
      Assert.fail("failed in VerifyCUMCQList()" + e, e);
    }
  }

  private static void stopOneBridgeServer(Integer port) {
    try {
      Iterator iter = cache.getCacheServers().iterator();
      if (iter.hasNext()) {
        CacheServer server = (CacheServer)iter.next();
        if (server.getPort() == port.intValue()) {
          server.stop();
        }
      }
    }
    catch (Exception e) {
      fail("failed in stopOneBridgeServer()" + e);
    }
  }

  public static void stopServer() {
    try {
      Iterator iter = cache.getCacheServers().iterator();
      if (iter.hasNext()) {
        CacheServer server = (CacheServer)iter.next();
        server.stop();
      }
    }
    catch (Exception e) {
      fail("failed in stopServer()" + e);
    }
  }

  public static void startServer() {
    try {
      Iterator iter = cache.getCacheServers().iterator();
      if (iter.hasNext()) {
        CacheServer server = (CacheServer)iter.next();
        server.start();
      }
    }
    catch (Exception e) {
      fail("failed in startServer()" + e);
    }
  }

  public static void waitTillMessagesAreDispatched(Integer port, Long waitLimit) {
    try {
      boolean dispatched = false;
      Map haContainer = null;
      haContainer = cache.getRegion(Region.SEPARATOR
          + CacheServerImpl.generateNameForClientMsgsRegion(port.intValue()));
      if (haContainer == null) {
        Object[] servers = cache.getCacheServers().toArray();
        for (int i = 0; i < servers.length; i++) {
          if (port.intValue() == ((CacheServerImpl)servers[i]).getPort()) {
            haContainer = ((CacheServerImpl)servers[i]).getAcceptor()
                .getCacheClientNotifier().getHaContainer();
            break;
          }
        }
      }
      long startTime = System.currentTimeMillis();
      while (waitLimit.longValue() > (System.currentTimeMillis() - startTime)) {
        if (haContainer.size() == 0) {
          dispatched = true;
          break;
        }
        try {
          Thread.sleep(50);
        }
        catch (InterruptedException ie) {
          fail("interrupted");
        }
      }
      logger.fine("Exiting sleep, time elapsed was: "
          + (System.currentTimeMillis() - startTime));
      if (!dispatched) {
        throw new Exception(
            "Test tuning issue: The HARegionQueue is not fully drained, so cannot continue the test.");
      }
    }
    catch (Exception e) {
      fail("failed in waitTillMessagesAreDispatched()" + e);
    }
  }

  public static void closeCache() {
    if (cache != null && !cache.isClosed()) {
      cache.close();
      cache.getDistributedSystem().disconnect();
    }
  }

}<|MERGE_RESOLUTION|>--- conflicted
+++ resolved
@@ -16,8 +16,8 @@
  */
 package com.gemstone.gemfire.internal.cache.ha;
 
-<<<<<<< HEAD
-import static org.junit.Assert.*;
+import static com.gemstone.gemfire.distributed.DistributedSystemConfigProperties.*;
+import static com.gemstone.gemfire.test.dunit.Assert.*;
 
 import java.io.File;
 import java.io.IOException;
@@ -32,13 +32,25 @@
 import org.junit.Test;
 import org.junit.experimental.categories.Category;
 
-=======
->>>>>>> 61ad7e44
 import com.gemstone.gemfire.LogWriter;
-import com.gemstone.gemfire.cache.*;
+import com.gemstone.gemfire.cache.AttributesFactory;
+import com.gemstone.gemfire.cache.Cache;
+import com.gemstone.gemfire.cache.CacheException;
+import com.gemstone.gemfire.cache.CacheFactory;
+import com.gemstone.gemfire.cache.DataPolicy;
+import com.gemstone.gemfire.cache.DiskStoreFactory;
+import com.gemstone.gemfire.cache.ExpirationAttributes;
+import com.gemstone.gemfire.cache.Region;
+import com.gemstone.gemfire.cache.RegionAttributes;
+import com.gemstone.gemfire.cache.Scope;
 import com.gemstone.gemfire.cache.client.PoolFactory;
 import com.gemstone.gemfire.cache.client.PoolManager;
-import com.gemstone.gemfire.cache.query.*;
+import com.gemstone.gemfire.cache.query.CqAttributes;
+import com.gemstone.gemfire.cache.query.CqAttributesFactory;
+import com.gemstone.gemfire.cache.query.CqListener;
+import com.gemstone.gemfire.cache.query.CqQuery;
+import com.gemstone.gemfire.cache.query.QueryService;
+import com.gemstone.gemfire.cache.query.SelectResults;
 import com.gemstone.gemfire.cache.query.cq.dunit.CqQueryTestListener;
 import com.gemstone.gemfire.cache.query.data.Portfolio;
 import com.gemstone.gemfire.cache.server.CacheServer;
@@ -51,7 +63,6 @@
 import com.gemstone.gemfire.internal.cache.tier.sockets.CacheServerTestUtil;
 import com.gemstone.gemfire.internal.cache.tier.sockets.ClientUpdateMessageImpl;
 import com.gemstone.gemfire.internal.cache.tier.sockets.ConflationDUnitTest;
-<<<<<<< HEAD
 import com.gemstone.gemfire.test.dunit.Assert;
 import com.gemstone.gemfire.test.dunit.Host;
 import com.gemstone.gemfire.test.dunit.NetworkUtils;
@@ -60,52 +71,27 @@
 import com.gemstone.gemfire.test.junit.categories.DistributedTest;
 
 /**
- * @since 5.7
-=======
-import com.gemstone.gemfire.test.dunit.*;
-
-import java.io.File;
-import java.io.IOException;
-import java.util.*;
-
-import static com.gemstone.gemfire.distributed.DistributedSystemConfigProperties.LOCATORS;
-import static com.gemstone.gemfire.distributed.DistributedSystemConfigProperties.MCAST_PORT;
-
-/**
- *
- *
  * @since GemFire 5.7
- *
->>>>>>> 61ad7e44
  */
 @Category(DistributedTest.class)
 public class CQListGIIDUnitTest extends JUnit4DistributedTestCase {
+
   private final static int CREATE = 0;
-
   private final static int UPDATE = 1;
-
   private final static int DESTROY = 2;
-
   private final static int INVALIDATE = 3;
-
   private final static int CLOSE = 4;
-
   private final static int REGION_CLEAR = 5;
-
   private final static int REGION_INVALIDATE = 6;
 
   protected static Cache cache = null;
 
   protected static VM serverVM0 = null;
-
   private static VM serverVM1 = null;
-
   protected static VM clientVM1 = null;
-
   protected static VM clientVM2 = null;
 
   private int PORT1;
-
   private int PORT2;
 
   private static final String regionName = "CQListGIIDUnitTest";
@@ -153,9 +139,6 @@
       "SELECT ALL * FROM /root/" + regions[0]
           + " p where p.ID > 0 and p.status='active'", };
 
-  /**
-   * Sets up the test.
-   */
   @Override
   public final void postSetUp() throws Exception {
     final Host host = Host.getHost(0);
@@ -168,9 +151,6 @@
     PORT2 = ((Integer)serverVM1.invoke(() -> CQListGIIDUnitTest.createServerCache( HARegionQueue.HA_EVICTION_POLICY_ENTRY ))).intValue();
   }
 
-  /**
-   * Tears down the test.
-   */
   @Override
   public final void preTearDown() throws Exception {
     serverVM0.invoke(() -> ConflationDUnitTest.unsetIsSlowStart());
@@ -284,25 +264,21 @@
    * @see Region#createSubregion(String, RegionAttributes)
    * @see LocalRegion#createSubregion(String, RegionAttributes, InternalRegionArguments)
    */
-  public static Region createSubregion(Region root, String name,
-      RegionAttributes attrs, final InternalRegionArguments internalArgs) throws CacheException
-  {
+  public static Region createSubregion(Region root, String name, RegionAttributes attrs, final InternalRegionArguments internalArgs) throws CacheException {
+    Region value = null;
     if (internalArgs == null) {
-      return root.createSubregion(name, attrs);
+      value = root.createSubregion(name, attrs);
     } else {
       try {
         LocalRegion lr = (LocalRegion) root;
-        return lr.createSubregion(name, attrs, internalArgs);
-      } catch (IOException ioe) {
-        AssertionError assErr = new AssertionError("unexpected exception");
-        assErr.initCause(ioe);
-        throw assErr;
-      } catch (ClassNotFoundException cnfe) {
-        AssertionError assErr = new AssertionError("unexpected exception");
-        assErr.initCause(cnfe);
-        throw assErr;
+        value = lr.createSubregion(name, attrs, internalArgs);
+      } catch (IOException e) {
+        fail("unexpected exception", e);
+      } catch (ClassNotFoundException e) {
+        fail("unexpected exception", e);
       } 
     }
+    return value;
   }
   
   public static void createClientCache(Integer port1, Integer port2,
@@ -332,15 +308,9 @@
     String host = NetworkUtils.getIPLiteral();
 
     Properties props = new Properties();
-<<<<<<< HEAD
-    props.setProperty(DistributionConfig.MCAST_PORT_NAME, "0");
-    props.setProperty(DistributionConfig.LOCATORS_NAME, "");
-    new CQListGIIDUnitTest().createCache(props);
-=======
     props.setProperty(MCAST_PORT, "0");
     props.setProperty(LOCATORS, "");
-    new CQListGIIDUnitTest("temp").createCache(props);
->>>>>>> 61ad7e44
+    new CQListGIIDUnitTest().createCache(props);
 
     PoolFactory pf = PoolManager.createFactory();
     int endPointCount = 1;
@@ -403,12 +373,7 @@
       assertTrue("newCq() state mismatch", cq1.getState().isStopped());
     }
     catch (Exception ex) {
-      com.gemstone.gemfire.test.dunit.LogWriterUtils.getLogWriter().info("CqService is :" + cqService);
-      ex.printStackTrace();
-      AssertionError err = new AssertionError("Failed to create CQ " + cqName
-          + " . ");
-      err.initCause(ex);
-      throw err;
+      fail("Failed to create CQ " + cqName + " . ", ex);
     }
   }
 
@@ -434,11 +399,7 @@
       }
     }
     catch (Exception ex) {
-      com.gemstone.gemfire.test.dunit.LogWriterUtils.getLogWriter().info("CqService is :" + cqService);
-      com.gemstone.gemfire.test.dunit.LogWriterUtils.getLogWriter().error(ex);
-      AssertionError err = new AssertionError("Failed to execute  CQ " + cqName);
-      err.initCause(ex);
-      throw err;
+      fail("Failed to execute  CQ " + cqName, ex);
     }
 
     if (initialResults.booleanValue()) {
@@ -448,20 +409,11 @@
         cqResults = cq1.executeWithInitialResults();
       }
       catch (Exception ex) {
-        com.gemstone.gemfire.test.dunit.LogWriterUtils.getLogWriter().info("CqService is :" + cqService);
-        ex.printStackTrace();
-        AssertionError err = new AssertionError("Failed to execute  CQ "
-            + cqName);
-        err.initCause(ex);
-        throw err;
+        fail("Failed to execute  CQ " + cqName, ex);
       }
       com.gemstone.gemfire.test.dunit.LogWriterUtils.getLogWriter().info("initial result size = " + cqResults.size());
       assertTrue("executeWithInitialResults() state mismatch", cq1.getState()
           .isRunning());
-      // if (expectedResultsSize >= 0) {
-      // assertIndexDetailsEquals("unexpected results size", expectedResultsSize, cqResults
-      // .size());
-      // }
     }
     else {
 
@@ -469,12 +421,7 @@
         cq1.execute();
       }
       catch (Exception ex) {
-        com.gemstone.gemfire.test.dunit.LogWriterUtils.getLogWriter().info("CqService is :" + cqService);
-        ex.printStackTrace();
-        AssertionError err = new AssertionError("Failed to execute  CQ "
-            + cqName);
-        err.initCause(ex);
-        throw err;
+        fail("Failed to execute  CQ " + cqName, ex);
       }
       assertTrue("execute() state mismatch", cq1.getState().isRunning());
     }
@@ -488,10 +435,8 @@
       region.getAttributesMutator().setCacheListener(
           new CertifiableTestCacheListener(com.gemstone.gemfire.test.dunit.LogWriterUtils.getLogWriter()));
     }
-    catch (Exception cqe) {
-      AssertionError err = new AssertionError("Failed to get Region.");
-      err.initCause(cqe);
-      throw err;
+    catch (Exception e) {
+      fail("Failed to get Region.", e);
     }
 
     try {
@@ -502,9 +447,7 @@
       region.registerInterest(list);
     }
     catch (Exception ex) {
-      AssertionError err = new AssertionError("Failed to Register InterestList");
-      err.initCause(ex);
-      throw err;
+      fail("Failed to Register InterestList", ex);
     }
   }
 
@@ -519,7 +462,6 @@
       cqService = cache.getQueryService();
     }
     catch (Exception cqe) {
-      cqe.printStackTrace();
       Assert.fail("Failed to getCQService.", cqe);
     }
 
@@ -561,7 +503,6 @@
       case REGION_INVALIDATE:
         listener.waitForRegionInvalidate();
         break;
-
     }
   }
 
@@ -604,7 +545,7 @@
     }
   }
 
-  @Ignore("TODO")
+  @Ignore("TODO: test is disabled")
   @Test
   public void testSpecificClientCQIsGIIedPart1() throws Exception {
     Integer size = Integer.valueOf(10);
@@ -645,8 +586,6 @@
    * This test asserts that cq list of a client for an event is not lost if that
    * client's queue has been GII'ed to a server where that event already
    * existed.
-   *
-   * @throws Exception
    */
   @Test
   public void testClientCQNotLostAtGIIReceiver() throws Exception {
@@ -662,32 +601,32 @@
     createClientCache(Integer.valueOf(PORT1), Integer.valueOf(PORT2),
         Integer.valueOf(port3), "1");
     try {
-    clientVM1.invoke(() -> CQListGIIDUnitTest.createClientCache( Integer.valueOf(PORT1), Integer.valueOf(port3),
-            Integer.valueOf(PORT2), "1" ));
-    try {
-    createCQ("testSpecificClientCQIsGIIed_0", cqs[0]);
-    executeCQ("testSpecificClientCQIsGIIed_0", Boolean.FALSE);
-    clientVM1.invoke(() -> CQListGIIDUnitTest.createCQ(
-        "testSpecificClientCQIsGIIed_0", cqs[0] ));
-    clientVM1.invoke(() -> CQListGIIDUnitTest.executeCQ(
-        "testSpecificClientCQIsGIIed_0", Boolean.FALSE ));
-
-    serverVM0.invoke(() -> CQListGIIDUnitTest.putEntries(
-        regions[0], size ));
-
-    serverVM1.invoke(() -> CQListGIIDUnitTest.VerifyCUMCQList(
-        size, Integer.valueOf(1) ));
-
-    serverVM2.invoke(() -> CQListGIIDUnitTest.stopServer());
-    Thread.sleep(3000); // TODO: Find a better 'n reliable alternative
-
-    serverVM0.invoke(() -> CQListGIIDUnitTest.VerifyCUMCQList(
-      size, Integer.valueOf(2) ));
-    serverVM1.invoke(() -> CQListGIIDUnitTest.VerifyCUMCQList(
-        size, Integer.valueOf(2) ));
-    } finally {
-      clientVM1.invoke(() -> CQListGIIDUnitTest.destroyClientPool());
-    }
+      clientVM1.invoke(() -> CQListGIIDUnitTest.createClientCache( Integer.valueOf(PORT1), Integer.valueOf(port3),
+              Integer.valueOf(PORT2), "1" ));
+      try {
+        createCQ("testSpecificClientCQIsGIIed_0", cqs[0]);
+        executeCQ("testSpecificClientCQIsGIIed_0", Boolean.FALSE);
+        clientVM1.invoke(() -> CQListGIIDUnitTest.createCQ(
+            "testSpecificClientCQIsGIIed_0", cqs[0] ));
+        clientVM1.invoke(() -> CQListGIIDUnitTest.executeCQ(
+            "testSpecificClientCQIsGIIed_0", Boolean.FALSE ));
+
+        serverVM0.invoke(() -> CQListGIIDUnitTest.putEntries(
+            regions[0], size ));
+
+        serverVM1.invoke(() -> CQListGIIDUnitTest.VerifyCUMCQList(
+            size, Integer.valueOf(1) ));
+
+        serverVM2.invoke(() -> CQListGIIDUnitTest.stopServer());
+        Thread.sleep(3000); // TODO: Find a better 'n reliable alternative
+
+        serverVM0.invoke(() -> CQListGIIDUnitTest.VerifyCUMCQList(
+          size, Integer.valueOf(2) ));
+        serverVM1.invoke(() -> CQListGIIDUnitTest.VerifyCUMCQList(
+            size, Integer.valueOf(2) ));
+      } finally {
+        clientVM1.invoke(() -> CQListGIIDUnitTest.destroyClientPool());
+      }
 
     } finally {
       destroyClientPool();
@@ -732,7 +671,7 @@
       }
     }
     catch (Exception e) {
-      fail("failed in stopOneBridgeServer()" + e);
+      fail("failed in stopOneBridgeServer()", e);
     }
   }
 
@@ -745,7 +684,7 @@
       }
     }
     catch (Exception e) {
-      fail("failed in stopServer()" + e);
+      fail("failed in stopServer()", e);
     }
   }
 
@@ -758,7 +697,7 @@
       }
     }
     catch (Exception e) {
-      fail("failed in startServer()" + e);
+      fail("failed in startServer()", e);
     }
   }
 
@@ -788,7 +727,7 @@
           Thread.sleep(50);
         }
         catch (InterruptedException ie) {
-          fail("interrupted");
+          fail("interrupted", ie);
         }
       }
       logger.fine("Exiting sleep, time elapsed was: "
@@ -799,7 +738,7 @@
       }
     }
     catch (Exception e) {
-      fail("failed in waitTillMessagesAreDispatched()" + e);
+      fail("failed in waitTillMessagesAreDispatched()", e);
     }
   }
 
@@ -809,5 +748,4 @@
       cache.getDistributedSystem().disconnect();
     }
   }
-
 }