/*
 * Licensed to the Apache Software Foundation (ASF) under one or more
 * contributor license agreements.  See the NOTICE file distributed with
 * this work for additional information regarding copyright ownership.
 * The ASF licenses this file to You under the Apache License, Version 2.0
 * (the "License"); you may not use this file except in compliance with
 * the License.  You may obtain a copy of the License at
 *
 *      http://www.apache.org/licenses/LICENSE-2.0
 *
 * Unless required by applicable law or agreed to in writing, software
 * distributed under the License is distributed on an "AS IS" BASIS,
 * WITHOUT WARRANTIES OR CONDITIONS OF ANY KIND, either express or implied.
 * See the License for the specific language governing permissions and
 * limitations under the License.
 */

buildscript {
  repositories {
    maven { url "https://plugins.gradle.org/m2/" }
  }

  dependencies {
    classpath "gradle.plugin.org.nosphere.apache:creadur-rat-gradle:0.2.0"
    classpath "org.ajoberstar:gradle-git:1.3.2"
    classpath 'com.bmuschko:gradle-nexus-plugin:2.3.1'
  }
}

apply plugin: 'wrapper'

// Load all properties in dependency-version.properties as project properties, so all projects can read them
Properties dependencyVersions = new Properties()
dependencyVersions.load(new FileInputStream("${project.projectDir}/gradle/dependency-versions.properties"))
dependencyVersions.keys().each{ k -> project.ext[k] = dependencyVersions[k]}

allprojects {
  version = versionNumber + '-' + releaseType
  ext.isReleaseVersion = !version.endsWith("SNAPSHOT")

  // We want to see all test results.  This is equivalatent to setting --continue
  // on the command line.
  gradle.startParameter.continueOnFailure = true
  
  repositories {
    mavenLocal()
    mavenCentral()
    maven { url "http://repo.spring.io/release" }
    maven { url "http://repo.spring.io/milestone" }
    maven { url "http://repo.spring.io/snapshot" }
    maven { url "http://repo.spring.io/libs-release" }
    maven { url "http://repo.spring.io/ext-release-local" }
    maven { url "http://dist.gemstone.com/maven/release" }
  }

  group = "org.apache.geode"

  buildRoot = buildRoot.trim()
  if (!buildRoot.isEmpty()) {
    buildDir = buildRoot + project.path.replace(":", "/") + "/build"
  }
}

task clean(type: Delete) {
  delete rootProject.buildDir
  if (!buildRoot.isEmpty()) {
    delete buildRoot
  }  
}

// allow external projects to override include location
if (name == 'gemfire') {
  ext.scriptDir = 'gradle'
}

apply from: "${scriptDir}/utilities.gradle"
apply from: "${scriptDir}/java.gradle"
apply from: "${scriptDir}/test.gradle"
apply from: "${scriptDir}/publish.gradle"
apply from: "${scriptDir}/code-analysis.gradle"
apply from: "${scriptDir}/ide.gradle"
apply from: "${scriptDir}/rat.gradle"

subprojects {
<<<<<<< HEAD
  apply plugin: 'java'

  // apply compiler options
  gradle.taskGraph.whenReady( { graph ->
    tasks.withType(JavaCompile).each { javac ->
      javac.configure {
        sourceCompatibility '1.8'
        targetCompatibility '1.8'
        options.encoding = 'UTF-8'
      }
    }
  })
  
  // apply default manifest
  gradle.taskGraph.whenReady( { graph ->
    tasks.withType(Jar).each { jar ->
      jar.doFirst {
        manifest {
          attributes(
            "Manifest-Version"  : "1.0",
            "Created-By"        : System.getProperty("user.name"),
            "Title"             : rootProject.name,
            "Version"           : version,
            "Organization"      : "Apache Software Foundation (ASF)"
          )
        }
      }
    }
  })

  configurations {
    provided {
      description 'a dependency that is provided externally at runtime'
      visible true
    }
    
    testOutput {
      extendsFrom testCompile
      description  'a dependency that exposes test artifacts'
    }
  }

  // Here we want to disable all transitive dependencies on external artifacts.  This
  // allows us to lock down library versions.  However, we want project dependencies to
  // be transitive such that the libraries of a dependent project are automatically included.
  configurations.all {
    dependencies.all { dep ->
      if (dep instanceof ModuleDependency && !(dep instanceof ProjectDependency)) {
        dep.transitive = false
      }
    }
  }
 
  // Configuration for Checkstyle, FindBugs
  if (project.hasProperty("staticAnalysis")) {
    apply plugin: 'checkstyle'

    //Checkstyle configuration
    configurations.checkstyle {
      dependencies.all { dep ->
        dep.transitive = true
      }
    }
    
    //Findbugs configuration
    apply plugin: 'findbugs'
 
    configurations.findbugs {
      dependencies.all { dep ->
        dep.transitive = true
      }
    }

    // Switch default Findbugs report to HTML for developers
    def findbugsXmlEnabled = false
    def findbugsHtmlEnabled = true

    // Provide ability to change report type to XML for ingesting into other ap
    if ( project.hasProperty("findbugsXmlReport") ) {
      findbugsXmlEnabled = true
      findbugsHtmlEnabled = false
    }

    configurations.findbugs {
      dependencies.all { dep ->
        dep.transitive = true
      }
      findbugs.effort = 'max'
      findbugs.reportLevel = 'low'
    }
 
    tasks.withType(FindBugs) {
      reports {
        xml.enabled = findbugsXmlEnabled
        html.enabled = findbugsHtmlEnabled
      }
    }
  }

  // JaCoCo configuration
  if (project.hasProperty("codeCoverage")) {
    apply plugin: 'jacoco'
    
    configurations.jacocoAnt {
      dependencies.all { dep ->
          dep.transitive = true
      }
    }

    task mergeIntegrationTestCoverage (type: JacocoMerge) {
      description 'Merges Distributed and Integration test coverage results'

      destinationFile = file("${buildDir}/jacoco/mergedIntegrationTestCoverage.exec")
      executionData = fileTree(dir: 'build/jacoco', include: ['**/distributedTest.exec','**/integrationTest.exec'])

    }

    jacocoTestReport {
      reports { 
        csv.enabled false
        sourceSets project.sourceSets.main
        html.destination "${buildDir}/jacocoTestHtml"
      }
    }
    
    task jacocoIntegrationTestReport (type: JacocoReport) {
      reports { 
        csv.enabled false
        sourceSets project.sourceSets.main
        html.destination "${buildDir}/jacocoIntegrationTestHtml"
        executionData = fileTree(dir: 'build/jacoco', include: '**/integrationTest.exec')
      }
    }
    
    task jacocoDistributedTestReport (type: JacocoReport) {
      reports { 
        csv.enabled false
        sourceSets project.sourceSets.main
        html.destination "${buildDir}/jacocoDistributedTestHtml"
        executionData = fileTree(dir: 'build/jacoco', include: '**/distributedTest.exec')
      }
    }
    
    task jacocoOverallTestReport (type: JacocoReport) {
      reports { 
        csv.enabled false
        sourceSets project.sourceSets.main
        html.destination "${buildDir}/jacocoOverallTestHtml"
        executionData = fileTree(dir: 'build/jacoco', include: '**/*.exec')
      }
    }
  }
 
  eclipse {
    classpath {
      defaultOutputDir = file('build-eclipse')
      downloadSources = true
      plusConfigurations += [ configurations.provided ]     
    }
    // Several files have UTF-8 encoding and Eclipse running on Windows
    // will have trouble unless we tell it to use UTF-8 encoding.
    // This setting needs to go into the core.resources.prefs file,
    // which the JDT script isn't set up to configure
    eclipseJdt << {
      File f = file('.settings/org.eclipse.core.resources.prefs')
      f.write('eclipse.preferences.version=1\n')
      f.append('encoding/<project>=utf-8')
    }
  }
  
  cleanEclipse << {
    delete '.settings/org.eclipse.core.resources.prefs'
  }

  tasks.eclipse.dependsOn(cleanEclipse)

  idea {
    module {
      downloadSources = true
      scopes.PROVIDED.plus += [ configurations.provided ]
    }
  }
    
  task jarTest (type: Jar, dependsOn: testClasses) {
    description 'Assembles a jar archive of test classes.'
    from sourceSets.test.output
    classifier 'test'
  }

  artifacts {
    testOutput jarTest
  }

  sourceSets {
    main.compileClasspath += configurations.provided
    main.runtimeClasspath -= configurations.provided
    test.compileClasspath += configurations.provided
    test.runtimeClasspath += configurations.provided
  }

  javadoc.classpath += configurations.provided

  javadoc {
    options.addStringOption('Xdoclint:none', '-quiet')
  }

  dependencies {
    compile 'org.springframework:spring-aop:' + project.'springframework.version'
    compile 'org.springframework:spring-beans:' + project.'springframework.version'
    compile 'org.springframework:spring-context:' + project.'springframework.version'
    compile 'org.springframework:spring-context-support:' + project.'springframework.version'
    compile 'org.springframework:spring-core:' + project.'springframework.version'
    compile 'org.springframework:spring-expression:' + project.'springframework.version'
    compile 'org.springframework:spring-web:' + project.'springframework.version'
    compile 'org.springframework:spring-webmvc:' + project.'springframework.version'
    compile 'com.github.stephenc.findbugs:findbugs-annotations:' + project.'stephenc-findbugs.version'

    testCompile 'com.jayway.awaitility:awaitility:' + project.'awaitility.version'
    testCompile 'com.github.stefanbirkner:system-rules:' + project.'system-rules.version'
    testCompile 'edu.umd.cs.mtc:multithreadedtc:' + project.'multithreadedtc.version'
    testCompile 'junit:junit:' + project.'junit.version'
    testCompile 'org.assertj:assertj-core:' + project.'assertj-core.version'
    testCompile 'org.mockito:mockito-core:' + project.'mockito-core.version'
    testCompile 'org.hamcrest:hamcrest-all:' + project.'hamcrest-all.version'
    testCompile 'org.jmock:jmock:' + project.'jmock.version'
    testCompile 'org.jmock:jmock-junit4:' + project.'jmock.version'
    testCompile 'org.jmock:jmock-legacy:' + project.'jmock.version'
    testCompile 'pl.pragmatists:JUnitParams:' + project.'JUnitParams.version'
    
    testRuntime 'cglib:cglib:' + project.'cglib.version'
    testRuntime 'org.objenesis:objenesis:' + project.'objenesis.version'
    testRuntime 'org.ow2.asm:asm:' + project.'asm.version'
  }

  test {
    include '**/*JUnitTest.class'
    useJUnit {
      includeCategories 'com.gemstone.gemfire.test.junit.categories.UnitTest'
      excludeCategories 'com.gemstone.gemfire.test.junit.categories.IntegrationTest'
      excludeCategories 'com.gemstone.gemfire.test.junit.categories.DistributedTest'
    }    
    
    // run each test in its own vm to avoid interference issues if a test doesn't clean up
    // state
    //forkEvery 1
    
    doFirst {
      writeTestProperties(buildDir, name)
    }
  }

  //This target does not run any tests. Rather, it validates that there are no
  //tests that are missing a category annotation
  task checkMissedTests(type: Test) {
    include '**/*JUnitTest.class'
    useJUnit {
      excludeCategories 'com.gemstone.gemfire.test.junit.categories.UnitTest'
      excludeCategories 'com.gemstone.gemfire.test.junit.categories.IntegrationTest'
    }    

    beforeTest { descriptor ->
      throw new GradleException("The test " + descriptor.getClassName() + "." + descriptor.getName() + " does not include a junit category.");
    }
    
  }

  task integrationTest(type:Test) {
    include '**/*JUnitTest.class'
    useJUnit {
      excludeCategories 'com.gemstone.gemfire.test.junit.categories.UnitTest'
      includeCategories 'com.gemstone.gemfire.test.junit.categories.IntegrationTest'
      excludeCategories 'com.gemstone.gemfire.test.junit.categories.DistributedTest'
    }    

    forkEvery 1

    doFirst {
      writeTestProperties(buildDir, name)
    }
  }
  
  task distributedTest(type:Test) {
    include '**/*DUnitTest.class'
    
    // maxParallelForks = 2
    // maxParallelForks = Runtime.runtime.availableProcessors()
    
// TODO add @Category(DistributedTest.class) to dunit tests
//    useJUnit {
//      excludeCategories 'com.gemstone.gemfire.test.junit.categories.UnitTest'
//      excludeCategories 'com.gemstone.gemfire.test.junit.categories.IntegrationTest'
//      includeCategories 'com.gemstone.gemfire.test.junit.categories.DistributedTest'
//    }    
    
    //I'm hoping this might deal with SOME OOMEs I've seen
    forkEvery 30
  }
  
  // apply common test configuration
  gradle.taskGraph.whenReady( { graph ->
    tasks.withType(Test).each { test ->
      check.dependsOn test
      test.configure {
        onlyIf { ! Boolean.getBoolean('skip.tests') }

        //force tests to be run every time by
        //saying the results are never up to date
        outputs.upToDateWhen { false }
    
        def resultsDir = testResultsDir(buildDir, test.name)
        workingDir resultsDir.absolutePath
        
        reports.html.destination = file "$buildDir/reports/$name"
        testLogging {
          exceptionFormat = 'full'
        }
        
        maxHeapSize '768m'
        jvmArgs = ['-XX:+HeapDumpOnOutOfMemoryError', '-ea']

        systemProperty 'gemfire.DEFAULT_MAX_OPLOG_SIZE', '10'
        systemProperty 'gemfire.disallowMcastDefaults', 'true'
        systemProperty 'jline.terminal', 'jline.UnsupportedTerminal'

        def eol = System.getProperty('line.separator')
        def progress = new File(resultsDir, "$test.name-progress.txt")
        beforeTest { desc ->
          def now = new Date().format('yyyy-MM-dd HH:mm:ss.SSS Z')
          progress << "$now Starting test $desc.className $desc.name$eol"
        }
        afterTest { desc, result ->
          def now = new Date().format('yyyy-MM-dd HH:mm:ss.SSS Z')
          progress << "$now Completed test $desc.className $desc.name with result: ${result.resultType}$eol"
        }
        
        doFirst {
          resultsDir.deleteDir()
          resultsDir.mkdirs()
        }
      }
    }
  })

  // Make precheckin task run all validation tests for checking in code.
  task precheckin (dependsOn: [ build, integrationTest, distributedTest ]) {
    description 'Run this task before checking in code to validate changes. This task combines the following tasks: build, integrationTest, and distributedTest'
  }

  check.dependsOn checkMissedTests
  combineReports.mustRunAfter check, test, integrationTest, distributedTest, checkMissedTests
  build.finalizedBy combineReports
  check.finalizedBy combineReports
  test.finalizedBy combineReports
  integrationTest.finalizedBy combineReports
  distributedTest.finalizedBy combineReports
  checkMissedTests.finalizedBy combineReports

=======
>>>>>>> 99e4aaf4
  // Make sure clean task for rootProject runs last
  clean.finalizedBy rootProject.clean
}<|MERGE_RESOLUTION|>--- conflicted
+++ resolved
@@ -82,366 +82,6 @@
 apply from: "${scriptDir}/rat.gradle"
 
 subprojects {
-<<<<<<< HEAD
-  apply plugin: 'java'
-
-  // apply compiler options
-  gradle.taskGraph.whenReady( { graph ->
-    tasks.withType(JavaCompile).each { javac ->
-      javac.configure {
-        sourceCompatibility '1.8'
-        targetCompatibility '1.8'
-        options.encoding = 'UTF-8'
-      }
-    }
-  })
-  
-  // apply default manifest
-  gradle.taskGraph.whenReady( { graph ->
-    tasks.withType(Jar).each { jar ->
-      jar.doFirst {
-        manifest {
-          attributes(
-            "Manifest-Version"  : "1.0",
-            "Created-By"        : System.getProperty("user.name"),
-            "Title"             : rootProject.name,
-            "Version"           : version,
-            "Organization"      : "Apache Software Foundation (ASF)"
-          )
-        }
-      }
-    }
-  })
-
-  configurations {
-    provided {
-      description 'a dependency that is provided externally at runtime'
-      visible true
-    }
-    
-    testOutput {
-      extendsFrom testCompile
-      description  'a dependency that exposes test artifacts'
-    }
-  }
-
-  // Here we want to disable all transitive dependencies on external artifacts.  This
-  // allows us to lock down library versions.  However, we want project dependencies to
-  // be transitive such that the libraries of a dependent project are automatically included.
-  configurations.all {
-    dependencies.all { dep ->
-      if (dep instanceof ModuleDependency && !(dep instanceof ProjectDependency)) {
-        dep.transitive = false
-      }
-    }
-  }
- 
-  // Configuration for Checkstyle, FindBugs
-  if (project.hasProperty("staticAnalysis")) {
-    apply plugin: 'checkstyle'
-
-    //Checkstyle configuration
-    configurations.checkstyle {
-      dependencies.all { dep ->
-        dep.transitive = true
-      }
-    }
-    
-    //Findbugs configuration
-    apply plugin: 'findbugs'
- 
-    configurations.findbugs {
-      dependencies.all { dep ->
-        dep.transitive = true
-      }
-    }
-
-    // Switch default Findbugs report to HTML for developers
-    def findbugsXmlEnabled = false
-    def findbugsHtmlEnabled = true
-
-    // Provide ability to change report type to XML for ingesting into other ap
-    if ( project.hasProperty("findbugsXmlReport") ) {
-      findbugsXmlEnabled = true
-      findbugsHtmlEnabled = false
-    }
-
-    configurations.findbugs {
-      dependencies.all { dep ->
-        dep.transitive = true
-      }
-      findbugs.effort = 'max'
-      findbugs.reportLevel = 'low'
-    }
- 
-    tasks.withType(FindBugs) {
-      reports {
-        xml.enabled = findbugsXmlEnabled
-        html.enabled = findbugsHtmlEnabled
-      }
-    }
-  }
-
-  // JaCoCo configuration
-  if (project.hasProperty("codeCoverage")) {
-    apply plugin: 'jacoco'
-    
-    configurations.jacocoAnt {
-      dependencies.all { dep ->
-          dep.transitive = true
-      }
-    }
-
-    task mergeIntegrationTestCoverage (type: JacocoMerge) {
-      description 'Merges Distributed and Integration test coverage results'
-
-      destinationFile = file("${buildDir}/jacoco/mergedIntegrationTestCoverage.exec")
-      executionData = fileTree(dir: 'build/jacoco', include: ['**/distributedTest.exec','**/integrationTest.exec'])
-
-    }
-
-    jacocoTestReport {
-      reports { 
-        csv.enabled false
-        sourceSets project.sourceSets.main
-        html.destination "${buildDir}/jacocoTestHtml"
-      }
-    }
-    
-    task jacocoIntegrationTestReport (type: JacocoReport) {
-      reports { 
-        csv.enabled false
-        sourceSets project.sourceSets.main
-        html.destination "${buildDir}/jacocoIntegrationTestHtml"
-        executionData = fileTree(dir: 'build/jacoco', include: '**/integrationTest.exec')
-      }
-    }
-    
-    task jacocoDistributedTestReport (type: JacocoReport) {
-      reports { 
-        csv.enabled false
-        sourceSets project.sourceSets.main
-        html.destination "${buildDir}/jacocoDistributedTestHtml"
-        executionData = fileTree(dir: 'build/jacoco', include: '**/distributedTest.exec')
-      }
-    }
-    
-    task jacocoOverallTestReport (type: JacocoReport) {
-      reports { 
-        csv.enabled false
-        sourceSets project.sourceSets.main
-        html.destination "${buildDir}/jacocoOverallTestHtml"
-        executionData = fileTree(dir: 'build/jacoco', include: '**/*.exec')
-      }
-    }
-  }
- 
-  eclipse {
-    classpath {
-      defaultOutputDir = file('build-eclipse')
-      downloadSources = true
-      plusConfigurations += [ configurations.provided ]     
-    }
-    // Several files have UTF-8 encoding and Eclipse running on Windows
-    // will have trouble unless we tell it to use UTF-8 encoding.
-    // This setting needs to go into the core.resources.prefs file,
-    // which the JDT script isn't set up to configure
-    eclipseJdt << {
-      File f = file('.settings/org.eclipse.core.resources.prefs')
-      f.write('eclipse.preferences.version=1\n')
-      f.append('encoding/<project>=utf-8')
-    }
-  }
-  
-  cleanEclipse << {
-    delete '.settings/org.eclipse.core.resources.prefs'
-  }
-
-  tasks.eclipse.dependsOn(cleanEclipse)
-
-  idea {
-    module {
-      downloadSources = true
-      scopes.PROVIDED.plus += [ configurations.provided ]
-    }
-  }
-    
-  task jarTest (type: Jar, dependsOn: testClasses) {
-    description 'Assembles a jar archive of test classes.'
-    from sourceSets.test.output
-    classifier 'test'
-  }
-
-  artifacts {
-    testOutput jarTest
-  }
-
-  sourceSets {
-    main.compileClasspath += configurations.provided
-    main.runtimeClasspath -= configurations.provided
-    test.compileClasspath += configurations.provided
-    test.runtimeClasspath += configurations.provided
-  }
-
-  javadoc.classpath += configurations.provided
-
-  javadoc {
-    options.addStringOption('Xdoclint:none', '-quiet')
-  }
-
-  dependencies {
-    compile 'org.springframework:spring-aop:' + project.'springframework.version'
-    compile 'org.springframework:spring-beans:' + project.'springframework.version'
-    compile 'org.springframework:spring-context:' + project.'springframework.version'
-    compile 'org.springframework:spring-context-support:' + project.'springframework.version'
-    compile 'org.springframework:spring-core:' + project.'springframework.version'
-    compile 'org.springframework:spring-expression:' + project.'springframework.version'
-    compile 'org.springframework:spring-web:' + project.'springframework.version'
-    compile 'org.springframework:spring-webmvc:' + project.'springframework.version'
-    compile 'com.github.stephenc.findbugs:findbugs-annotations:' + project.'stephenc-findbugs.version'
-
-    testCompile 'com.jayway.awaitility:awaitility:' + project.'awaitility.version'
-    testCompile 'com.github.stefanbirkner:system-rules:' + project.'system-rules.version'
-    testCompile 'edu.umd.cs.mtc:multithreadedtc:' + project.'multithreadedtc.version'
-    testCompile 'junit:junit:' + project.'junit.version'
-    testCompile 'org.assertj:assertj-core:' + project.'assertj-core.version'
-    testCompile 'org.mockito:mockito-core:' + project.'mockito-core.version'
-    testCompile 'org.hamcrest:hamcrest-all:' + project.'hamcrest-all.version'
-    testCompile 'org.jmock:jmock:' + project.'jmock.version'
-    testCompile 'org.jmock:jmock-junit4:' + project.'jmock.version'
-    testCompile 'org.jmock:jmock-legacy:' + project.'jmock.version'
-    testCompile 'pl.pragmatists:JUnitParams:' + project.'JUnitParams.version'
-    
-    testRuntime 'cglib:cglib:' + project.'cglib.version'
-    testRuntime 'org.objenesis:objenesis:' + project.'objenesis.version'
-    testRuntime 'org.ow2.asm:asm:' + project.'asm.version'
-  }
-
-  test {
-    include '**/*JUnitTest.class'
-    useJUnit {
-      includeCategories 'com.gemstone.gemfire.test.junit.categories.UnitTest'
-      excludeCategories 'com.gemstone.gemfire.test.junit.categories.IntegrationTest'
-      excludeCategories 'com.gemstone.gemfire.test.junit.categories.DistributedTest'
-    }    
-    
-    // run each test in its own vm to avoid interference issues if a test doesn't clean up
-    // state
-    //forkEvery 1
-    
-    doFirst {
-      writeTestProperties(buildDir, name)
-    }
-  }
-
-  //This target does not run any tests. Rather, it validates that there are no
-  //tests that are missing a category annotation
-  task checkMissedTests(type: Test) {
-    include '**/*JUnitTest.class'
-    useJUnit {
-      excludeCategories 'com.gemstone.gemfire.test.junit.categories.UnitTest'
-      excludeCategories 'com.gemstone.gemfire.test.junit.categories.IntegrationTest'
-    }    
-
-    beforeTest { descriptor ->
-      throw new GradleException("The test " + descriptor.getClassName() + "." + descriptor.getName() + " does not include a junit category.");
-    }
-    
-  }
-
-  task integrationTest(type:Test) {
-    include '**/*JUnitTest.class'
-    useJUnit {
-      excludeCategories 'com.gemstone.gemfire.test.junit.categories.UnitTest'
-      includeCategories 'com.gemstone.gemfire.test.junit.categories.IntegrationTest'
-      excludeCategories 'com.gemstone.gemfire.test.junit.categories.DistributedTest'
-    }    
-
-    forkEvery 1
-
-    doFirst {
-      writeTestProperties(buildDir, name)
-    }
-  }
-  
-  task distributedTest(type:Test) {
-    include '**/*DUnitTest.class'
-    
-    // maxParallelForks = 2
-    // maxParallelForks = Runtime.runtime.availableProcessors()
-    
-// TODO add @Category(DistributedTest.class) to dunit tests
-//    useJUnit {
-//      excludeCategories 'com.gemstone.gemfire.test.junit.categories.UnitTest'
-//      excludeCategories 'com.gemstone.gemfire.test.junit.categories.IntegrationTest'
-//      includeCategories 'com.gemstone.gemfire.test.junit.categories.DistributedTest'
-//    }    
-    
-    //I'm hoping this might deal with SOME OOMEs I've seen
-    forkEvery 30
-  }
-  
-  // apply common test configuration
-  gradle.taskGraph.whenReady( { graph ->
-    tasks.withType(Test).each { test ->
-      check.dependsOn test
-      test.configure {
-        onlyIf { ! Boolean.getBoolean('skip.tests') }
-
-        //force tests to be run every time by
-        //saying the results are never up to date
-        outputs.upToDateWhen { false }
-    
-        def resultsDir = testResultsDir(buildDir, test.name)
-        workingDir resultsDir.absolutePath
-        
-        reports.html.destination = file "$buildDir/reports/$name"
-        testLogging {
-          exceptionFormat = 'full'
-        }
-        
-        maxHeapSize '768m'
-        jvmArgs = ['-XX:+HeapDumpOnOutOfMemoryError', '-ea']
-
-        systemProperty 'gemfire.DEFAULT_MAX_OPLOG_SIZE', '10'
-        systemProperty 'gemfire.disallowMcastDefaults', 'true'
-        systemProperty 'jline.terminal', 'jline.UnsupportedTerminal'
-
-        def eol = System.getProperty('line.separator')
-        def progress = new File(resultsDir, "$test.name-progress.txt")
-        beforeTest { desc ->
-          def now = new Date().format('yyyy-MM-dd HH:mm:ss.SSS Z')
-          progress << "$now Starting test $desc.className $desc.name$eol"
-        }
-        afterTest { desc, result ->
-          def now = new Date().format('yyyy-MM-dd HH:mm:ss.SSS Z')
-          progress << "$now Completed test $desc.className $desc.name with result: ${result.resultType}$eol"
-        }
-        
-        doFirst {
-          resultsDir.deleteDir()
-          resultsDir.mkdirs()
-        }
-      }
-    }
-  })
-
-  // Make precheckin task run all validation tests for checking in code.
-  task precheckin (dependsOn: [ build, integrationTest, distributedTest ]) {
-    description 'Run this task before checking in code to validate changes. This task combines the following tasks: build, integrationTest, and distributedTest'
-  }
-
-  check.dependsOn checkMissedTests
-  combineReports.mustRunAfter check, test, integrationTest, distributedTest, checkMissedTests
-  build.finalizedBy combineReports
-  check.finalizedBy combineReports
-  test.finalizedBy combineReports
-  integrationTest.finalizedBy combineReports
-  distributedTest.finalizedBy combineReports
-  checkMissedTests.finalizedBy combineReports
-
-=======
->>>>>>> 99e4aaf4
   // Make sure clean task for rootProject runs last
   clean.finalizedBy rootProject.clean
 }