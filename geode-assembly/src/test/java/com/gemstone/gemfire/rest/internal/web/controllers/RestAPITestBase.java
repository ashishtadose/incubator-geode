--- conflicted
+++ resolved
@@ -17,14 +17,28 @@
  */
 package com.gemstone.gemfire.rest.internal.web.controllers;
 
+import static com.gemstone.gemfire.distributed.DistributedSystemConfigProperties.*;
+import static com.gemstone.gemfire.test.dunit.Assert.*;
+
+import java.io.BufferedReader;
+import java.io.IOException;
+import java.io.InputStream;
+import java.io.InputStreamReader;
+import java.util.ArrayList;
+import java.util.List;
+import java.util.Properties;
+import java.util.Random;
+
+import org.apache.http.HttpEntity;
+import org.apache.http.HttpResponse;
+import org.apache.http.client.methods.CloseableHttpResponse;
+import org.apache.http.client.methods.HttpPost;
+import org.apache.http.entity.ContentType;
+import org.apache.http.entity.StringEntity;
+import org.apache.http.impl.client.CloseableHttpClient;
+import org.apache.http.impl.client.HttpClients;
+import org.json.JSONArray;
 import org.junit.experimental.categories.Category;
-import org.junit.Test;
-
-import static org.junit.Assert.*;
-
-import com.gemstone.gemfire.test.dunit.cache.internal.JUnit4CacheTestCase;
-import com.gemstone.gemfire.test.dunit.internal.JUnit4DistributedTestCase;
-import com.gemstone.gemfire.test.junit.categories.DistributedTest;
 
 import com.gemstone.gemfire.cache.Cache;
 import com.gemstone.gemfire.cache.CacheFactory;
@@ -35,44 +49,21 @@
 import com.gemstone.gemfire.internal.lang.StringUtils;
 import com.gemstone.gemfire.management.internal.AgentUtil;
 import com.gemstone.gemfire.rest.internal.web.RestFunctionTemplate;
-import com.gemstone.gemfire.test.dunit.*;
-import org.apache.http.HttpEntity;
-import org.apache.http.HttpResponse;
-import org.apache.http.client.methods.CloseableHttpResponse;
-import org.apache.http.client.methods.HttpPost;
-import org.apache.http.entity.ContentType;
-import org.apache.http.entity.StringEntity;
-import org.apache.http.impl.client.CloseableHttpClient;
-import org.apache.http.impl.client.HttpClients;
-import org.json.JSONArray;
-
-import java.io.BufferedReader;
-import java.io.IOException;
-import java.io.InputStream;
-import java.io.InputStreamReader;
-import java.util.ArrayList;
-import java.util.List;
-import java.util.Properties;
-import java.util.Random;
-
-<<<<<<< HEAD
+import com.gemstone.gemfire.test.dunit.Host;
+import com.gemstone.gemfire.test.dunit.Invoke;
+import com.gemstone.gemfire.test.dunit.VM;
+import com.gemstone.gemfire.test.dunit.internal.JUnit4DistributedTestCase;
+import com.gemstone.gemfire.test.junit.categories.DistributedTest;
+
 @Category(DistributedTest.class)
 public class RestAPITestBase extends JUnit4DistributedTestCase {
-=======
-import static com.gemstone.gemfire.distributed.DistributedSystemConfigProperties.*;
-
-public class RestAPITestBase extends DistributedTestCase {
->>>>>>> 61ad7e44
+
   protected Cache cache = null;
   protected List<String> restURLs = new ArrayList();
   protected VM vm0 = null;
   protected VM vm1 = null;
   protected VM vm2 = null;
   protected VM vm3 = null;
-
-  public RestAPITestBase() {
-    super();
-  }
 
   @Override
   public final void postSetUp() throws Exception {
@@ -146,6 +137,7 @@
   protected CloseableHttpResponse executeFunctionThroughRestCall(String function, String regionName, String filter, String jsonBody, String groups,
                                                                  String members) {
     System.out.println("Entering executeFunctionThroughRestCall");
+    CloseableHttpResponse value = null;
     try {
       CloseableHttpClient httpclient = HttpClients.createDefault();
       Random randomGenerator = new Random();
@@ -154,10 +146,11 @@
       HttpPost post = createHTTPPost(function, regionName, filter, restURLIndex, groups, members, jsonBody);
 
       System.out.println("Request: POST " + post.toString());
-      return httpclient.execute(post);
+      value = httpclient.execute(post);
     } catch (Exception e) {
-      throw new RuntimeException("unexpected exception", e);
-    }
+      fail("unexpected exception", e);
+    }
+    return value;
   }
 
   private HttpPost createHTTPPost(String function, String regionName, String filter, int restUrlIndex, String groups, String members, String jsonBody) {
@@ -203,7 +196,7 @@
       JSONArray resultArray = new JSONArray(httpResponseString);
       assertEquals(resultArray.length(), expectedServerResponses);
     } catch (Exception e) {
-      e.printStackTrace();
+      fail("exception", e);
     }
   }
 
@@ -220,7 +213,7 @@
       }
       return sb.toString();
     } catch (IOException e) {
-      LogWriterUtils.getLogWriter().error("Error in processing Http Response", e);
+      fail("exception", e);
     }
     return "";
   }
