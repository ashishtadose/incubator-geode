/*
 * Licensed to the Apache Software Foundation (ASF) under one or more
 * contributor license agreements.  See the NOTICE file distributed with
 * this work for additional information regarding copyright ownership.
 * The ASF licenses this file to You under the Apache License, Version 2.0
 * (the "License"); you may not use this file except in compliance with
 * the License.  You may obtain a copy of the License at
 *
 *      http://www.apache.org/licenses/LICENSE-2.0
 *
 * Unless required by applicable law or agreed to in writing, software
 * distributed under the License is distributed on an "AS IS" BASIS,
 * WITHOUT WARRANTIES OR CONDITIONS OF ANY KIND, either express or implied.
 * See the License for the specific language governing permissions and
 * limitations under the License.
 */
package com.gemstone.gemfire.internal.cache.wan.serial;

import java.util.HashMap;
import java.util.Map;

import com.gemstone.gemfire.cache.wan.GatewaySender.OrderPolicy;
import com.gemstone.gemfire.internal.cache.wan.WANTestBase;
import com.gemstone.gemfire.internal.cache.wan.WANTestBase.MyGatewayEventFilter;
import com.gemstone.gemfire.test.dunit.AsyncInvocation;
import com.gemstone.gemfire.test.dunit.IgnoredException;
import com.gemstone.gemfire.test.dunit.Wait;

public class SerialWANStatsDUnitTest extends WANTestBase {
  
  private static final long serialVersionUID = 1L;

  public SerialWANStatsDUnitTest(String name) {
    super(name);
  }

  public void setUp() throws Exception {
    super.setUp();
    IgnoredException.addIgnoredException("java.net.ConnectException");
    IgnoredException.addIgnoredException("java.net.SocketException");
    IgnoredException.addIgnoredException("Unexpected IOException");
  }
  
  public void testReplicatedSerialPropagation() throws Exception {
    Integer lnPort = (Integer)vm0.invoke(WANTestBase.class,
        "createFirstLocatorWithDSId", new Object[] { 1 });
    Integer nyPort = (Integer)vm1.invoke(WANTestBase.class,
        "createFirstRemoteLocator", new Object[] { 2, lnPort });

    vm2.invoke(WANTestBase.class, "createReceiver", new Object[] { nyPort });

    vm4.invoke(WANTestBase.class, "createCache", new Object[] { lnPort });
    vm5.invoke(WANTestBase.class, "createCache", new Object[] { lnPort });
    vm6.invoke(WANTestBase.class, "createCache", new Object[] { lnPort });
    vm7.invoke(WANTestBase.class, "createCache", new Object[] { lnPort });

    vm4.invoke(WANTestBase.class, "createSender", new Object[] { "ln", 2,
        false, 100, 10, false, false, null, true });
    vm5.invoke(WANTestBase.class, "createSender", new Object[] { "ln", 2,
        false, 100, 10, false, false, null, true });

    vm2.invoke(WANTestBase.class, "createReplicatedRegion", new Object[] {
        getTestMethodName() + "_RR", null, isOffHeap()  });

    vm4.invoke(WANTestBase.class, "startSender", new Object[] { "ln" });
    vm5.invoke(WANTestBase.class, "startSender", new Object[] { "ln" });

    vm4.invoke(WANTestBase.class, "createReplicatedRegion", new Object[] {
        getTestMethodName() + "_RR", "ln", isOffHeap()  });
    vm5.invoke(WANTestBase.class, "createReplicatedRegion", new Object[] {
        getTestMethodName() + "_RR", "ln", isOffHeap()  });
    vm6.invoke(WANTestBase.class, "createReplicatedRegion", new Object[] {
        getTestMethodName() + "_RR", "ln", isOffHeap()  });
    vm7.invoke(WANTestBase.class, "createReplicatedRegion", new Object[] {
        getTestMethodName() + "_RR", "ln", isOffHeap()  });

    vm5.invoke(WANTestBase.class, "doPuts", new Object[] { getTestMethodName() + "_RR",
        1000 });

    vm2.invoke(WANTestBase.class, "validateRegionSize", new Object[] {
        getTestMethodName() + "_RR", 1000 });
    
    Wait.pause(2000);
    vm2.invoke(WANTestBase.class, "checkGatewayReceiverStats", new Object[] {100, 1000, 1000 });
    
    vm4.invoke(WANTestBase.class, "checkQueueStats", new Object[] {"ln",
      0, 1000, 1000, 1000});
    vm4.invoke(WANTestBase.class, "checkBatchStats", new Object[] {"ln",
      100});
    
    vm5.invoke(WANTestBase.class, "checkQueueStats", new Object[] {"ln",
      0, 1000, 0, 0});
    vm5.invoke(WANTestBase.class, "checkBatchStats", new Object[] {"ln",
      0});
    
  }
  
  public void testReplicatedSerialPropagationWithMultipleDispatchers() throws Exception {
	Integer lnPort = (Integer)vm0.invoke(WANTestBase.class,
		"createFirstLocatorWithDSId", new Object[] { 1 });
	Integer nyPort = (Integer)vm1.invoke(WANTestBase.class,
		"createFirstRemoteLocator", new Object[] { 2, lnPort });

	vm2.invoke(WANTestBase.class, "createReceiver", new Object[] { nyPort });

	vm4.invoke(WANTestBase.class, "createCache", new Object[] { lnPort });
	vm5.invoke(WANTestBase.class, "createCache", new Object[] { lnPort });
	vm6.invoke(WANTestBase.class, "createCache", new Object[] { lnPort });
	vm7.invoke(WANTestBase.class, "createCache", new Object[] { lnPort });

	vm4.invoke(WANTestBase.class, "createSenderWithMultipleDispatchers", new Object[] { "ln", 2,
		false, 100, 10, false, false, null, true, 2, OrderPolicy.KEY });
	vm5.invoke(WANTestBase.class, "createSenderWithMultipleDispatchers", new Object[] { "ln", 2,
		false, 100, 10, false, false, null, true, 2, OrderPolicy.KEY });

	vm2.invoke(WANTestBase.class, "createReplicatedRegion", new Object[] {
		getTestMethodName() + "_RR", null, isOffHeap()  });

	vm4.invoke(WANTestBase.class, "startSender", new Object[] { "ln" });
	vm5.invoke(WANTestBase.class, "startSender", new Object[] { "ln" });

	vm4.invoke(WANTestBase.class, "createReplicatedRegion", new Object[] {
		getTestMethodName() + "_RR", "ln", isOffHeap()  });
	vm5.invoke(WANTestBase.class, "createReplicatedRegion", new Object[] {
		getTestMethodName() + "_RR", "ln", isOffHeap()  });
	vm6.invoke(WANTestBase.class, "createReplicatedRegion", new Object[] {
		getTestMethodName() + "_RR", "ln", isOffHeap()  });
	vm7.invoke(WANTestBase.class, "createReplicatedRegion", new Object[] {
		getTestMethodName() + "_RR", "ln", isOffHeap()  });

	vm5.invoke(WANTestBase.class, "doPuts", new Object[] { getTestMethodName() + "_RR",
		1000 });

	vm2.invoke(WANTestBase.class, "validateRegionSize", new Object[] {
		getTestMethodName() + "_RR", 1000 });
	    
	Wait.pause(2000);
	vm2.invoke(WANTestBase.class, "checkGatewayReceiverStats", new Object[] {100, 1000, 1000 });
	    
	vm4.invoke(WANTestBase.class, "checkQueueStats", new Object[] {"ln",
		0, 1000, 1000, 1000});
	vm4.invoke(WANTestBase.class, "checkBatchStats", new Object[] {"ln",
		100});
	    
	vm5.invoke(WANTestBase.class, "checkQueueStats", new Object[] {"ln",
		0, 1000, 0, 0});
	vm5.invoke(WANTestBase.class, "checkBatchStats", new Object[] {"ln",
		0});
	    
	  }
  
  public void testWANStatsTwoWanSites() throws Exception {

    Integer lnPort = createFirstLocatorWithDSId(1);
    Integer nyPort = (Integer)vm0.invoke(WANTestBase.class,
        "createFirstRemoteLocator", new Object[] { 2, lnPort });
    Integer tkPort = (Integer)vm1.invoke(WANTestBase.class,
        "createFirstRemoteLocator", new Object[] { 3, lnPort });

    vm2.invoke(WANTestBase.class, "createReceiver", new Object[] { nyPort });
    vm3.invoke(WANTestBase.class, "createReceiver", new Object[] { tkPort });

    vm4.invoke(WANTestBase.class, "createCache", new Object[] {lnPort });
    vm5.invoke(WANTestBase.class, "createCache", new Object[] {lnPort });
    vm6.invoke(WANTestBase.class, "createCache", new Object[] {lnPort });
    vm7.invoke(WANTestBase.class, "createCache", new Object[] {lnPort });

    vm4.invoke(WANTestBase.class, "createSender", new Object[] { "lnSerial1",
        2, false, 100, 10, false, false, null, true });
    vm5.invoke(WANTestBase.class, "createSender", new Object[] { "lnSerial1",
        2, false, 100, 10, false, false, null, true });

    vm4.invoke(WANTestBase.class, "createSender", new Object[] { "lnSerial2",
        3, false, 100, 10, false, false, null, true });
    vm5.invoke(WANTestBase.class, "createSender", new Object[] { "lnSerial2",
        3, false, 100, 10, false, false, null, true });

    vm2.invoke(WANTestBase.class, "createReplicatedRegion", new Object[] {
        getTestMethodName() + "_RR", null, isOffHeap()  });
    vm3.invoke(WANTestBase.class, "createReplicatedRegion", new Object[] {
        getTestMethodName() + "_RR", null, isOffHeap()  });

    vm4.invoke(WANTestBase.class, "startSender", new Object[] { "lnSerial1" });
    vm5.invoke(WANTestBase.class, "startSender", new Object[] { "lnSerial1" });

    vm4.invoke(WANTestBase.class, "startSender", new Object[] { "lnSerial2" });
    vm5.invoke(WANTestBase.class, "startSender", new Object[] { "lnSerial2" });

    vm4.invoke(WANTestBase.class, "createReplicatedRegion", new Object[] {
        getTestMethodName() + "_RR", "lnSerial1,lnSerial2", isOffHeap()  });
    vm5.invoke(WANTestBase.class, "createReplicatedRegion", new Object[] {
        getTestMethodName() + "_RR", "lnSerial1,lnSerial2", isOffHeap()  });
    vm6.invoke(WANTestBase.class, "createReplicatedRegion", new Object[] {
        getTestMethodName() + "_RR", "lnSerial1,lnSerial2", isOffHeap()  });
    vm7.invoke(WANTestBase.class, "createReplicatedRegion", new Object[] {
        getTestMethodName() + "_RR", "lnSerial1,lnSerial2", isOffHeap()  });

    vm4.invoke(WANTestBase.class, "doPuts", new Object[] { getTestMethodName() + "_RR",
        1000 });

    vm2.invoke(WANTestBase.class, "validateRegionSize", new Object[] {
        getTestMethodName() + "_RR", 1000 });
    vm3.invoke(WANTestBase.class, "validateRegionSize", new Object[] {
        getTestMethodName() + "_RR", 1000 });
    
    Wait.pause(2000);
    vm2.invoke(WANTestBase.class, "checkGatewayReceiverStats", new Object[] {100, 1000, 1000 });
    vm3.invoke(WANTestBase.class, "checkGatewayReceiverStats", new Object[] {100, 1000, 1000 });
    
    vm4.invoke(WANTestBase.class, "checkQueueStats", new Object[] {"lnSerial1",
      0, 1000, 1000, 1000});
    vm4.invoke(WANTestBase.class, "checkBatchStats", new Object[] {"lnSerial1",
      100});
    vm4.invoke(WANTestBase.class, "checkQueueStats", new Object[] {"lnSerial2",
      0, 1000, 1000, 1000});
    vm4.invoke(WANTestBase.class, "checkBatchStats", new Object[] {"lnSerial2",
      100});
    vm5.invoke(WANTestBase.class, "checkQueueStats", new Object[] {"lnSerial1",
      0, 1000, 0, 0});
    vm5.invoke(WANTestBase.class, "checkBatchStats", new Object[] {"lnSerial1",
      0});
    vm5.invoke(WANTestBase.class, "checkQueueStats", new Object[] {"lnSerial2",
      0, 1000, 0, 0});
    vm5.invoke(WANTestBase.class, "checkBatchStats", new Object[] {"lnSerial2",
      0});
    
  }

  public void testReplicatedSerialPropagationHA() throws Exception {

    Integer lnPort = (Integer)vm0.invoke(WANTestBase.class,
        "createFirstLocatorWithDSId", new Object[] { 1 });
    Integer nyPort = (Integer)vm1.invoke(WANTestBase.class,
        "createFirstRemoteLocator", new Object[] { 2, lnPort });

    vm2.invoke(WANTestBase.class, "createReceiver", new Object[] { nyPort });

    vm4.invoke(WANTestBase.class, "createCache", new Object[] {lnPort });
    vm5.invoke(WANTestBase.class, "createCache", new Object[] {lnPort });
    vm6.invoke(WANTestBase.class, "createCache", new Object[] {lnPort });
    vm7.invoke(WANTestBase.class, "createCache", new Object[] {lnPort });

    vm4.invoke(WANTestBase.class, "createSender", new Object[] { "ln", 2,
        false, 100, 10, false, false, null, true });
    vm5.invoke(WANTestBase.class, "createSender", new Object[] { "ln", 2,
        false, 100, 10, false, false, null, true });
    
    vm2.invoke(WANTestBase.class, "createReplicatedRegion", new Object[] {
        getTestMethodName() + "_RR", null, isOffHeap()  });

    vm4.invoke(WANTestBase.class, "startSender", new Object[] { "ln" });
    vm5.invoke(WANTestBase.class, "startSender", new Object[] { "ln" });

    vm4.invoke(WANTestBase.class, "createReplicatedRegion", new Object[] {
        getTestMethodName() + "_RR", "ln", isOffHeap()  });
    vm5.invoke(WANTestBase.class, "createReplicatedRegion", new Object[] {
        getTestMethodName() + "_RR", "ln", isOffHeap()  });
    vm6.invoke(WANTestBase.class, "createReplicatedRegion", new Object[] {
        getTestMethodName() + "_RR", "ln", isOffHeap()  });
    vm7.invoke(WANTestBase.class, "createReplicatedRegion", new Object[] {
        getTestMethodName() + "_RR", "ln", isOffHeap()  });
    
    AsyncInvocation inv1 = vm5.invokeAsync(WANTestBase.class, "doPuts",
        new Object[] { getTestMethodName() + "_RR", 10000 });
    Wait.pause(2000);
    AsyncInvocation inv2 = vm4.invokeAsync(WANTestBase.class, "killSender", new Object[] { "ln" });
    Boolean isKilled = Boolean.FALSE;
    try {
      isKilled = (Boolean)inv2.getResult();
    }
    catch (Throwable e) {
      fail("Unexpected exception while killing a sender");
    }
    AsyncInvocation inv3 = null; 
    if(!isKilled){
      inv3 = vm5.invokeAsync(WANTestBase.class, "killSender", new Object[] { "ln" });
      inv3.join();
    }
    inv1.join();
    inv2.join();
    
    vm2.invoke(WANTestBase.class, "validateRegionSize", new Object[] {
        getTestMethodName() + "_RR", 10000 });
  
    vm2.invoke(WANTestBase.class, "checkGatewayReceiverStatsHA", new Object[] {1000, 10000, 10000 });
    
    vm5.invoke(WANTestBase.class, "checkStats_Failover", new Object[] {"ln", 10000});
  }
  
  public void testReplicatedSerialPropagationUNPorcessedEvents() throws Exception {
    Integer lnPort = (Integer)vm0.invoke(WANTestBase.class,
        "createFirstLocatorWithDSId", new Object[] { 1 });
    Integer nyPort = (Integer)vm1.invoke(WANTestBase.class,
        "createFirstRemoteLocator", new Object[] { 2, lnPort });

    //these are part of remote site
    vm2.invoke(WANTestBase.class, "createReceiver", new Object[] { nyPort });
    vm3.invoke(WANTestBase.class, "createReceiver", new Object[] { nyPort });

    //these are part of local site
    vm4.invoke(WANTestBase.class, "createCache", new Object[] { lnPort });
    vm5.invoke(WANTestBase.class, "createCache", new Object[] { lnPort });
    vm6.invoke(WANTestBase.class, "createCache", new Object[] { lnPort });
    vm7.invoke(WANTestBase.class, "createCache", new Object[] { lnPort });

    //senders are created on local site
    vm4.invoke(WANTestBase.class, "createSender", new Object[] { "ln", 2,
        false, 100, 20, false, false, null, true });
    vm5.invoke(WANTestBase.class, "createSender", new Object[] { "ln", 2,
        false, 100, 20, false, false, null, true });

    //create one RR (RR_1) on remote site
    vm2.invoke(WANTestBase.class, "createReplicatedRegion", new Object[] {
        getTestMethodName() + "_RR_1", null, isOffHeap()  });
    vm3.invoke(WANTestBase.class, "createReplicatedRegion", new Object[] {
        getTestMethodName() + "_RR_1", null, isOffHeap()  });

    //create another RR (RR_2) on remote site
    vm2.invoke(WANTestBase.class, "createReplicatedRegion", new Object[] {
        getTestMethodName() + "_RR_2", null, isOffHeap()  });
    vm3.invoke(WANTestBase.class, "createReplicatedRegion", new Object[] {
        getTestMethodName() + "_RR_2", null, isOffHeap()  });
    
    //start the senders on local site
    vm4.invoke(WANTestBase.class, "startSender", new Object[] { "ln" });
    vm5.invoke(WANTestBase.class, "startSender", new Object[] { "ln" });

    //create one RR (RR_1) on local site
    vm4.invoke(WANTestBase.class, "createReplicatedRegion", new Object[] {
        getTestMethodName() + "_RR_1", "ln", isOffHeap()  });
    vm5.invoke(WANTestBase.class, "createReplicatedRegion", new Object[] {
        getTestMethodName() + "_RR_1", "ln", isOffHeap()  });
    vm6.invoke(WANTestBase.class, "createReplicatedRegion", new Object[] {
        getTestMethodName() + "_RR_1", "ln", isOffHeap()  });
    vm7.invoke(WANTestBase.class, "createReplicatedRegion", new Object[] {
        getTestMethodName() + "_RR_1", "ln", isOffHeap()  });

    //create another RR (RR_2) on local site
    vm4.invoke(WANTestBase.class, "createReplicatedRegion", new Object[] {
        getTestMethodName() + "_RR_2", "ln", isOffHeap()  });
    vm5.invoke(WANTestBase.class, "createReplicatedRegion", new Object[] {
        getTestMethodName() + "_RR_2", "ln", isOffHeap()  });
    vm6.invoke(WANTestBase.class, "createReplicatedRegion", new Object[] {
        getTestMethodName() + "_RR_2", "ln", isOffHeap()  });
    vm7.invoke(WANTestBase.class, "createReplicatedRegion", new Object[] {
        getTestMethodName() + "_RR_2", "ln", isOffHeap()  });
    
    //start puts in RR_1 in another thread
    vm4.invoke(WANTestBase.class, "doPuts", new Object[] { getTestMethodName() + "_RR_1", 1000 });
    //do puts in RR_2 in main thread
    vm4.invoke(WANTestBase.class, "doPuts", new Object[] { getTestMethodName() + "_RR_2", 500 });
    //sleep for some time to let all the events propagate to remote site
    Thread.sleep(20);
    //vm4.invoke(WANTestBase.class, "verifyQueueSize", new Object[] { "ln", 0 });
    vm2.invoke(WANTestBase.class, "validateRegionSize", new Object[] {
        getTestMethodName() + "_RR_1", 1000 });
    vm3.invoke(WANTestBase.class, "validateRegionSize", new Object[] {
        getTestMethodName() + "_RR_2", 500 });
    
    Wait.pause(2000);
    vm4.invoke(WANTestBase.class, "checkQueueStats", new Object[] {"ln",
      0, 1500, 1500, 1500});
    vm4.invoke(WANTestBase.class, "checkBatchStats", new Object[] {"ln",
      75});
    vm4.invoke(WANTestBase.class, "checkUnProcessedStats", new Object[] {"ln", 0});
    
    
    vm5.invoke(WANTestBase.class, "checkQueueStats", new Object[] {"ln",
      0, 1500, 0, 0});
    vm5.invoke(WANTestBase.class, "checkBatchStats", new Object[] {"ln",
      0});
    vm5.invoke(WANTestBase.class, "checkUnProcessedStats", new Object[] {"ln", 1500});
  }
  
  /**
   * 
   * Disabled - see ticket #52118
   * 
   * 1 region and sender configured on local site and 1 region and a 
   * receiver configured on remote site. Puts to the local region are in progress.
   * Remote region is destroyed in the middle.
   * 
   * @throws Exception
   */
  public void testReplicatedSerialPropagationWithRemoteRegionDestroy() throws Exception {
    Integer lnPort = (Integer)vm0.invoke(WANTestBase.class,
        "createFirstLocatorWithDSId", new Object[] { 1 });
    Integer nyPort = (Integer)vm1.invoke(WANTestBase.class,
        "createFirstRemoteLocator", new Object[] { 2, lnPort });

    //these are part of remote site
    vm2.invoke(WANTestBase.class, "createReceiver", new Object[] { nyPort });

    //these are part of local site
    vm4.invoke(WANTestBase.class, "createCache", new Object[] { lnPort });
    vm5.invoke(WANTestBase.class, "createCache", new Object[] { lnPort });
    vm6.invoke(WANTestBase.class, "createCache", new Object[] { lnPort });
    vm7.invoke(WANTestBase.class, "createCache", new Object[] { lnPort });

    //senders are created on local site
    vm4.invoke(WANTestBase.class, "createSender", new Object[] { "ln", 2,
        false, 100, 100, false, false, null, true });
    vm5.invoke(WANTestBase.class, "createSender", new Object[] { "ln", 2,
        false, 100, 100, false, false, null, true });

    //create one RR (RR_1) on remote site
    vm2.invoke(WANTestBase.class, "createReplicatedRegion", new Object[] {
        getTestMethodName() + "_RR_1", null, isOffHeap()  });

    //start the senders on local site
    vm4.invoke(WANTestBase.class, "startSender", new Object[] { "ln" });
    vm5.invoke(WANTestBase.class, "startSender", new Object[] { "ln" });

    //create one RR (RR_1) on local site
    vm4.invoke(WANTestBase.class, "createReplicatedRegion", new Object[] {
        getTestMethodName() + "_RR_1", "ln", isOffHeap()  });
    vm5.invoke(WANTestBase.class, "createReplicatedRegion", new Object[] {
        getTestMethodName() + "_RR_1", "ln", isOffHeap()  });
    vm6.invoke(WANTestBase.class, "createReplicatedRegion", new Object[] {
        getTestMethodName() + "_RR_1", "ln", isOffHeap()  });
    vm7.invoke(WANTestBase.class, "createReplicatedRegion", new Object[] {
        getTestMethodName() + "_RR_1", "ln", isOffHeap()  });

    //start puts in RR_1 in another thread
    AsyncInvocation inv1 = vm4.invokeAsync(WANTestBase.class, "doPuts", new Object[] { getTestMethodName() + "_RR_1", 20000 });
    //destroy RR_1 in remote site
    vm2.invoke(WANTestBase.class, "destroyRegion", new Object[] { getTestMethodName() + "_RR_1", 500});
    
    try {
      inv1.join();
    } catch (InterruptedException e) {
      e.printStackTrace();
      fail();
    }

    //verify that all is well in local site. All the events should be present in local region
    vm4.invoke(WANTestBase.class, "validateRegionSize", new Object[] {
        getTestMethodName() + "_RR_1", 20000 });
    //assuming some events might have been dispatched before the remote region was destroyed,
    //sender's region queue will have events less than 1000 but the queue will not be empty.
    //NOTE: this much verification might be sufficient in DUnit. Hydra will take care of 
    //more in depth validations.
    vm4.invoke(WANTestBase.class, "verifyRegionQueueNotEmpty", new Object[] {"ln" });
    
    vm4.invoke(WANTestBase.class, "checkBatchStats", new Object[] {"ln", true, true});
    
    vm5.invoke(WANTestBase.class, "checkUnProcessedStats", new Object[] {"ln", 20000});
    
    vm2.invoke(WANTestBase.class, "checkExcepitonStats", new Object[] {1});
    
  }
  
  public void testSerialPropogationWithFilter() throws Exception {

    Integer lnPort = (Integer)vm0.invoke(WANTestBase.class, "createFirstLocatorWithDSId",
        new Object[] {1});
    Integer nyPort = (Integer)vm1.invoke(WANTestBase.class,
        "createFirstRemoteLocator", new Object[] {2,lnPort });

    vm2.invoke(WANTestBase.class, "createReceiver", new Object[] { nyPort });
    vm3.invoke(WANTestBase.class, "createReceiver", new Object[] { nyPort });

    vm4.invoke(WANTestBase.class, "createCache", new Object[] {lnPort });
    vm5.invoke(WANTestBase.class, "createCache", new Object[] {lnPort });
    vm6.invoke(WANTestBase.class, "createCache", new Object[] {lnPort });
    vm7.invoke(WANTestBase.class, "createCache", new Object[] {lnPort });

    vm4.invoke(WANTestBase.class, "createSender", new Object[] { "ln", 2,
        false, 100, 10, false, false,
        new MyGatewayEventFilter(), true });
    vm5.invoke(WANTestBase.class, "createSender", new Object[] { "ln", 2,
        false, 100, 10, false, false,
        new MyGatewayEventFilter(), true });

    vm4.invoke(WANTestBase.class, "createPartitionedRegion", new Object[] {
        getTestMethodName(), "ln", 1, 100, isOffHeap()  });
    vm5.invoke(WANTestBase.class, "createPartitionedRegion", new Object[] {
        getTestMethodName(), "ln", 1, 100, isOffHeap()  });
    vm6.invoke(WANTestBase.class, "createPartitionedRegion", new Object[] {
        getTestMethodName(), "ln", 1, 100, isOffHeap()  });
    vm7.invoke(WANTestBase.class, "createPartitionedRegion", new Object[] {
        getTestMethodName(), "ln", 1, 100, isOffHeap()  });

    vm4.invoke(WANTestBase.class, "startSender", new Object[] { "ln" });
    vm5.invoke(WANTestBase.class, "startSender", new Object[] { "ln" });

    vm2.invoke(WANTestBase.class, "createPartitionedRegion", new Object[] {
        getTestMethodName(), null, 1, 100, isOffHeap()  });
    vm3.invoke(WANTestBase.class, "createPartitionedRegion", new Object[] {
        getTestMethodName(), null, 1, 100, isOffHeap()  });

    vm4.invoke(WANTestBase.class, "doPuts", new Object[] { getTestMethodName(), 1000 });

    vm2.invoke(WANTestBase.class, "validateRegionSize", new Object[] {
        getTestMethodName(), 800 });
    
    Wait.pause(2000);
    vm4.invoke(WANTestBase.class, "checkQueueStats", new Object[] {"ln",
      0, 1000, 900, 800});
    vm4.invoke(WANTestBase.class, "checkEventFilteredStats", new Object[] {"ln",
      200});
    vm4.invoke(WANTestBase.class, "checkBatchStats", new Object[] {"ln",
      80});
    vm4.invoke(WANTestBase.class, "checkUnProcessedStats", new Object[] {"ln", 0});
    
    
    vm5.invoke(WANTestBase.class, "checkQueueStats", new Object[] {"ln",
      0, 1000, 0, 0});
    vm5.invoke(WANTestBase.class, "checkBatchStats", new Object[] {"ln",
      0});
    vm5.invoke(WANTestBase.class, "checkUnProcessedStats", new Object[] {"ln",900});
  }
  
  public void testSerialPropagationConflation() throws Exception {
    Integer lnPort = (Integer)vm0.invoke(WANTestBase.class,
        "createFirstLocatorWithDSId", new Object[] { 1 });
    Integer nyPort = (Integer)vm1.invoke(WANTestBase.class,
        "createFirstRemoteLocator", new Object[] { 2, lnPort });

    vm2.invoke(WANTestBase.class, "createReceiver", new Object[] { nyPort });
    vm3.invoke(WANTestBase.class, "createReceiver", new Object[] { nyPort });

    vm4.invoke(WANTestBase.class, "createCache", new Object[] {lnPort });
    vm5.invoke(WANTestBase.class, "createCache", new Object[] {lnPort });
    vm6.invoke(WANTestBase.class, "createCache", new Object[] {lnPort });
    vm7.invoke(WANTestBase.class, "createCache", new Object[] {lnPort });

    vm4.invoke(WANTestBase.class, "createSender", new Object[] { "ln", 2,
        false, 100, 10, true, false, null, true });

    vm4.invoke(WANTestBase.class, "createPartitionedRegion", new Object[] {
        getTestMethodName(), "ln", 0, 100, isOffHeap()  });
    vm5.invoke(WANTestBase.class, "createPartitionedRegion", new Object[] {
        getTestMethodName(), "ln", 0, 100, isOffHeap()  });
    vm6.invoke(WANTestBase.class, "createPartitionedRegion", new Object[] {
        getTestMethodName(), "ln", 0, 100, isOffHeap()  });
    vm7.invoke(WANTestBase.class, "createPartitionedRegion", new Object[] {
        getTestMethodName(), "ln", 0, 100, isOffHeap()  });

    vm4.invoke(WANTestBase.class, "startSender", new Object[] { "ln" });

    vm4.invoke(WANTestBase.class, "pauseSender", new Object[] { "ln" });

    vm2.invoke(WANTestBase.class, "createPartitionedRegion", new Object[] {
        getTestMethodName(), null,1, 100, isOffHeap()  });
    vm3.invoke(WANTestBase.class, "createPartitionedRegion", new Object[] {
        getTestMethodName(), null,1, 100, isOffHeap()  });

    final Map keyValues = new HashMap();
    final Map updateKeyValues = new HashMap();
    for(int i=0; i< 1000; i++) {
      keyValues.put(i, i);
    }
    
    vm4.invoke(WANTestBase.class, "putGivenKeyValue", new Object[] { getTestMethodName(), keyValues });

<<<<<<< HEAD
    Wait.pause(5000);
=======
>>>>>>> 0089b856
    vm4.invoke(WANTestBase.class, "checkQueueSize", new Object[] { "ln", keyValues.size() });
    for(int i=0;i<500;i++) {
      updateKeyValues.put(i, i+"_updated");
    }
    
    vm4.invoke(WANTestBase.class, "putGivenKeyValue", new Object[] { getTestMethodName(), updateKeyValues });

<<<<<<< HEAD
    Wait.pause(5000);
    
=======
>>>>>>> 0089b856
    vm4.invoke(WANTestBase.class, "checkQueueSize", new Object[] { "ln", keyValues.size()  + updateKeyValues.size() });

    vm2.invoke(WANTestBase.class, "validateRegionSize", new Object[] {
        getTestMethodName(), 0 });
    
    vm4.invoke(WANTestBase.class, "putGivenKeyValue", new Object[] { getTestMethodName(), updateKeyValues });

<<<<<<< HEAD
    Wait.pause(5000);
    
=======
>>>>>>> 0089b856
    vm4.invoke(WANTestBase.class, "checkQueueSize", new Object[] { "ln", keyValues.size()  + updateKeyValues.size() });

    vm4.invoke(WANTestBase.class, "resumeSender", new Object[] { "ln" });

    keyValues.putAll(updateKeyValues);
    vm2.invoke(WANTestBase.class, "validateRegionSize", new Object[] {
        getTestMethodName(), keyValues.size() });
    vm3.invoke(WANTestBase.class, "validateRegionSize", new Object[] {
      getTestMethodName(), keyValues.size() });
    
    vm2.invoke(WANTestBase.class, "validateRegionContents", new Object[] {
        getTestMethodName(), keyValues });
    vm3.invoke(WANTestBase.class, "validateRegionContents", new Object[] {
        getTestMethodName(), keyValues });
    
    Wait.pause(2000);
    vm4.invoke(WANTestBase.class, "checkQueueStats", new Object[] {"ln",
      0, 2000, 2000, 1500});
    vm4.invoke(WANTestBase.class, "checkConflatedStats", new Object[] {"ln",
      500});
  }
    
}<|MERGE_RESOLUTION|>--- conflicted
+++ resolved
@@ -16,6 +16,9 @@
  */
 package com.gemstone.gemfire.internal.cache.wan.serial;
 
+import static com.gemstone.gemfire.test.dunit.Wait.*;
+import static com.gemstone.gemfire.test.dunit.IgnoredException.*;
+
 import java.util.HashMap;
 import java.util.Map;
 
@@ -23,22 +26,23 @@
 import com.gemstone.gemfire.internal.cache.wan.WANTestBase;
 import com.gemstone.gemfire.internal.cache.wan.WANTestBase.MyGatewayEventFilter;
 import com.gemstone.gemfire.test.dunit.AsyncInvocation;
-import com.gemstone.gemfire.test.dunit.IgnoredException;
-import com.gemstone.gemfire.test.dunit.Wait;
 
 public class SerialWANStatsDUnitTest extends WANTestBase {
   
   private static final long serialVersionUID = 1L;
 
+  private String testName;
+  
   public SerialWANStatsDUnitTest(String name) {
     super(name);
   }
 
   public void setUp() throws Exception {
     super.setUp();
-    IgnoredException.addIgnoredException("java.net.ConnectException");
-    IgnoredException.addIgnoredException("java.net.SocketException");
-    IgnoredException.addIgnoredException("Unexpected IOException");
+    this.testName = getTestMethodName();
+    addIgnoredException("java.net.ConnectException");
+    addIgnoredException("java.net.SocketException");
+    addIgnoredException("Unexpected IOException");
   }
   
   public void testReplicatedSerialPropagation() throws Exception {
@@ -60,27 +64,27 @@
         false, 100, 10, false, false, null, true });
 
     vm2.invoke(WANTestBase.class, "createReplicatedRegion", new Object[] {
-        getTestMethodName() + "_RR", null, isOffHeap()  });
+        testName + "_RR", null, isOffHeap()  });
 
     vm4.invoke(WANTestBase.class, "startSender", new Object[] { "ln" });
     vm5.invoke(WANTestBase.class, "startSender", new Object[] { "ln" });
 
     vm4.invoke(WANTestBase.class, "createReplicatedRegion", new Object[] {
-        getTestMethodName() + "_RR", "ln", isOffHeap()  });
+        testName + "_RR", "ln", isOffHeap()  });
     vm5.invoke(WANTestBase.class, "createReplicatedRegion", new Object[] {
-        getTestMethodName() + "_RR", "ln", isOffHeap()  });
+        testName + "_RR", "ln", isOffHeap()  });
     vm6.invoke(WANTestBase.class, "createReplicatedRegion", new Object[] {
-        getTestMethodName() + "_RR", "ln", isOffHeap()  });
+        testName + "_RR", "ln", isOffHeap()  });
     vm7.invoke(WANTestBase.class, "createReplicatedRegion", new Object[] {
-        getTestMethodName() + "_RR", "ln", isOffHeap()  });
-
-    vm5.invoke(WANTestBase.class, "doPuts", new Object[] { getTestMethodName() + "_RR",
+        testName + "_RR", "ln", isOffHeap()  });
+
+    vm5.invoke(WANTestBase.class, "doPuts", new Object[] { testName + "_RR",
         1000 });
 
     vm2.invoke(WANTestBase.class, "validateRegionSize", new Object[] {
-        getTestMethodName() + "_RR", 1000 });
-    
-    Wait.pause(2000);
+        testName + "_RR", 1000 });
+    
+    pause(2000);
     vm2.invoke(WANTestBase.class, "checkGatewayReceiverStats", new Object[] {100, 1000, 1000 });
     
     vm4.invoke(WANTestBase.class, "checkQueueStats", new Object[] {"ln",
@@ -114,27 +118,27 @@
 		false, 100, 10, false, false, null, true, 2, OrderPolicy.KEY });
 
 	vm2.invoke(WANTestBase.class, "createReplicatedRegion", new Object[] {
-		getTestMethodName() + "_RR", null, isOffHeap()  });
+		testName + "_RR", null, isOffHeap()  });
 
 	vm4.invoke(WANTestBase.class, "startSender", new Object[] { "ln" });
 	vm5.invoke(WANTestBase.class, "startSender", new Object[] { "ln" });
 
 	vm4.invoke(WANTestBase.class, "createReplicatedRegion", new Object[] {
-		getTestMethodName() + "_RR", "ln", isOffHeap()  });
+		testName + "_RR", "ln", isOffHeap()  });
 	vm5.invoke(WANTestBase.class, "createReplicatedRegion", new Object[] {
-		getTestMethodName() + "_RR", "ln", isOffHeap()  });
+		testName + "_RR", "ln", isOffHeap()  });
 	vm6.invoke(WANTestBase.class, "createReplicatedRegion", new Object[] {
-		getTestMethodName() + "_RR", "ln", isOffHeap()  });
+		testName + "_RR", "ln", isOffHeap()  });
 	vm7.invoke(WANTestBase.class, "createReplicatedRegion", new Object[] {
-		getTestMethodName() + "_RR", "ln", isOffHeap()  });
-
-	vm5.invoke(WANTestBase.class, "doPuts", new Object[] { getTestMethodName() + "_RR",
+		testName + "_RR", "ln", isOffHeap()  });
+
+	vm5.invoke(WANTestBase.class, "doPuts", new Object[] { testName + "_RR",
 		1000 });
 
 	vm2.invoke(WANTestBase.class, "validateRegionSize", new Object[] {
-		getTestMethodName() + "_RR", 1000 });
+		testName + "_RR", 1000 });
 	    
-	Wait.pause(2000);
+	pause(2000);
 	vm2.invoke(WANTestBase.class, "checkGatewayReceiverStats", new Object[] {100, 1000, 1000 });
 	    
 	vm4.invoke(WANTestBase.class, "checkQueueStats", new Object[] {"ln",
@@ -176,9 +180,9 @@
         3, false, 100, 10, false, false, null, true });
 
     vm2.invoke(WANTestBase.class, "createReplicatedRegion", new Object[] {
-        getTestMethodName() + "_RR", null, isOffHeap()  });
+        testName + "_RR", null, isOffHeap()  });
     vm3.invoke(WANTestBase.class, "createReplicatedRegion", new Object[] {
-        getTestMethodName() + "_RR", null, isOffHeap()  });
+        testName + "_RR", null, isOffHeap()  });
 
     vm4.invoke(WANTestBase.class, "startSender", new Object[] { "lnSerial1" });
     vm5.invoke(WANTestBase.class, "startSender", new Object[] { "lnSerial1" });
@@ -187,23 +191,23 @@
     vm5.invoke(WANTestBase.class, "startSender", new Object[] { "lnSerial2" });
 
     vm4.invoke(WANTestBase.class, "createReplicatedRegion", new Object[] {
-        getTestMethodName() + "_RR", "lnSerial1,lnSerial2", isOffHeap()  });
+        testName + "_RR", "lnSerial1,lnSerial2", isOffHeap()  });
     vm5.invoke(WANTestBase.class, "createReplicatedRegion", new Object[] {
-        getTestMethodName() + "_RR", "lnSerial1,lnSerial2", isOffHeap()  });
+        testName + "_RR", "lnSerial1,lnSerial2", isOffHeap()  });
     vm6.invoke(WANTestBase.class, "createReplicatedRegion", new Object[] {
-        getTestMethodName() + "_RR", "lnSerial1,lnSerial2", isOffHeap()  });
+        testName + "_RR", "lnSerial1,lnSerial2", isOffHeap()  });
     vm7.invoke(WANTestBase.class, "createReplicatedRegion", new Object[] {
-        getTestMethodName() + "_RR", "lnSerial1,lnSerial2", isOffHeap()  });
-
-    vm4.invoke(WANTestBase.class, "doPuts", new Object[] { getTestMethodName() + "_RR",
+        testName + "_RR", "lnSerial1,lnSerial2", isOffHeap()  });
+
+    vm4.invoke(WANTestBase.class, "doPuts", new Object[] { testName + "_RR",
         1000 });
 
     vm2.invoke(WANTestBase.class, "validateRegionSize", new Object[] {
-        getTestMethodName() + "_RR", 1000 });
+        testName + "_RR", 1000 });
     vm3.invoke(WANTestBase.class, "validateRegionSize", new Object[] {
-        getTestMethodName() + "_RR", 1000 });
-    
-    Wait.pause(2000);
+        testName + "_RR", 1000 });
+    
+    pause(2000);
     vm2.invoke(WANTestBase.class, "checkGatewayReceiverStats", new Object[] {100, 1000, 1000 });
     vm3.invoke(WANTestBase.class, "checkGatewayReceiverStats", new Object[] {100, 1000, 1000 });
     
@@ -246,23 +250,23 @@
         false, 100, 10, false, false, null, true });
     
     vm2.invoke(WANTestBase.class, "createReplicatedRegion", new Object[] {
-        getTestMethodName() + "_RR", null, isOffHeap()  });
+        testName + "_RR", null, isOffHeap()  });
 
     vm4.invoke(WANTestBase.class, "startSender", new Object[] { "ln" });
     vm5.invoke(WANTestBase.class, "startSender", new Object[] { "ln" });
 
     vm4.invoke(WANTestBase.class, "createReplicatedRegion", new Object[] {
-        getTestMethodName() + "_RR", "ln", isOffHeap()  });
+        testName + "_RR", "ln", isOffHeap()  });
     vm5.invoke(WANTestBase.class, "createReplicatedRegion", new Object[] {
-        getTestMethodName() + "_RR", "ln", isOffHeap()  });
+        testName + "_RR", "ln", isOffHeap()  });
     vm6.invoke(WANTestBase.class, "createReplicatedRegion", new Object[] {
-        getTestMethodName() + "_RR", "ln", isOffHeap()  });
+        testName + "_RR", "ln", isOffHeap()  });
     vm7.invoke(WANTestBase.class, "createReplicatedRegion", new Object[] {
-        getTestMethodName() + "_RR", "ln", isOffHeap()  });
+        testName + "_RR", "ln", isOffHeap()  });
     
     AsyncInvocation inv1 = vm5.invokeAsync(WANTestBase.class, "doPuts",
-        new Object[] { getTestMethodName() + "_RR", 10000 });
-    Wait.pause(2000);
+        new Object[] { testName + "_RR", 10000 });
+    pause(2000);
     AsyncInvocation inv2 = vm4.invokeAsync(WANTestBase.class, "killSender", new Object[] { "ln" });
     Boolean isKilled = Boolean.FALSE;
     try {
@@ -280,7 +284,7 @@
     inv2.join();
     
     vm2.invoke(WANTestBase.class, "validateRegionSize", new Object[] {
-        getTestMethodName() + "_RR", 10000 });
+        testName + "_RR", 10000 });
   
     vm2.invoke(WANTestBase.class, "checkGatewayReceiverStatsHA", new Object[] {1000, 10000, 10000 });
     
@@ -311,15 +315,15 @@
 
     //create one RR (RR_1) on remote site
     vm2.invoke(WANTestBase.class, "createReplicatedRegion", new Object[] {
-        getTestMethodName() + "_RR_1", null, isOffHeap()  });
+        testName + "_RR_1", null, isOffHeap()  });
     vm3.invoke(WANTestBase.class, "createReplicatedRegion", new Object[] {
-        getTestMethodName() + "_RR_1", null, isOffHeap()  });
+        testName + "_RR_1", null, isOffHeap()  });
 
     //create another RR (RR_2) on remote site
     vm2.invoke(WANTestBase.class, "createReplicatedRegion", new Object[] {
-        getTestMethodName() + "_RR_2", null, isOffHeap()  });
+        testName + "_RR_2", null, isOffHeap()  });
     vm3.invoke(WANTestBase.class, "createReplicatedRegion", new Object[] {
-        getTestMethodName() + "_RR_2", null, isOffHeap()  });
+        testName + "_RR_2", null, isOffHeap()  });
     
     //start the senders on local site
     vm4.invoke(WANTestBase.class, "startSender", new Object[] { "ln" });
@@ -327,37 +331,37 @@
 
     //create one RR (RR_1) on local site
     vm4.invoke(WANTestBase.class, "createReplicatedRegion", new Object[] {
-        getTestMethodName() + "_RR_1", "ln", isOffHeap()  });
+        testName + "_RR_1", "ln", isOffHeap()  });
     vm5.invoke(WANTestBase.class, "createReplicatedRegion", new Object[] {
-        getTestMethodName() + "_RR_1", "ln", isOffHeap()  });
+        testName + "_RR_1", "ln", isOffHeap()  });
     vm6.invoke(WANTestBase.class, "createReplicatedRegion", new Object[] {
-        getTestMethodName() + "_RR_1", "ln", isOffHeap()  });
+        testName + "_RR_1", "ln", isOffHeap()  });
     vm7.invoke(WANTestBase.class, "createReplicatedRegion", new Object[] {
-        getTestMethodName() + "_RR_1", "ln", isOffHeap()  });
+        testName + "_RR_1", "ln", isOffHeap()  });
 
     //create another RR (RR_2) on local site
     vm4.invoke(WANTestBase.class, "createReplicatedRegion", new Object[] {
-        getTestMethodName() + "_RR_2", "ln", isOffHeap()  });
+        testName + "_RR_2", "ln", isOffHeap()  });
     vm5.invoke(WANTestBase.class, "createReplicatedRegion", new Object[] {
-        getTestMethodName() + "_RR_2", "ln", isOffHeap()  });
+        testName + "_RR_2", "ln", isOffHeap()  });
     vm6.invoke(WANTestBase.class, "createReplicatedRegion", new Object[] {
-        getTestMethodName() + "_RR_2", "ln", isOffHeap()  });
+        testName + "_RR_2", "ln", isOffHeap()  });
     vm7.invoke(WANTestBase.class, "createReplicatedRegion", new Object[] {
-        getTestMethodName() + "_RR_2", "ln", isOffHeap()  });
+        testName + "_RR_2", "ln", isOffHeap()  });
     
     //start puts in RR_1 in another thread
-    vm4.invoke(WANTestBase.class, "doPuts", new Object[] { getTestMethodName() + "_RR_1", 1000 });
+    vm4.invoke(WANTestBase.class, "doPuts", new Object[] { testName + "_RR_1", 1000 });
     //do puts in RR_2 in main thread
-    vm4.invoke(WANTestBase.class, "doPuts", new Object[] { getTestMethodName() + "_RR_2", 500 });
+    vm4.invoke(WANTestBase.class, "doPuts", new Object[] { testName + "_RR_2", 500 });
     //sleep for some time to let all the events propagate to remote site
     Thread.sleep(20);
     //vm4.invoke(WANTestBase.class, "verifyQueueSize", new Object[] { "ln", 0 });
     vm2.invoke(WANTestBase.class, "validateRegionSize", new Object[] {
-        getTestMethodName() + "_RR_1", 1000 });
+        testName + "_RR_1", 1000 });
     vm3.invoke(WANTestBase.class, "validateRegionSize", new Object[] {
-        getTestMethodName() + "_RR_2", 500 });
-    
-    Wait.pause(2000);
+        testName + "_RR_2", 500 });
+    
+    pause(2000);
     vm4.invoke(WANTestBase.class, "checkQueueStats", new Object[] {"ln",
       0, 1500, 1500, 1500});
     vm4.invoke(WANTestBase.class, "checkBatchStats", new Object[] {"ln",
@@ -405,7 +409,7 @@
 
     //create one RR (RR_1) on remote site
     vm2.invoke(WANTestBase.class, "createReplicatedRegion", new Object[] {
-        getTestMethodName() + "_RR_1", null, isOffHeap()  });
+        testName + "_RR_1", null, isOffHeap()  });
 
     //start the senders on local site
     vm4.invoke(WANTestBase.class, "startSender", new Object[] { "ln" });
@@ -413,18 +417,18 @@
 
     //create one RR (RR_1) on local site
     vm4.invoke(WANTestBase.class, "createReplicatedRegion", new Object[] {
-        getTestMethodName() + "_RR_1", "ln", isOffHeap()  });
+        testName + "_RR_1", "ln", isOffHeap()  });
     vm5.invoke(WANTestBase.class, "createReplicatedRegion", new Object[] {
-        getTestMethodName() + "_RR_1", "ln", isOffHeap()  });
+        testName + "_RR_1", "ln", isOffHeap()  });
     vm6.invoke(WANTestBase.class, "createReplicatedRegion", new Object[] {
-        getTestMethodName() + "_RR_1", "ln", isOffHeap()  });
+        testName + "_RR_1", "ln", isOffHeap()  });
     vm7.invoke(WANTestBase.class, "createReplicatedRegion", new Object[] {
-        getTestMethodName() + "_RR_1", "ln", isOffHeap()  });
+        testName + "_RR_1", "ln", isOffHeap()  });
 
     //start puts in RR_1 in another thread
-    AsyncInvocation inv1 = vm4.invokeAsync(WANTestBase.class, "doPuts", new Object[] { getTestMethodName() + "_RR_1", 20000 });
+    AsyncInvocation inv1 = vm4.invokeAsync(WANTestBase.class, "doPuts", new Object[] { testName + "_RR_1", 20000 });
     //destroy RR_1 in remote site
-    vm2.invoke(WANTestBase.class, "destroyRegion", new Object[] { getTestMethodName() + "_RR_1", 500});
+    vm2.invoke(WANTestBase.class, "destroyRegion", new Object[] { testName + "_RR_1", 500});
     
     try {
       inv1.join();
@@ -435,7 +439,7 @@
 
     //verify that all is well in local site. All the events should be present in local region
     vm4.invoke(WANTestBase.class, "validateRegionSize", new Object[] {
-        getTestMethodName() + "_RR_1", 20000 });
+        testName + "_RR_1", 20000 });
     //assuming some events might have been dispatched before the remote region was destroyed,
     //sender's region queue will have events less than 1000 but the queue will not be empty.
     //NOTE: this much verification might be sufficient in DUnit. Hydra will take care of 
@@ -473,28 +477,28 @@
         new MyGatewayEventFilter(), true });
 
     vm4.invoke(WANTestBase.class, "createPartitionedRegion", new Object[] {
-        getTestMethodName(), "ln", 1, 100, isOffHeap()  });
+        testName, "ln", 1, 100, isOffHeap()  });
     vm5.invoke(WANTestBase.class, "createPartitionedRegion", new Object[] {
-        getTestMethodName(), "ln", 1, 100, isOffHeap()  });
+        testName, "ln", 1, 100, isOffHeap()  });
     vm6.invoke(WANTestBase.class, "createPartitionedRegion", new Object[] {
-        getTestMethodName(), "ln", 1, 100, isOffHeap()  });
+        testName, "ln", 1, 100, isOffHeap()  });
     vm7.invoke(WANTestBase.class, "createPartitionedRegion", new Object[] {
-        getTestMethodName(), "ln", 1, 100, isOffHeap()  });
+        testName, "ln", 1, 100, isOffHeap()  });
 
     vm4.invoke(WANTestBase.class, "startSender", new Object[] { "ln" });
     vm5.invoke(WANTestBase.class, "startSender", new Object[] { "ln" });
 
     vm2.invoke(WANTestBase.class, "createPartitionedRegion", new Object[] {
-        getTestMethodName(), null, 1, 100, isOffHeap()  });
+        testName, null, 1, 100, isOffHeap()  });
     vm3.invoke(WANTestBase.class, "createPartitionedRegion", new Object[] {
-        getTestMethodName(), null, 1, 100, isOffHeap()  });
-
-    vm4.invoke(WANTestBase.class, "doPuts", new Object[] { getTestMethodName(), 1000 });
-
-    vm2.invoke(WANTestBase.class, "validateRegionSize", new Object[] {
-        getTestMethodName(), 800 });
-    
-    Wait.pause(2000);
+        testName, null, 1, 100, isOffHeap()  });
+
+    vm4.invoke(WANTestBase.class, "doPuts", new Object[] { testName, 1000 });
+
+    vm2.invoke(WANTestBase.class, "validateRegionSize", new Object[] {
+        testName, 800 });
+    
+    pause(2000);
     vm4.invoke(WANTestBase.class, "checkQueueStats", new Object[] {"ln",
       0, 1000, 900, 800});
     vm4.invoke(WANTestBase.class, "checkEventFilteredStats", new Object[] {"ln",
@@ -529,22 +533,22 @@
         false, 100, 10, true, false, null, true });
 
     vm4.invoke(WANTestBase.class, "createPartitionedRegion", new Object[] {
-        getTestMethodName(), "ln", 0, 100, isOffHeap()  });
+        testName, "ln", 0, 100, isOffHeap()  });
     vm5.invoke(WANTestBase.class, "createPartitionedRegion", new Object[] {
-        getTestMethodName(), "ln", 0, 100, isOffHeap()  });
+        testName, "ln", 0, 100, isOffHeap()  });
     vm6.invoke(WANTestBase.class, "createPartitionedRegion", new Object[] {
-        getTestMethodName(), "ln", 0, 100, isOffHeap()  });
+        testName, "ln", 0, 100, isOffHeap()  });
     vm7.invoke(WANTestBase.class, "createPartitionedRegion", new Object[] {
-        getTestMethodName(), "ln", 0, 100, isOffHeap()  });
+        testName, "ln", 0, 100, isOffHeap()  });
 
     vm4.invoke(WANTestBase.class, "startSender", new Object[] { "ln" });
 
     vm4.invoke(WANTestBase.class, "pauseSender", new Object[] { "ln" });
 
     vm2.invoke(WANTestBase.class, "createPartitionedRegion", new Object[] {
-        getTestMethodName(), null,1, 100, isOffHeap()  });
+        testName, null,1, 100, isOffHeap()  });
     vm3.invoke(WANTestBase.class, "createPartitionedRegion", new Object[] {
-        getTestMethodName(), null,1, 100, isOffHeap()  });
+        testName, null,1, 100, isOffHeap()  });
 
     final Map keyValues = new HashMap();
     final Map updateKeyValues = new HashMap();
@@ -552,52 +556,38 @@
       keyValues.put(i, i);
     }
     
-    vm4.invoke(WANTestBase.class, "putGivenKeyValue", new Object[] { getTestMethodName(), keyValues });
-
-<<<<<<< HEAD
-    Wait.pause(5000);
-=======
->>>>>>> 0089b856
+    vm4.invoke(WANTestBase.class, "putGivenKeyValue", new Object[] { testName, keyValues });
+
     vm4.invoke(WANTestBase.class, "checkQueueSize", new Object[] { "ln", keyValues.size() });
     for(int i=0;i<500;i++) {
       updateKeyValues.put(i, i+"_updated");
     }
     
-    vm4.invoke(WANTestBase.class, "putGivenKeyValue", new Object[] { getTestMethodName(), updateKeyValues });
-
-<<<<<<< HEAD
-    Wait.pause(5000);
-    
-=======
->>>>>>> 0089b856
+    vm4.invoke(WANTestBase.class, "putGivenKeyValue", new Object[] { testName, updateKeyValues });
+
     vm4.invoke(WANTestBase.class, "checkQueueSize", new Object[] { "ln", keyValues.size()  + updateKeyValues.size() });
 
     vm2.invoke(WANTestBase.class, "validateRegionSize", new Object[] {
-        getTestMethodName(), 0 });
-    
-    vm4.invoke(WANTestBase.class, "putGivenKeyValue", new Object[] { getTestMethodName(), updateKeyValues });
-
-<<<<<<< HEAD
-    Wait.pause(5000);
-    
-=======
->>>>>>> 0089b856
+        testName, 0 });
+    
+    vm4.invoke(WANTestBase.class, "putGivenKeyValue", new Object[] { testName, updateKeyValues });
+
     vm4.invoke(WANTestBase.class, "checkQueueSize", new Object[] { "ln", keyValues.size()  + updateKeyValues.size() });
 
     vm4.invoke(WANTestBase.class, "resumeSender", new Object[] { "ln" });
 
     keyValues.putAll(updateKeyValues);
     vm2.invoke(WANTestBase.class, "validateRegionSize", new Object[] {
-        getTestMethodName(), keyValues.size() });
+        testName, keyValues.size() });
     vm3.invoke(WANTestBase.class, "validateRegionSize", new Object[] {
-      getTestMethodName(), keyValues.size() });
+      testName, keyValues.size() });
     
     vm2.invoke(WANTestBase.class, "validateRegionContents", new Object[] {
-        getTestMethodName(), keyValues });
+        testName, keyValues });
     vm3.invoke(WANTestBase.class, "validateRegionContents", new Object[] {
-        getTestMethodName(), keyValues });
-    
-    Wait.pause(2000);
+        testName, keyValues });
+    
+    pause(2000);
     vm4.invoke(WANTestBase.class, "checkQueueStats", new Object[] {"ln",
       0, 2000, 2000, 1500});
     vm4.invoke(WANTestBase.class, "checkConflatedStats", new Object[] {"ln",
