--- conflicted
+++ resolved
@@ -81,7 +81,6 @@
 import com.gemstone.gemfire.cache.wan.GatewaySenderFactory;
 import com.gemstone.gemfire.cache.wan.GatewayTransportFilter;
 import com.gemstone.gemfire.cache30.CacheTestCase;
-import com.gemstone.gemfire.distributed.DistributedSystem;
 import com.gemstone.gemfire.distributed.Locator;
 import com.gemstone.gemfire.distributed.internal.DistributionConfig;
 import com.gemstone.gemfire.distributed.internal.InternalDistributedSystem;
@@ -125,8 +124,6 @@
 import com.gemstone.gemfire.util.test.TestUtil;
 import com.jayway.awaitility.Awaitility;
 
-import junit.framework.Assert;
-
 public class WANTestBase extends DistributedTestCase{
 
   protected static Cache cache;
@@ -2175,7 +2172,6 @@
       exln.remove();
     }
   }
-<<<<<<< HEAD
       
   public static void pauseSenderAndWaitForDispatcherToPause(String senderId) {
     final IgnoredException exln = IgnoredException.addIgnoredException("Could not connect");
@@ -2197,8 +2193,6 @@
       exln.remove();
     }    
   }
-=======
->>>>>>> 0089b856
   
   public static void resumeSender(String senderId) {
     final IgnoredException exln = IgnoredException.addIgnoredException("Could not connect");
@@ -4369,7 +4363,7 @@
         .getLocatorDiscoveryCallback();
      
     boolean discovered = callback.waitForDiscovery(locatorToWaitFor, MAX_WAIT);
-    Assert.assertTrue(
+    assertTrue(
         "Waited " + MAX_WAIT + " for " + locatorToWaitFor
             + " to be discovered on client. List is now: "
             + callback.getDiscovered(), discovered);
