/*
 * Licensed to the Apache Software Foundation (ASF) under one or more
 * contributor license agreements.  See the NOTICE file distributed with
 * this work for additional information regarding copyright ownership.
 * The ASF licenses this file to You under the Apache License, Version 2.0
 * (the "License"); you may not use this file except in compliance with
 * the License.  You may obtain a copy of the License at
 *
 *      http://www.apache.org/licenses/LICENSE-2.0
 *
 * Unless required by applicable law or agreed to in writing, software
 * distributed under the License is distributed on an "AS IS" BASIS,
 * WITHOUT WARRANTIES OR CONDITIONS OF ANY KIND, either express or implied.
 * See the License for the specific language governing permissions and
 * limitations under the License.
 */

/**
 * 
 */
package com.gemstone.gemfire.cache30;

<<<<<<< HEAD
import static org.junit.Assert.*;
import static org.junit.Assume.assumeTrue;

import java.net.UnknownHostException;
import java.util.Properties;
import java.util.Set;

import org.junit.Ignore;
import org.junit.Test;
import org.junit.experimental.categories.Category;

import com.gemstone.gemfire.cache.AttributesFactory;
import com.gemstone.gemfire.cache.CacheException;
import com.gemstone.gemfire.cache.DataPolicy;
import com.gemstone.gemfire.cache.Operation;
import com.gemstone.gemfire.cache.RegionAttributes;
import com.gemstone.gemfire.cache.RegionFactory;
import com.gemstone.gemfire.cache.Scope;
=======
import com.gemstone.gemfire.cache.*;
>>>>>>> 61ad7e44
import com.gemstone.gemfire.distributed.internal.DistributionAdvisor;
import com.gemstone.gemfire.distributed.internal.DistributionManager;
import com.gemstone.gemfire.distributed.internal.membership.InternalDistributedMember;
import com.gemstone.gemfire.distributed.internal.membership.NetMember;
<<<<<<< HEAD
import com.gemstone.gemfire.internal.cache.DistributedCacheOperation;
import com.gemstone.gemfire.internal.cache.DistributedRegion;
import com.gemstone.gemfire.internal.cache.EntryEventImpl;
import com.gemstone.gemfire.internal.cache.GemFireCacheImpl;
import com.gemstone.gemfire.internal.cache.InitialImageOperation;
import com.gemstone.gemfire.internal.cache.LocalRegion;
import com.gemstone.gemfire.internal.cache.RegionClearedException;
import com.gemstone.gemfire.internal.cache.RegionEntry;
import com.gemstone.gemfire.internal.cache.TombstoneService;
import com.gemstone.gemfire.internal.cache.UpdateOperation;
import com.gemstone.gemfire.internal.cache.VersionTagHolder;
=======
import com.gemstone.gemfire.internal.cache.*;
>>>>>>> 61ad7e44
import com.gemstone.gemfire.internal.cache.tier.sockets.ClientProxyMembershipID;
import com.gemstone.gemfire.internal.cache.versions.VMVersionTag;
import com.gemstone.gemfire.internal.cache.versions.VersionTag;
import com.gemstone.gemfire.internal.cache.vmotion.VMotionObserver;
import com.gemstone.gemfire.internal.cache.vmotion.VMotionObserverHolder;
<<<<<<< HEAD
import com.gemstone.gemfire.test.dunit.AsyncInvocation;
import com.gemstone.gemfire.test.dunit.Host;
import com.gemstone.gemfire.test.dunit.SerializableCallable;
import com.gemstone.gemfire.test.dunit.SerializableRunnable;
import com.gemstone.gemfire.test.dunit.VM;
import com.gemstone.gemfire.test.dunit.Wait;
import com.gemstone.gemfire.test.dunit.WaitCriterion;
import com.gemstone.gemfire.test.junit.categories.DistributedTest;
=======
import com.gemstone.gemfire.test.dunit.*;
>>>>>>> 61ad7e44
import com.gemstone.gemfire.test.junit.categories.FlakyTest;
import org.junit.experimental.categories.Category;

import java.net.UnknownHostException;
import java.util.Properties;
import java.util.Set;

import static com.gemstone.gemfire.distributed.DistributedSystemConfigProperties.*;

@Category(DistributedTest.class)
public class DistributedAckRegionCCEDUnitTest extends DistributedAckRegionDUnitTest {

  @Override
  protected boolean supportsTransactions() {
    return true;
  }

  @Override
  public Properties getDistributedSystemProperties() {
    Properties p = super.getDistributedSystemProperties();
    p.put(CONSERVE_SOCKETS, "false");
    if (distributedSystemID > 0) {
      p.put(DISTRIBUTED_SYSTEM_ID, ""+distributedSystemID);
    }
    return p;
  }

  /**
   * Returns region attributes for a <code>GLOBAL</code> region
   */
  @Override
  protected RegionAttributes getRegionAttributes() {
    AttributesFactory factory = new AttributesFactory();
    factory.setScope(Scope.DISTRIBUTED_ACK);
    factory.setDataPolicy(DataPolicy.REPLICATE);
    factory.setConcurrencyChecksEnabled(true);
    return factory.create();
  }

  @Override
  protected RegionAttributes getRegionAttributes(String type) {
    RegionAttributes ra = getCache().getRegionAttributes(type);
    if (ra == null) {
      throw new IllegalStateException("The region shortcut " + type
                                      + " has been removed.");
    }
    AttributesFactory factory = new AttributesFactory(ra);
    factory.setConcurrencyChecksEnabled(true);
    return factory.create();
  }

  @Ignore("replicates don't allow local destroy")
  @Override
  @Test
  public void testLocalDestroy() throws InterruptedException {
    // replicates don't allow local destroy
  }

  @Ignore("replicates don't allow local destroy")
  @Override
  @Test
  public void testEntryTtlLocalDestroy() throws InterruptedException {
    // replicates don't allow local destroy
  }

  /**
   * This test creates a server cache in vm0 and a peer cache in vm1.
   * It then tests to see if GII transferred tombstones to vm1 like it's supposed to.
   * A client cache is created in vm2 and the same sort of check is performed
   * for register-interest.
   */
  @Test
  public void testGIISendsTombstones() throws Exception {
    versionTestGIISendsTombstones();
  }

  /**
   * test for bug #45564.  a create() is received by region creator and then
   * a later destroy() is received in initial image and while the version info
   * from the destroy is recorded we keep the value from the create event
   */
  @Test
  public void testConcurrentOpWithGII() {
    if (this.getClass() != DistributedAckRegionCCEDUnitTest.class) {
      return; // not really a scope-related thing
    }
    final String name = this.getUniqueName() + "-CC";
    final String key = "mykey";
    VM vm1 = Host.getHost(0).getVM(1);
    VM vm2 = Host.getHost(0).getVM(2);
    
    // create some destroyed entries so the GC service is populated
    SerializableCallable create = new SerializableCallable("create region") {
      public Object call() {
        RegionFactory f = getCache().createRegionFactory(getRegionAttributes());
        CCRegion = (LocalRegion)f.create(name);
        return CCRegion.getDistributionManager().getDistributionManagerId();
      }
    };
    // do conflicting update() and destroy() on the region.  We want the update() to
    // be sent with a message and the destroy() to be transferred in the initial image
    // and be the value that we want to keep
    InternalDistributedMember vm1ID = (InternalDistributedMember)vm1.invoke(create);
    
    AsyncInvocation partialCreate = vm2.invokeAsync(new SerializableCallable("create region with stall") {
      public Object call() throws Exception {
        final GemFireCacheImpl cache = (GemFireCacheImpl)getCache();
        RegionFactory f = cache.createRegionFactory(getRegionAttributes());
        InitialImageOperation.VMOTION_DURING_GII = true;
        // this will stall region creation at the point of asking for an initial image
        VMotionObserverHolder.setInstance(new VMotionObserver() {
          @Override
          public void vMotionBeforeCQRegistration() {
          }
          @Override
          public void vMotionBeforeRegisterInterest() {
          }
          @Override
          public void vMotionDuringGII(Set recipientSet, LocalRegion region) {
            InitialImageOperation.VMOTION_DURING_GII = false;
            int oldLevel = LocalRegion.setThreadInitLevelRequirement(
                LocalRegion.BEFORE_INITIAL_IMAGE);
            LocalRegion ccregion = cache.getRegionByPath("/"+name);
            try {
              // wait for the update op (sent below from vm1) to arrive, then allow the GII to happen
              while (!ccregion.isDestroyed() && ccregion.getRegionEntry(key) == null) {
                try {
                  Thread.sleep(1000);
                } catch (InterruptedException e) {
                  return;
                }
              }
            } finally {
              LocalRegion.setThreadInitLevelRequirement(oldLevel);
            }
          }
        });
        try {
          CCRegion = (LocalRegion)f.create(name);
          // at this point we should have received the update op and then the GII, which should overwrite
          // the conflicting update op
          assertFalse("expected initial image transfer to destroy entry", CCRegion.containsKey(key));
        } finally {
          InitialImageOperation.VMOTION_DURING_GII = false;
        }
        return null;
      }
    });
    vm1.invoke(new SerializableRunnable("create conflicting events") {
      public void run() {
        // wait for the other to come on line
        long waitEnd = System.currentTimeMillis() + 45000;
        DistributionAdvisor adv = ((DistributedRegion)CCRegion).getCacheDistributionAdvisor();
        while (System.currentTimeMillis() < waitEnd && adv.adviseGeneric().isEmpty()) {
          try {Thread.sleep(1000);} catch (InterruptedException e) { return; }
        }
        if (adv.adviseGeneric().isEmpty()) {
          fail("other member never came on line");
        }
        DistributedCacheOperation.LOSS_SIMULATION_RATIO = 200.0; // inhibit all messaging
        try {
          CCRegion.put("mykey", "initialValue");
          CCRegion.destroy("mykey");
        } finally {
          DistributedCacheOperation.LOSS_SIMULATION_RATIO = 0.0;
        }
        
        // generate a fake version tag for the message
        VersionTag tag = CCRegion.getRegionEntry(key).getVersionStamp().asVersionTag();
        // create a fake member ID that will be < mine and lose a concurrency check
        NetMember nm = CCRegion.getDistributionManager().getDistributionManagerId().getNetMember();
        InternalDistributedMember mbr = null;
        try {
          mbr = new InternalDistributedMember(nm.getInetAddress().getCanonicalHostName(), nm.getPort()-1,
              "fake_id", "fake_id_ustring", DistributionManager.NORMAL_DM_TYPE, null, null);
          tag.setMemberID(mbr);
        } catch (UnknownHostException e) {
          com.gemstone.gemfire.test.dunit.Assert.fail("could not create member id", e);
        }
        
        // generate an event to distribute that contains the fake version tag
        EntryEventImpl event = EntryEventImpl.create(CCRegion, Operation.UPDATE, key, false, mbr, true, false);
        event.setNewValue("newValue");
        event.setVersionTag(tag);

        // this should update the controller's cache with the updated value but leave this cache alone
        DistributedCacheOperation op = new UpdateOperation(event, tag.getVersionTimeStamp());
        op.distribute();
        event.release();
      }
    });
    try {
      partialCreate.getResult();
    } catch (Throwable e) {
      com.gemstone.gemfire.test.dunit.Assert.fail("async invocation in vm2 failed", e);
    }
  }  

  protected void do_version_recovery_if_necessary(final VM vm0, final VM vm1, final VM vm2, final Object[] params) {
    // do nothing here
  }
  
  /**
   * This tests the concurrency versioning system to ensure that event conflation
   * happens correctly and that the statistic is being updated properly
   */
  @Test
  public void testConcurrentEvents() throws Exception {
    versionTestConcurrentEvents();
  }
  
  @Category(FlakyTest.class) // GEODE-720: time sensitive, async actions, thread sleeps
  @Test
  public void testClearWithConcurrentEvents() throws Exception {
    z_versionTestClearWithConcurrentEvents(true);
  }

  @Category(FlakyTest.class) // GEODE-599 and GEODE-1046: async actions, thread sleeps -- // GEODE-1046: this may be hitting a product bug!
  @Test
  public void testClearWithConcurrentEventsAsync() throws Exception {
    versionTestClearWithConcurrentEventsAsync();
  }

  @Test
  public void testClearOnNonReplicateWithConcurrentEvents() throws Exception {
    versionTestClearOnNonReplicateWithConcurrentEvents();
  }

  @Test
  public void testTombstones() {
    versionTestTombstones();
  }
  
  /**
   * make sure that an operation performed on a new region entry created after
   * a tombstone has been reaped is accepted by another member that has yet to
   * reap the tombstone
   */
  @Test
  public void testTombstoneExpirationRace() {
    VM vm0 = Host.getHost(0).getVM(0);
    VM vm1 = Host.getHost(0).getVM(1);
//    VM vm2 = Host.getHost(0).getVM(2);
    
    final String name = this.getUniqueName() + "-CC";
    SerializableRunnable createRegion = new SerializableRunnable("Create Region") {
      public void run() {
        try {
          RegionFactory f = getCache().createRegionFactory(getRegionAttributes());
          CCRegion = (LocalRegion)f.create(name);
          CCRegion.put("cckey0", "ccvalue");
          CCRegion.put("cckey0", "ccvalue");  // version number will end up at 4
        } catch (CacheException ex) {
          com.gemstone.gemfire.test.dunit.Assert.fail("While creating region", ex);
        }
      }
    };
    vm0.invoke(createRegion);
    vm1.invoke(createRegion);
//    vm2.invoke(createRegion);
    vm1.invoke(new SerializableRunnable("Create local tombstone and adjust time") {
      public void run() {
        // make the entry for cckey0 a tombstone in this VM and set its modification time to be older
        // than the tombstone GC interval.  This means it could be in the process of being reaped by
        // distributed-GC
        RegionEntry entry = CCRegion.getRegionEntry("cckey0");
        VersionTag tag = entry.getVersionStamp().asVersionTag();
        assertTrue(tag.getEntryVersion() > 1);
        tag.setVersionTimeStamp(System.currentTimeMillis() - TombstoneService.REPLICATED_TOMBSTONE_TIMEOUT - 1000);
        entry.getVersionStamp().setVersionTimeStamp(tag.getVersionTimeStamp());
        try {
          entry.makeTombstone(CCRegion, tag);
        } catch (RegionClearedException e) {
          com.gemstone.gemfire.test.dunit.Assert.fail("region was mysteriously cleared during unit testing", e);
        }
      }
    });
    // now remove the entry on vm0, simulating that it initiated a GC, and perform a CREATE with a new version number
    vm0.invoke(new SerializableRunnable("Locally destroy the entry and do a create that will be propagated with v1") {
      public void run() {
        CCRegion.getRegionMap().removeEntry("cckey0", CCRegion.getRegionEntry("cckey0"), true);
        if (CCRegion.getRegionEntry("ckey0") != null) {
          fail("expected removEntry to remove the entry from the region's map");
        }
        CCRegion.put("cckey0", "updateAfterReap");
      }
    });
    vm1.invoke(new SerializableRunnable("Check that the create() was applied") {
        public void run() {
          RegionEntry entry = CCRegion.getRegionEntry("cckey0");
          assertTrue(entry.getVersionStamp().getEntryVersion() == 1);
        }
      });
    disconnectAllFromDS();
  }

  /**
   * Test for bug #46087 and #46089 where the waiting thread pool is flooded with
   * threads performing distributed-GC.  This could be moved to a JUnit test class.
   */
  @Test
  public void testAggressiveTombstoneReaping() {
    assumeTrue(getClass() == DistributedAckRegionCCEDUnitTest.class);

    final String name = this.getUniqueName() + "-CC";


    final long saveExpiredTombstoneLimit = TombstoneService.EXPIRED_TOMBSTONE_LIMIT;
    final long saveTombstoneTimeout = TombstoneService.REPLICATED_TOMBSTONE_TIMEOUT;
    TombstoneService.EXPIRED_TOMBSTONE_LIMIT = 50;
    TombstoneService.REPLICATED_TOMBSTONE_TIMEOUT = 500;
    try {
      // create some destroyed entries so the GC service is populated
      RegionFactory f = getCache().createRegionFactory(getRegionAttributes());
      CCRegion = (LocalRegion)f.create(name);
      final long initialCount = CCRegion.getCachePerfStats().getTombstoneGCCount();
      for (int i=0; i<100; i++) {
        CCRegion.put("cckey"+i, "ccvalue"+i);
        CCRegion.destroy("cckey"+i);
      }
      // now simulate a low free-memory condition
      TombstoneService.FORCE_GC_MEMORY_EVENTS = true;
      WaitCriterion waitForGC = new WaitCriterion() {
        public boolean done() {
          return CCRegion.getCachePerfStats().getTombstoneGCCount() > initialCount;
        }
        public String description() {
          return "waiting for GC to occur";
        }
      };
      Wait.waitForCriterion(waitForGC, 20000, 1000, true);
      Wait.pause(5000);
      long gcCount = CCRegion.getCachePerfStats().getTombstoneGCCount();
      assertTrue("expected a few GCs, but not " + (gcCount - initialCount), gcCount < (initialCount + 20));
    } catch (CacheException ex) {
      com.gemstone.gemfire.test.dunit.Assert.fail("While creating region", ex);
    } finally {
      TombstoneService.EXPIRED_TOMBSTONE_LIMIT = saveExpiredTombstoneLimit;
      TombstoneService.FORCE_GC_MEMORY_EVENTS = false;
      TombstoneService.REPLICATED_TOMBSTONE_TIMEOUT = saveTombstoneTimeout;
    }
  }

  /**
   * This tests the concurrency versioning system to ensure that event conflation
   * happens correctly and that the statistic is being updated properly
   */
  @Test
  public void testConcurrentEventsOnEmptyRegion() {
    versionTestConcurrentEventsOnEmptyRegion();
  }

  /**
   * This tests the concurrency versioning system to ensure that event conflation
   * happens correctly and that the statistic is being updated properly
   */
  @Test
  public void testConcurrentEventsOnNonReplicatedRegion() {
    versionTestConcurrentEventsOnNonReplicatedRegion();
  }

  @Test
  public void testGetAllWithVersions() {
    versionTestGetAllWithVersions();
  }

  @Test
  public void testEntryVersionRollover() throws Exception {
    assumeTrue(getClass() == DistributedAckRegionCCEDUnitTest.class);

    final String name = this.getUniqueName() + "-CC";
    final int numEntries = 1;
    SerializableRunnable createRegion = new SerializableRunnable("Create Region") {
      public void run() {
        try {
          RegionFactory f = getCache().createRegionFactory(getRegionAttributes());
          CCRegion = (LocalRegion)f.create(name);
          for (int i=0; i<numEntries; i++) {
            CCRegion.put("cckey"+i, "ccvalue");
          }
          assertEquals("expected no conflated events", 0, CCRegion.getCachePerfStats().getConflatedEventsCount());
        } catch (CacheException ex) {
          com.gemstone.gemfire.test.dunit.Assert.fail("While creating region", ex);
        }
      }
    };
    VM vm0 = Host.getHost(0).getVM(0);
    vm0.invoke(createRegion);
    try {
      createRegion.run();
      VersionTag tag = new VMVersionTag();
      // set the version to the max - it should make the system think there's a rollover and reject
      // the change.  Then apply it to the cache as if it is a replayed client operation.  That should
      // cause the cache to apply the op locally
      tag.setEntryVersion(0xFFFFFF);
      tag.setDistributedSystemId(1);
      tag.setRegionVersion(CCRegion.getVersionVector().getNextVersion());
      VersionTagHolder holder = new VersionTagHolder(tag);
      ClientProxyMembershipID id = ClientProxyMembershipID.getNewProxyMembership(CCRegion.getDistributionManager().getSystem());
      CCRegion.basicBridgePut("cckey0", "newvalue", null, true, null, id, true, holder);
      vm0.invoke(new SerializableRunnable("check conflation count") {
        public void run() {
          assertEquals("expected one conflated event", 1, CCRegion.getCachePerfStats().getConflatedEventsCount());
        }
      });
    } finally {
      disconnectAllFromDS();
    }
  }

  // ~~~~~~~~~~~~~~~~~~~~~~~~~~~~~~~~~~~~~~~~~~~~~~~~~~~~~~~~~~~~~~~~~~
  // these methods can be uncommented to inhibit test execution
  // when new tests are added
  // ~~~~~~~~~~~~~~~~~~~~~~~~~~~~~~~~~~~~~~~~~~~~~~~~~~~~~~~~~~~~~~~~~~

//  @Override
//  public void testNonblockingGetInitialImage() throws Throwable {
//  }
//  @Override
//  public void testConcurrentOperations() throws Exception {
//  }
//
//  @Override
//  public void testDistributedUpdate() {
//  }
//
//  @Override
//  public void testDistributedGet() {
//  }
//
//  @Override
//  public void testDistributedPutNoUpdate() throws InterruptedException {
//  }
//
//  @Override
//  public void testDefinedEntryUpdated() {
//  }
//
//  @Override
//  public void testDistributedDestroy() throws InterruptedException {
//  }
//
//  @Override
//  public void testDistributedRegionDestroy() throws InterruptedException {
//  }
//
//  @Override
//  public void testLocalRegionDestroy() throws InterruptedException {
//  }
//
//  @Override
//  public void testDistributedInvalidate() {
//  }
//
//  @Override
//  public void testDistributedInvalidate4() throws InterruptedException {
//  }
//
//  @Override
//  public void testDistributedRegionInvalidate() throws InterruptedException {
//  }
//
//  @Override
//  public void testRemoteCacheListener() throws InterruptedException {
//  }
//
//  @Override
//  public void testRemoteCacheListenerInSubregion() throws InterruptedException {
//  }
//
//  @Override
//  public void testRemoteCacheLoader() throws InterruptedException {
//  }
//
//  @Override
//  public void testRemoteCacheLoaderArg() throws InterruptedException {
//  }
//
//  @Override
//  public void testRemoteCacheLoaderException() throws InterruptedException {
//  }
//
//  @Override
//  public void testCacheLoaderWithNetSearch() throws CacheException {
//  }
//
//  @Override
//  public void testCacheLoaderWithNetLoad() throws CacheException {
//  }
//
//  @Override
//  public void testNoRemoteCacheLoader() throws InterruptedException {
//  }
//
//  @Override
//  public void testNoLoaderWithInvalidEntry() {
//  }
//
//  @Override
//  public void testRemoteCacheWriter() throws InterruptedException {
//  }
//
//  @Override
//  public void testLocalAndRemoteCacheWriters() throws InterruptedException {
//  }
//
//  @Override
//  public void testCacheLoaderModifyingArgument() throws InterruptedException {
//  }
//
//  @Override
//  public void testRemoteLoaderNetSearch() throws CacheException {
//  }
//
//  @Override
//  public void testLocalCacheLoader() {
//  }
//
//  @Override
//  public void testDistributedPut() throws Exception {
//  }
//
//  @Override
//  public void testReplicate() throws InterruptedException {
//  }
//
//  @Override
//  public void testDeltaWithReplicate() throws InterruptedException {
//  }
//
//  @Override
//  public void testGetInitialImage() {
//  }
//
//  @Override
//  public void testLargeGetInitialImage() {
//  }
//
//  @Override
//  public void testMirroredDataFromNonMirrored() throws InterruptedException {
//  }
//
//  @Override
//  public void testNoMirroredDataToNonMirrored() throws InterruptedException {
//  }
//
//  @Override
//  public void testMirroredLocalLoad() {
//  }
//
//  @Override
//  public void testMirroredNetLoad() {
//  }
//
//  @Override
//  public void testNoRegionKeepAlive() throws InterruptedException {
//  }
//
//  @Override
//  public void testNetSearchObservesTtl() throws InterruptedException {
//  }
//
//  @Override
//  public void testNetSearchObservesIdleTime() throws InterruptedException {
//  }
//
//  @Override
//  public void testEntryTtlDestroyEvent() throws InterruptedException {
//  }
//
//  @Override
//  public void testUpdateResetsIdleTime() throws InterruptedException {
//  }
//  @Override
//  public void testTXNonblockingGetInitialImage() throws Throwable {
//  }
//
//  @Override
//  public void testNBRegionInvalidationDuringGetInitialImage() throws Throwable {
//  }
//
//  @Override
//  public void testNBRegionDestructionDuringGetInitialImage() throws Throwable {
//  }
//
//  @Override
//  public void testNoDataSerializer() {
//  }
//
//  @Override
//  public void testNoInstantiator() {
//  }
//
//  @Override
//  public void testTXSimpleOps() throws Exception {
//  }
//
//  @Override
//  public void testTXUpdateLoadNoConflict() throws Exception {
//  }
//
//  @Override
//  public void testTXMultiRegion() throws Exception {
//  }
//
//  @Override
//  public void testTXRmtMirror() throws Exception {
//  }


}
<|MERGE_RESOLUTION|>--- conflicted
+++ resolved
@@ -1,691 +1,673 @@
-/*
- * Licensed to the Apache Software Foundation (ASF) under one or more
- * contributor license agreements.  See the NOTICE file distributed with
- * this work for additional information regarding copyright ownership.
- * The ASF licenses this file to You under the Apache License, Version 2.0
- * (the "License"); you may not use this file except in compliance with
- * the License.  You may obtain a copy of the License at
- *
- *      http://www.apache.org/licenses/LICENSE-2.0
- *
- * Unless required by applicable law or agreed to in writing, software
- * distributed under the License is distributed on an "AS IS" BASIS,
- * WITHOUT WARRANTIES OR CONDITIONS OF ANY KIND, either express or implied.
- * See the License for the specific language governing permissions and
- * limitations under the License.
- */
-
-/**
- * 
- */
-package com.gemstone.gemfire.cache30;
-
-<<<<<<< HEAD
-import static org.junit.Assert.*;
-import static org.junit.Assume.assumeTrue;
-
-import java.net.UnknownHostException;
-import java.util.Properties;
-import java.util.Set;
-
-import org.junit.Ignore;
-import org.junit.Test;
-import org.junit.experimental.categories.Category;
-
-import com.gemstone.gemfire.cache.AttributesFactory;
-import com.gemstone.gemfire.cache.CacheException;
-import com.gemstone.gemfire.cache.DataPolicy;
-import com.gemstone.gemfire.cache.Operation;
-import com.gemstone.gemfire.cache.RegionAttributes;
-import com.gemstone.gemfire.cache.RegionFactory;
-import com.gemstone.gemfire.cache.Scope;
-=======
-import com.gemstone.gemfire.cache.*;
->>>>>>> 61ad7e44
-import com.gemstone.gemfire.distributed.internal.DistributionAdvisor;
-import com.gemstone.gemfire.distributed.internal.DistributionManager;
-import com.gemstone.gemfire.distributed.internal.membership.InternalDistributedMember;
-import com.gemstone.gemfire.distributed.internal.membership.NetMember;
-<<<<<<< HEAD
-import com.gemstone.gemfire.internal.cache.DistributedCacheOperation;
-import com.gemstone.gemfire.internal.cache.DistributedRegion;
-import com.gemstone.gemfire.internal.cache.EntryEventImpl;
-import com.gemstone.gemfire.internal.cache.GemFireCacheImpl;
-import com.gemstone.gemfire.internal.cache.InitialImageOperation;
-import com.gemstone.gemfire.internal.cache.LocalRegion;
-import com.gemstone.gemfire.internal.cache.RegionClearedException;
-import com.gemstone.gemfire.internal.cache.RegionEntry;
-import com.gemstone.gemfire.internal.cache.TombstoneService;
-import com.gemstone.gemfire.internal.cache.UpdateOperation;
-import com.gemstone.gemfire.internal.cache.VersionTagHolder;
-=======
-import com.gemstone.gemfire.internal.cache.*;
->>>>>>> 61ad7e44
-import com.gemstone.gemfire.internal.cache.tier.sockets.ClientProxyMembershipID;
-import com.gemstone.gemfire.internal.cache.versions.VMVersionTag;
-import com.gemstone.gemfire.internal.cache.versions.VersionTag;
-import com.gemstone.gemfire.internal.cache.vmotion.VMotionObserver;
-import com.gemstone.gemfire.internal.cache.vmotion.VMotionObserverHolder;
-<<<<<<< HEAD
-import com.gemstone.gemfire.test.dunit.AsyncInvocation;
-import com.gemstone.gemfire.test.dunit.Host;
-import com.gemstone.gemfire.test.dunit.SerializableCallable;
-import com.gemstone.gemfire.test.dunit.SerializableRunnable;
-import com.gemstone.gemfire.test.dunit.VM;
-import com.gemstone.gemfire.test.dunit.Wait;
-import com.gemstone.gemfire.test.dunit.WaitCriterion;
-import com.gemstone.gemfire.test.junit.categories.DistributedTest;
-=======
-import com.gemstone.gemfire.test.dunit.*;
->>>>>>> 61ad7e44
-import com.gemstone.gemfire.test.junit.categories.FlakyTest;
-import org.junit.experimental.categories.Category;
-
-import java.net.UnknownHostException;
-import java.util.Properties;
-import java.util.Set;
-
-import static com.gemstone.gemfire.distributed.DistributedSystemConfigProperties.*;
-
-@Category(DistributedTest.class)
-public class DistributedAckRegionCCEDUnitTest extends DistributedAckRegionDUnitTest {
-
-  @Override
-  protected boolean supportsTransactions() {
-    return true;
-  }
-
-  @Override
-  public Properties getDistributedSystemProperties() {
-    Properties p = super.getDistributedSystemProperties();
-    p.put(CONSERVE_SOCKETS, "false");
-    if (distributedSystemID > 0) {
-      p.put(DISTRIBUTED_SYSTEM_ID, ""+distributedSystemID);
-    }
-    return p;
-  }
-
-  /**
-   * Returns region attributes for a <code>GLOBAL</code> region
-   */
-  @Override
-  protected RegionAttributes getRegionAttributes() {
-    AttributesFactory factory = new AttributesFactory();
-    factory.setScope(Scope.DISTRIBUTED_ACK);
-    factory.setDataPolicy(DataPolicy.REPLICATE);
-    factory.setConcurrencyChecksEnabled(true);
-    return factory.create();
-  }
-
-  @Override
-  protected RegionAttributes getRegionAttributes(String type) {
-    RegionAttributes ra = getCache().getRegionAttributes(type);
-    if (ra == null) {
-      throw new IllegalStateException("The region shortcut " + type
-                                      + " has been removed.");
-    }
-    AttributesFactory factory = new AttributesFactory(ra);
-    factory.setConcurrencyChecksEnabled(true);
-    return factory.create();
-  }
-
-  @Ignore("replicates don't allow local destroy")
-  @Override
-  @Test
-  public void testLocalDestroy() throws InterruptedException {
-    // replicates don't allow local destroy
-  }
-
-  @Ignore("replicates don't allow local destroy")
-  @Override
-  @Test
-  public void testEntryTtlLocalDestroy() throws InterruptedException {
-    // replicates don't allow local destroy
-  }
-
-  /**
-   * This test creates a server cache in vm0 and a peer cache in vm1.
-   * It then tests to see if GII transferred tombstones to vm1 like it's supposed to.
-   * A client cache is created in vm2 and the same sort of check is performed
-   * for register-interest.
-   */
-  @Test
-  public void testGIISendsTombstones() throws Exception {
-    versionTestGIISendsTombstones();
-  }
-
-  /**
-   * test for bug #45564.  a create() is received by region creator and then
-   * a later destroy() is received in initial image and while the version info
-   * from the destroy is recorded we keep the value from the create event
-   */
-  @Test
-  public void testConcurrentOpWithGII() {
-    if (this.getClass() != DistributedAckRegionCCEDUnitTest.class) {
-      return; // not really a scope-related thing
-    }
-    final String name = this.getUniqueName() + "-CC";
-    final String key = "mykey";
-    VM vm1 = Host.getHost(0).getVM(1);
-    VM vm2 = Host.getHost(0).getVM(2);
-    
-    // create some destroyed entries so the GC service is populated
-    SerializableCallable create = new SerializableCallable("create region") {
-      public Object call() {
-        RegionFactory f = getCache().createRegionFactory(getRegionAttributes());
-        CCRegion = (LocalRegion)f.create(name);
-        return CCRegion.getDistributionManager().getDistributionManagerId();
-      }
-    };
-    // do conflicting update() and destroy() on the region.  We want the update() to
-    // be sent with a message and the destroy() to be transferred in the initial image
-    // and be the value that we want to keep
-    InternalDistributedMember vm1ID = (InternalDistributedMember)vm1.invoke(create);
-    
-    AsyncInvocation partialCreate = vm2.invokeAsync(new SerializableCallable("create region with stall") {
-      public Object call() throws Exception {
-        final GemFireCacheImpl cache = (GemFireCacheImpl)getCache();
-        RegionFactory f = cache.createRegionFactory(getRegionAttributes());
-        InitialImageOperation.VMOTION_DURING_GII = true;
-        // this will stall region creation at the point of asking for an initial image
-        VMotionObserverHolder.setInstance(new VMotionObserver() {
-          @Override
-          public void vMotionBeforeCQRegistration() {
-          }
-          @Override
-          public void vMotionBeforeRegisterInterest() {
-          }
-          @Override
-          public void vMotionDuringGII(Set recipientSet, LocalRegion region) {
-            InitialImageOperation.VMOTION_DURING_GII = false;
-            int oldLevel = LocalRegion.setThreadInitLevelRequirement(
-                LocalRegion.BEFORE_INITIAL_IMAGE);
-            LocalRegion ccregion = cache.getRegionByPath("/"+name);
-            try {
-              // wait for the update op (sent below from vm1) to arrive, then allow the GII to happen
-              while (!ccregion.isDestroyed() && ccregion.getRegionEntry(key) == null) {
-                try {
-                  Thread.sleep(1000);
-                } catch (InterruptedException e) {
-                  return;
-                }
-              }
-            } finally {
-              LocalRegion.setThreadInitLevelRequirement(oldLevel);
-            }
-          }
-        });
-        try {
-          CCRegion = (LocalRegion)f.create(name);
-          // at this point we should have received the update op and then the GII, which should overwrite
-          // the conflicting update op
-          assertFalse("expected initial image transfer to destroy entry", CCRegion.containsKey(key));
-        } finally {
-          InitialImageOperation.VMOTION_DURING_GII = false;
-        }
-        return null;
-      }
-    });
-    vm1.invoke(new SerializableRunnable("create conflicting events") {
-      public void run() {
-        // wait for the other to come on line
-        long waitEnd = System.currentTimeMillis() + 45000;
-        DistributionAdvisor adv = ((DistributedRegion)CCRegion).getCacheDistributionAdvisor();
-        while (System.currentTimeMillis() < waitEnd && adv.adviseGeneric().isEmpty()) {
-          try {Thread.sleep(1000);} catch (InterruptedException e) { return; }
-        }
-        if (adv.adviseGeneric().isEmpty()) {
-          fail("other member never came on line");
-        }
-        DistributedCacheOperation.LOSS_SIMULATION_RATIO = 200.0; // inhibit all messaging
-        try {
-          CCRegion.put("mykey", "initialValue");
-          CCRegion.destroy("mykey");
-        } finally {
-          DistributedCacheOperation.LOSS_SIMULATION_RATIO = 0.0;
-        }
-        
-        // generate a fake version tag for the message
-        VersionTag tag = CCRegion.getRegionEntry(key).getVersionStamp().asVersionTag();
-        // create a fake member ID that will be < mine and lose a concurrency check
-        NetMember nm = CCRegion.getDistributionManager().getDistributionManagerId().getNetMember();
-        InternalDistributedMember mbr = null;
-        try {
-          mbr = new InternalDistributedMember(nm.getInetAddress().getCanonicalHostName(), nm.getPort()-1,
-              "fake_id", "fake_id_ustring", DistributionManager.NORMAL_DM_TYPE, null, null);
-          tag.setMemberID(mbr);
-        } catch (UnknownHostException e) {
-          com.gemstone.gemfire.test.dunit.Assert.fail("could not create member id", e);
-        }
-        
-        // generate an event to distribute that contains the fake version tag
-        EntryEventImpl event = EntryEventImpl.create(CCRegion, Operation.UPDATE, key, false, mbr, true, false);
-        event.setNewValue("newValue");
-        event.setVersionTag(tag);
-
-        // this should update the controller's cache with the updated value but leave this cache alone
-        DistributedCacheOperation op = new UpdateOperation(event, tag.getVersionTimeStamp());
-        op.distribute();
-        event.release();
-      }
-    });
-    try {
-      partialCreate.getResult();
-    } catch (Throwable e) {
-      com.gemstone.gemfire.test.dunit.Assert.fail("async invocation in vm2 failed", e);
-    }
-  }  
-
-  protected void do_version_recovery_if_necessary(final VM vm0, final VM vm1, final VM vm2, final Object[] params) {
-    // do nothing here
-  }
-  
-  /**
-   * This tests the concurrency versioning system to ensure that event conflation
-   * happens correctly and that the statistic is being updated properly
-   */
-  @Test
-  public void testConcurrentEvents() throws Exception {
-    versionTestConcurrentEvents();
-  }
-  
-  @Category(FlakyTest.class) // GEODE-720: time sensitive, async actions, thread sleeps
-  @Test
-  public void testClearWithConcurrentEvents() throws Exception {
-    z_versionTestClearWithConcurrentEvents(true);
-  }
-
-  @Category(FlakyTest.class) // GEODE-599 and GEODE-1046: async actions, thread sleeps -- // GEODE-1046: this may be hitting a product bug!
-  @Test
-  public void testClearWithConcurrentEventsAsync() throws Exception {
-    versionTestClearWithConcurrentEventsAsync();
-  }
-
-  @Test
-  public void testClearOnNonReplicateWithConcurrentEvents() throws Exception {
-    versionTestClearOnNonReplicateWithConcurrentEvents();
-  }
-
-  @Test
-  public void testTombstones() {
-    versionTestTombstones();
-  }
-  
-  /**
-   * make sure that an operation performed on a new region entry created after
-   * a tombstone has been reaped is accepted by another member that has yet to
-   * reap the tombstone
-   */
-  @Test
-  public void testTombstoneExpirationRace() {
-    VM vm0 = Host.getHost(0).getVM(0);
-    VM vm1 = Host.getHost(0).getVM(1);
-//    VM vm2 = Host.getHost(0).getVM(2);
-    
-    final String name = this.getUniqueName() + "-CC";
-    SerializableRunnable createRegion = new SerializableRunnable("Create Region") {
-      public void run() {
-        try {
-          RegionFactory f = getCache().createRegionFactory(getRegionAttributes());
-          CCRegion = (LocalRegion)f.create(name);
-          CCRegion.put("cckey0", "ccvalue");
-          CCRegion.put("cckey0", "ccvalue");  // version number will end up at 4
-        } catch (CacheException ex) {
-          com.gemstone.gemfire.test.dunit.Assert.fail("While creating region", ex);
-        }
-      }
-    };
-    vm0.invoke(createRegion);
-    vm1.invoke(createRegion);
-//    vm2.invoke(createRegion);
-    vm1.invoke(new SerializableRunnable("Create local tombstone and adjust time") {
-      public void run() {
-        // make the entry for cckey0 a tombstone in this VM and set its modification time to be older
-        // than the tombstone GC interval.  This means it could be in the process of being reaped by
-        // distributed-GC
-        RegionEntry entry = CCRegion.getRegionEntry("cckey0");
-        VersionTag tag = entry.getVersionStamp().asVersionTag();
-        assertTrue(tag.getEntryVersion() > 1);
-        tag.setVersionTimeStamp(System.currentTimeMillis() - TombstoneService.REPLICATED_TOMBSTONE_TIMEOUT - 1000);
-        entry.getVersionStamp().setVersionTimeStamp(tag.getVersionTimeStamp());
-        try {
-          entry.makeTombstone(CCRegion, tag);
-        } catch (RegionClearedException e) {
-          com.gemstone.gemfire.test.dunit.Assert.fail("region was mysteriously cleared during unit testing", e);
-        }
-      }
-    });
-    // now remove the entry on vm0, simulating that it initiated a GC, and perform a CREATE with a new version number
-    vm0.invoke(new SerializableRunnable("Locally destroy the entry and do a create that will be propagated with v1") {
-      public void run() {
-        CCRegion.getRegionMap().removeEntry("cckey0", CCRegion.getRegionEntry("cckey0"), true);
-        if (CCRegion.getRegionEntry("ckey0") != null) {
-          fail("expected removEntry to remove the entry from the region's map");
-        }
-        CCRegion.put("cckey0", "updateAfterReap");
-      }
-    });
-    vm1.invoke(new SerializableRunnable("Check that the create() was applied") {
-        public void run() {
-          RegionEntry entry = CCRegion.getRegionEntry("cckey0");
-          assertTrue(entry.getVersionStamp().getEntryVersion() == 1);
-        }
-      });
-    disconnectAllFromDS();
-  }
-
-  /**
-   * Test for bug #46087 and #46089 where the waiting thread pool is flooded with
-   * threads performing distributed-GC.  This could be moved to a JUnit test class.
-   */
-  @Test
-  public void testAggressiveTombstoneReaping() {
-    assumeTrue(getClass() == DistributedAckRegionCCEDUnitTest.class);
-
-    final String name = this.getUniqueName() + "-CC";
-
-
-    final long saveExpiredTombstoneLimit = TombstoneService.EXPIRED_TOMBSTONE_LIMIT;
-    final long saveTombstoneTimeout = TombstoneService.REPLICATED_TOMBSTONE_TIMEOUT;
-    TombstoneService.EXPIRED_TOMBSTONE_LIMIT = 50;
-    TombstoneService.REPLICATED_TOMBSTONE_TIMEOUT = 500;
-    try {
-      // create some destroyed entries so the GC service is populated
-      RegionFactory f = getCache().createRegionFactory(getRegionAttributes());
-      CCRegion = (LocalRegion)f.create(name);
-      final long initialCount = CCRegion.getCachePerfStats().getTombstoneGCCount();
-      for (int i=0; i<100; i++) {
-        CCRegion.put("cckey"+i, "ccvalue"+i);
-        CCRegion.destroy("cckey"+i);
-      }
-      // now simulate a low free-memory condition
-      TombstoneService.FORCE_GC_MEMORY_EVENTS = true;
-      WaitCriterion waitForGC = new WaitCriterion() {
-        public boolean done() {
-          return CCRegion.getCachePerfStats().getTombstoneGCCount() > initialCount;
-        }
-        public String description() {
-          return "waiting for GC to occur";
-        }
-      };
-      Wait.waitForCriterion(waitForGC, 20000, 1000, true);
-      Wait.pause(5000);
-      long gcCount = CCRegion.getCachePerfStats().getTombstoneGCCount();
-      assertTrue("expected a few GCs, but not " + (gcCount - initialCount), gcCount < (initialCount + 20));
-    } catch (CacheException ex) {
-      com.gemstone.gemfire.test.dunit.Assert.fail("While creating region", ex);
-    } finally {
-      TombstoneService.EXPIRED_TOMBSTONE_LIMIT = saveExpiredTombstoneLimit;
-      TombstoneService.FORCE_GC_MEMORY_EVENTS = false;
-      TombstoneService.REPLICATED_TOMBSTONE_TIMEOUT = saveTombstoneTimeout;
-    }
-  }
-
-  /**
-   * This tests the concurrency versioning system to ensure that event conflation
-   * happens correctly and that the statistic is being updated properly
-   */
-  @Test
-  public void testConcurrentEventsOnEmptyRegion() {
-    versionTestConcurrentEventsOnEmptyRegion();
-  }
-
-  /**
-   * This tests the concurrency versioning system to ensure that event conflation
-   * happens correctly and that the statistic is being updated properly
-   */
-  @Test
-  public void testConcurrentEventsOnNonReplicatedRegion() {
-    versionTestConcurrentEventsOnNonReplicatedRegion();
-  }
-
-  @Test
-  public void testGetAllWithVersions() {
-    versionTestGetAllWithVersions();
-  }
-
-  @Test
-  public void testEntryVersionRollover() throws Exception {
-    assumeTrue(getClass() == DistributedAckRegionCCEDUnitTest.class);
-
-    final String name = this.getUniqueName() + "-CC";
-    final int numEntries = 1;
-    SerializableRunnable createRegion = new SerializableRunnable("Create Region") {
-      public void run() {
-        try {
-          RegionFactory f = getCache().createRegionFactory(getRegionAttributes());
-          CCRegion = (LocalRegion)f.create(name);
-          for (int i=0; i<numEntries; i++) {
-            CCRegion.put("cckey"+i, "ccvalue");
-          }
-          assertEquals("expected no conflated events", 0, CCRegion.getCachePerfStats().getConflatedEventsCount());
-        } catch (CacheException ex) {
-          com.gemstone.gemfire.test.dunit.Assert.fail("While creating region", ex);
-        }
-      }
-    };
-    VM vm0 = Host.getHost(0).getVM(0);
-    vm0.invoke(createRegion);
-    try {
-      createRegion.run();
-      VersionTag tag = new VMVersionTag();
-      // set the version to the max - it should make the system think there's a rollover and reject
-      // the change.  Then apply it to the cache as if it is a replayed client operation.  That should
-      // cause the cache to apply the op locally
-      tag.setEntryVersion(0xFFFFFF);
-      tag.setDistributedSystemId(1);
-      tag.setRegionVersion(CCRegion.getVersionVector().getNextVersion());
-      VersionTagHolder holder = new VersionTagHolder(tag);
-      ClientProxyMembershipID id = ClientProxyMembershipID.getNewProxyMembership(CCRegion.getDistributionManager().getSystem());
-      CCRegion.basicBridgePut("cckey0", "newvalue", null, true, null, id, true, holder);
-      vm0.invoke(new SerializableRunnable("check conflation count") {
-        public void run() {
-          assertEquals("expected one conflated event", 1, CCRegion.getCachePerfStats().getConflatedEventsCount());
-        }
-      });
-    } finally {
-      disconnectAllFromDS();
-    }
-  }
-
-  // ~~~~~~~~~~~~~~~~~~~~~~~~~~~~~~~~~~~~~~~~~~~~~~~~~~~~~~~~~~~~~~~~~~
-  // these methods can be uncommented to inhibit test execution
-  // when new tests are added
-  // ~~~~~~~~~~~~~~~~~~~~~~~~~~~~~~~~~~~~~~~~~~~~~~~~~~~~~~~~~~~~~~~~~~
-
-//  @Override
-//  public void testNonblockingGetInitialImage() throws Throwable {
-//  }
-//  @Override
-//  public void testConcurrentOperations() throws Exception {
-//  }
-//
-//  @Override
-//  public void testDistributedUpdate() {
-//  }
-//
-//  @Override
-//  public void testDistributedGet() {
-//  }
-//
-//  @Override
-//  public void testDistributedPutNoUpdate() throws InterruptedException {
-//  }
-//
-//  @Override
-//  public void testDefinedEntryUpdated() {
-//  }
-//
-//  @Override
-//  public void testDistributedDestroy() throws InterruptedException {
-//  }
-//
-//  @Override
-//  public void testDistributedRegionDestroy() throws InterruptedException {
-//  }
-//
-//  @Override
-//  public void testLocalRegionDestroy() throws InterruptedException {
-//  }
-//
-//  @Override
-//  public void testDistributedInvalidate() {
-//  }
-//
-//  @Override
-//  public void testDistributedInvalidate4() throws InterruptedException {
-//  }
-//
-//  @Override
-//  public void testDistributedRegionInvalidate() throws InterruptedException {
-//  }
-//
-//  @Override
-//  public void testRemoteCacheListener() throws InterruptedException {
-//  }
-//
-//  @Override
-//  public void testRemoteCacheListenerInSubregion() throws InterruptedException {
-//  }
-//
-//  @Override
-//  public void testRemoteCacheLoader() throws InterruptedException {
-//  }
-//
-//  @Override
-//  public void testRemoteCacheLoaderArg() throws InterruptedException {
-//  }
-//
-//  @Override
-//  public void testRemoteCacheLoaderException() throws InterruptedException {
-//  }
-//
-//  @Override
-//  public void testCacheLoaderWithNetSearch() throws CacheException {
-//  }
-//
-//  @Override
-//  public void testCacheLoaderWithNetLoad() throws CacheException {
-//  }
-//
-//  @Override
-//  public void testNoRemoteCacheLoader() throws InterruptedException {
-//  }
-//
-//  @Override
-//  public void testNoLoaderWithInvalidEntry() {
-//  }
-//
-//  @Override
-//  public void testRemoteCacheWriter() throws InterruptedException {
-//  }
-//
-//  @Override
-//  public void testLocalAndRemoteCacheWriters() throws InterruptedException {
-//  }
-//
-//  @Override
-//  public void testCacheLoaderModifyingArgument() throws InterruptedException {
-//  }
-//
-//  @Override
-//  public void testRemoteLoaderNetSearch() throws CacheException {
-//  }
-//
-//  @Override
-//  public void testLocalCacheLoader() {
-//  }
-//
-//  @Override
-//  public void testDistributedPut() throws Exception {
-//  }
-//
-//  @Override
-//  public void testReplicate() throws InterruptedException {
-//  }
-//
-//  @Override
-//  public void testDeltaWithReplicate() throws InterruptedException {
-//  }
-//
-//  @Override
-//  public void testGetInitialImage() {
-//  }
-//
-//  @Override
-//  public void testLargeGetInitialImage() {
-//  }
-//
-//  @Override
-//  public void testMirroredDataFromNonMirrored() throws InterruptedException {
-//  }
-//
-//  @Override
-//  public void testNoMirroredDataToNonMirrored() throws InterruptedException {
-//  }
-//
-//  @Override
-//  public void testMirroredLocalLoad() {
-//  }
-//
-//  @Override
-//  public void testMirroredNetLoad() {
-//  }
-//
-//  @Override
-//  public void testNoRegionKeepAlive() throws InterruptedException {
-//  }
-//
-//  @Override
-//  public void testNetSearchObservesTtl() throws InterruptedException {
-//  }
-//
-//  @Override
-//  public void testNetSearchObservesIdleTime() throws InterruptedException {
-//  }
-//
-//  @Override
-//  public void testEntryTtlDestroyEvent() throws InterruptedException {
-//  }
-//
-//  @Override
-//  public void testUpdateResetsIdleTime() throws InterruptedException {
-//  }
-//  @Override
-//  public void testTXNonblockingGetInitialImage() throws Throwable {
-//  }
-//
-//  @Override
-//  public void testNBRegionInvalidationDuringGetInitialImage() throws Throwable {
-//  }
-//
-//  @Override
-//  public void testNBRegionDestructionDuringGetInitialImage() throws Throwable {
-//  }
-//
-//  @Override
-//  public void testNoDataSerializer() {
-//  }
-//
-//  @Override
-//  public void testNoInstantiator() {
-//  }
-//
-//  @Override
-//  public void testTXSimpleOps() throws Exception {
-//  }
-//
-//  @Override
-//  public void testTXUpdateLoadNoConflict() throws Exception {
-//  }
-//
-//  @Override
-//  public void testTXMultiRegion() throws Exception {
-//  }
-//
-//  @Override
-//  public void testTXRmtMirror() throws Exception {
-//  }
-
-
-}
+/*
+ * Licensed to the Apache Software Foundation (ASF) under one or more
+ * contributor license agreements.  See the NOTICE file distributed with
+ * this work for additional information regarding copyright ownership.
+ * The ASF licenses this file to You under the Apache License, Version 2.0
+ * (the "License"); you may not use this file except in compliance with
+ * the License.  You may obtain a copy of the License at
+ *
+ *      http://www.apache.org/licenses/LICENSE-2.0
+ *
+ * Unless required by applicable law or agreed to in writing, software
+ * distributed under the License is distributed on an "AS IS" BASIS,
+ * WITHOUT WARRANTIES OR CONDITIONS OF ANY KIND, either express or implied.
+ * See the License for the specific language governing permissions and
+ * limitations under the License.
+ */
+
+/**
+ * 
+ */
+package com.gemstone.gemfire.cache30;
+
+import static com.gemstone.gemfire.distributed.DistributedSystemConfigProperties.*;
+import static org.junit.Assert.*;
+import static org.junit.Assume.*;
+
+import java.net.UnknownHostException;
+import java.util.Properties;
+import java.util.Set;
+
+import org.junit.Ignore;
+import org.junit.Test;
+import org.junit.experimental.categories.Category;
+
+import com.gemstone.gemfire.cache.AttributesFactory;
+import com.gemstone.gemfire.cache.CacheException;
+import com.gemstone.gemfire.cache.DataPolicy;
+import com.gemstone.gemfire.cache.Operation;
+import com.gemstone.gemfire.cache.RegionAttributes;
+import com.gemstone.gemfire.cache.RegionFactory;
+import com.gemstone.gemfire.cache.Scope;
+import com.gemstone.gemfire.distributed.internal.DistributionAdvisor;
+import com.gemstone.gemfire.distributed.internal.DistributionManager;
+import com.gemstone.gemfire.distributed.internal.membership.InternalDistributedMember;
+import com.gemstone.gemfire.distributed.internal.membership.NetMember;
+import com.gemstone.gemfire.internal.cache.DistributedCacheOperation;
+import com.gemstone.gemfire.internal.cache.DistributedRegion;
+import com.gemstone.gemfire.internal.cache.EntryEventImpl;
+import com.gemstone.gemfire.internal.cache.GemFireCacheImpl;
+import com.gemstone.gemfire.internal.cache.InitialImageOperation;
+import com.gemstone.gemfire.internal.cache.LocalRegion;
+import com.gemstone.gemfire.internal.cache.RegionClearedException;
+import com.gemstone.gemfire.internal.cache.RegionEntry;
+import com.gemstone.gemfire.internal.cache.TombstoneService;
+import com.gemstone.gemfire.internal.cache.UpdateOperation;
+import com.gemstone.gemfire.internal.cache.VersionTagHolder;
+import com.gemstone.gemfire.internal.cache.tier.sockets.ClientProxyMembershipID;
+import com.gemstone.gemfire.internal.cache.versions.VMVersionTag;
+import com.gemstone.gemfire.internal.cache.versions.VersionTag;
+import com.gemstone.gemfire.internal.cache.vmotion.VMotionObserver;
+import com.gemstone.gemfire.internal.cache.vmotion.VMotionObserverHolder;
+import com.gemstone.gemfire.test.dunit.AsyncInvocation;
+import com.gemstone.gemfire.test.dunit.Host;
+import com.gemstone.gemfire.test.dunit.SerializableCallable;
+import com.gemstone.gemfire.test.dunit.SerializableRunnable;
+import com.gemstone.gemfire.test.dunit.VM;
+import com.gemstone.gemfire.test.dunit.Wait;
+import com.gemstone.gemfire.test.dunit.WaitCriterion;
+import com.gemstone.gemfire.test.junit.categories.DistributedTest;
+import com.gemstone.gemfire.test.junit.categories.FlakyTest;
+
+@Category(DistributedTest.class)
+public class DistributedAckRegionCCEDUnitTest extends DistributedAckRegionDUnitTest {
+
+  @Override
+  protected boolean supportsTransactions() {
+    return true;
+  }
+
+  @Override
+  public Properties getDistributedSystemProperties() {
+    Properties p = super.getDistributedSystemProperties();
+    p.put(CONSERVE_SOCKETS, "false");
+    if (distributedSystemID > 0) {
+      p.put(DISTRIBUTED_SYSTEM_ID, ""+distributedSystemID);
+    }
+    return p;
+  }
+
+  /**
+   * Returns region attributes for a <code>GLOBAL</code> region
+   */
+  @Override
+  protected RegionAttributes getRegionAttributes() {
+    AttributesFactory factory = new AttributesFactory();
+    factory.setScope(Scope.DISTRIBUTED_ACK);
+    factory.setDataPolicy(DataPolicy.REPLICATE);
+    factory.setConcurrencyChecksEnabled(true);
+    return factory.create();
+  }
+
+  @Override
+  protected RegionAttributes getRegionAttributes(String type) {
+    RegionAttributes ra = getCache().getRegionAttributes(type);
+    if (ra == null) {
+      throw new IllegalStateException("The region shortcut " + type
+                                      + " has been removed.");
+    }
+    AttributesFactory factory = new AttributesFactory(ra);
+    factory.setConcurrencyChecksEnabled(true);
+    return factory.create();
+  }
+
+  @Ignore("replicates don't allow local destroy")
+  @Override
+  @Test
+  public void testLocalDestroy() throws InterruptedException {
+    // replicates don't allow local destroy
+  }
+
+  @Ignore("replicates don't allow local destroy")
+  @Override
+  @Test
+  public void testEntryTtlLocalDestroy() throws InterruptedException {
+    // replicates don't allow local destroy
+  }
+
+  /**
+   * This test creates a server cache in vm0 and a peer cache in vm1.
+   * It then tests to see if GII transferred tombstones to vm1 like it's supposed to.
+   * A client cache is created in vm2 and the same sort of check is performed
+   * for register-interest.
+   */
+  @Test
+  public void testGIISendsTombstones() throws Exception {
+    versionTestGIISendsTombstones();
+  }
+
+  /**
+   * test for bug #45564.  a create() is received by region creator and then
+   * a later destroy() is received in initial image and while the version info
+   * from the destroy is recorded we keep the value from the create event
+   */
+  @Test
+  public void testConcurrentOpWithGII() {
+    if (this.getClass() != DistributedAckRegionCCEDUnitTest.class) {
+      return; // not really a scope-related thing
+    }
+    final String name = this.getUniqueName() + "-CC";
+    final String key = "mykey";
+    VM vm1 = Host.getHost(0).getVM(1);
+    VM vm2 = Host.getHost(0).getVM(2);
+    
+    // create some destroyed entries so the GC service is populated
+    SerializableCallable create = new SerializableCallable("create region") {
+      public Object call() {
+        RegionFactory f = getCache().createRegionFactory(getRegionAttributes());
+        CCRegion = (LocalRegion)f.create(name);
+        return CCRegion.getDistributionManager().getDistributionManagerId();
+      }
+    };
+    // do conflicting update() and destroy() on the region.  We want the update() to
+    // be sent with a message and the destroy() to be transferred in the initial image
+    // and be the value that we want to keep
+    InternalDistributedMember vm1ID = (InternalDistributedMember)vm1.invoke(create);
+    
+    AsyncInvocation partialCreate = vm2.invokeAsync(new SerializableCallable("create region with stall") {
+      public Object call() throws Exception {
+        final GemFireCacheImpl cache = (GemFireCacheImpl)getCache();
+        RegionFactory f = cache.createRegionFactory(getRegionAttributes());
+        InitialImageOperation.VMOTION_DURING_GII = true;
+        // this will stall region creation at the point of asking for an initial image
+        VMotionObserverHolder.setInstance(new VMotionObserver() {
+          @Override
+          public void vMotionBeforeCQRegistration() {
+          }
+          @Override
+          public void vMotionBeforeRegisterInterest() {
+          }
+          @Override
+          public void vMotionDuringGII(Set recipientSet, LocalRegion region) {
+            InitialImageOperation.VMOTION_DURING_GII = false;
+            int oldLevel = LocalRegion.setThreadInitLevelRequirement(
+                LocalRegion.BEFORE_INITIAL_IMAGE);
+            LocalRegion ccregion = cache.getRegionByPath("/"+name);
+            try {
+              // wait for the update op (sent below from vm1) to arrive, then allow the GII to happen
+              while (!ccregion.isDestroyed() && ccregion.getRegionEntry(key) == null) {
+                try {
+                  Thread.sleep(1000);
+                } catch (InterruptedException e) {
+                  return;
+                }
+              }
+            } finally {
+              LocalRegion.setThreadInitLevelRequirement(oldLevel);
+            }
+          }
+        });
+        try {
+          CCRegion = (LocalRegion)f.create(name);
+          // at this point we should have received the update op and then the GII, which should overwrite
+          // the conflicting update op
+          assertFalse("expected initial image transfer to destroy entry", CCRegion.containsKey(key));
+        } finally {
+          InitialImageOperation.VMOTION_DURING_GII = false;
+        }
+        return null;
+      }
+    });
+    vm1.invoke(new SerializableRunnable("create conflicting events") {
+      public void run() {
+        // wait for the other to come on line
+        long waitEnd = System.currentTimeMillis() + 45000;
+        DistributionAdvisor adv = ((DistributedRegion)CCRegion).getCacheDistributionAdvisor();
+        while (System.currentTimeMillis() < waitEnd && adv.adviseGeneric().isEmpty()) {
+          try {Thread.sleep(1000);} catch (InterruptedException e) { return; }
+        }
+        if (adv.adviseGeneric().isEmpty()) {
+          fail("other member never came on line");
+        }
+        DistributedCacheOperation.LOSS_SIMULATION_RATIO = 200.0; // inhibit all messaging
+        try {
+          CCRegion.put("mykey", "initialValue");
+          CCRegion.destroy("mykey");
+        } finally {
+          DistributedCacheOperation.LOSS_SIMULATION_RATIO = 0.0;
+        }
+        
+        // generate a fake version tag for the message
+        VersionTag tag = CCRegion.getRegionEntry(key).getVersionStamp().asVersionTag();
+        // create a fake member ID that will be < mine and lose a concurrency check
+        NetMember nm = CCRegion.getDistributionManager().getDistributionManagerId().getNetMember();
+        InternalDistributedMember mbr = null;
+        try {
+          mbr = new InternalDistributedMember(nm.getInetAddress().getCanonicalHostName(), nm.getPort()-1,
+              "fake_id", "fake_id_ustring", DistributionManager.NORMAL_DM_TYPE, null, null);
+          tag.setMemberID(mbr);
+        } catch (UnknownHostException e) {
+          com.gemstone.gemfire.test.dunit.Assert.fail("could not create member id", e);
+        }
+        
+        // generate an event to distribute that contains the fake version tag
+        EntryEventImpl event = EntryEventImpl.create(CCRegion, Operation.UPDATE, key, false, mbr, true, false);
+        event.setNewValue("newValue");
+        event.setVersionTag(tag);
+
+        // this should update the controller's cache with the updated value but leave this cache alone
+        DistributedCacheOperation op = new UpdateOperation(event, tag.getVersionTimeStamp());
+        op.distribute();
+        event.release();
+      }
+    });
+    try {
+      partialCreate.getResult();
+    } catch (Throwable e) {
+      com.gemstone.gemfire.test.dunit.Assert.fail("async invocation in vm2 failed", e);
+    }
+  }  
+
+  protected void do_version_recovery_if_necessary(final VM vm0, final VM vm1, final VM vm2, final Object[] params) {
+    // do nothing here
+  }
+  
+  /**
+   * This tests the concurrency versioning system to ensure that event conflation
+   * happens correctly and that the statistic is being updated properly
+   */
+  @Test
+  public void testConcurrentEvents() throws Exception {
+    versionTestConcurrentEvents();
+  }
+  
+  @Category(FlakyTest.class) // GEODE-720: time sensitive, async actions, thread sleeps
+  @Test
+  public void testClearWithConcurrentEvents() throws Exception {
+    z_versionTestClearWithConcurrentEvents(true);
+  }
+
+  @Category(FlakyTest.class) // GEODE-599 and GEODE-1046: async actions, thread sleeps -- // GEODE-1046: this may be hitting a product bug!
+  @Test
+  public void testClearWithConcurrentEventsAsync() throws Exception {
+    versionTestClearWithConcurrentEventsAsync();
+  }
+
+  @Test
+  public void testClearOnNonReplicateWithConcurrentEvents() throws Exception {
+    versionTestClearOnNonReplicateWithConcurrentEvents();
+  }
+
+  @Test
+  public void testTombstones() {
+    versionTestTombstones();
+  }
+  
+  /**
+   * make sure that an operation performed on a new region entry created after
+   * a tombstone has been reaped is accepted by another member that has yet to
+   * reap the tombstone
+   */
+  @Test
+  public void testTombstoneExpirationRace() {
+    VM vm0 = Host.getHost(0).getVM(0);
+    VM vm1 = Host.getHost(0).getVM(1);
+//    VM vm2 = Host.getHost(0).getVM(2);
+    
+    final String name = this.getUniqueName() + "-CC";
+    SerializableRunnable createRegion = new SerializableRunnable("Create Region") {
+      public void run() {
+        try {
+          RegionFactory f = getCache().createRegionFactory(getRegionAttributes());
+          CCRegion = (LocalRegion)f.create(name);
+          CCRegion.put("cckey0", "ccvalue");
+          CCRegion.put("cckey0", "ccvalue");  // version number will end up at 4
+        } catch (CacheException ex) {
+          com.gemstone.gemfire.test.dunit.Assert.fail("While creating region", ex);
+        }
+      }
+    };
+    vm0.invoke(createRegion);
+    vm1.invoke(createRegion);
+//    vm2.invoke(createRegion);
+    vm1.invoke(new SerializableRunnable("Create local tombstone and adjust time") {
+      public void run() {
+        // make the entry for cckey0 a tombstone in this VM and set its modification time to be older
+        // than the tombstone GC interval.  This means it could be in the process of being reaped by
+        // distributed-GC
+        RegionEntry entry = CCRegion.getRegionEntry("cckey0");
+        VersionTag tag = entry.getVersionStamp().asVersionTag();
+        assertTrue(tag.getEntryVersion() > 1);
+        tag.setVersionTimeStamp(System.currentTimeMillis() - TombstoneService.REPLICATED_TOMBSTONE_TIMEOUT - 1000);
+        entry.getVersionStamp().setVersionTimeStamp(tag.getVersionTimeStamp());
+        try {
+          entry.makeTombstone(CCRegion, tag);
+        } catch (RegionClearedException e) {
+          com.gemstone.gemfire.test.dunit.Assert.fail("region was mysteriously cleared during unit testing", e);
+        }
+      }
+    });
+    // now remove the entry on vm0, simulating that it initiated a GC, and perform a CREATE with a new version number
+    vm0.invoke(new SerializableRunnable("Locally destroy the entry and do a create that will be propagated with v1") {
+      public void run() {
+        CCRegion.getRegionMap().removeEntry("cckey0", CCRegion.getRegionEntry("cckey0"), true);
+        if (CCRegion.getRegionEntry("ckey0") != null) {
+          fail("expected removEntry to remove the entry from the region's map");
+        }
+        CCRegion.put("cckey0", "updateAfterReap");
+      }
+    });
+    vm1.invoke(new SerializableRunnable("Check that the create() was applied") {
+        public void run() {
+          RegionEntry entry = CCRegion.getRegionEntry("cckey0");
+          assertTrue(entry.getVersionStamp().getEntryVersion() == 1);
+        }
+      });
+    disconnectAllFromDS();
+  }
+
+  /**
+   * Test for bug #46087 and #46089 where the waiting thread pool is flooded with
+   * threads performing distributed-GC.  This could be moved to a JUnit test class.
+   */
+  @Test
+  public void testAggressiveTombstoneReaping() {
+    assumeTrue(getClass() == DistributedAckRegionCCEDUnitTest.class);
+
+    final String name = this.getUniqueName() + "-CC";
+
+
+    final long saveExpiredTombstoneLimit = TombstoneService.EXPIRED_TOMBSTONE_LIMIT;
+    final long saveTombstoneTimeout = TombstoneService.REPLICATED_TOMBSTONE_TIMEOUT;
+    TombstoneService.EXPIRED_TOMBSTONE_LIMIT = 50;
+    TombstoneService.REPLICATED_TOMBSTONE_TIMEOUT = 500;
+    try {
+      // create some destroyed entries so the GC service is populated
+      RegionFactory f = getCache().createRegionFactory(getRegionAttributes());
+      CCRegion = (LocalRegion)f.create(name);
+      final long initialCount = CCRegion.getCachePerfStats().getTombstoneGCCount();
+      for (int i=0; i<100; i++) {
+        CCRegion.put("cckey"+i, "ccvalue"+i);
+        CCRegion.destroy("cckey"+i);
+      }
+      // now simulate a low free-memory condition
+      TombstoneService.FORCE_GC_MEMORY_EVENTS = true;
+      WaitCriterion waitForGC = new WaitCriterion() {
+        public boolean done() {
+          return CCRegion.getCachePerfStats().getTombstoneGCCount() > initialCount;
+        }
+        public String description() {
+          return "waiting for GC to occur";
+        }
+      };
+      Wait.waitForCriterion(waitForGC, 20000, 1000, true);
+      Wait.pause(5000);
+      long gcCount = CCRegion.getCachePerfStats().getTombstoneGCCount();
+      assertTrue("expected a few GCs, but not " + (gcCount - initialCount), gcCount < (initialCount + 20));
+    } catch (CacheException ex) {
+      com.gemstone.gemfire.test.dunit.Assert.fail("While creating region", ex);
+    } finally {
+      TombstoneService.EXPIRED_TOMBSTONE_LIMIT = saveExpiredTombstoneLimit;
+      TombstoneService.FORCE_GC_MEMORY_EVENTS = false;
+      TombstoneService.REPLICATED_TOMBSTONE_TIMEOUT = saveTombstoneTimeout;
+    }
+  }
+
+  /**
+   * This tests the concurrency versioning system to ensure that event conflation
+   * happens correctly and that the statistic is being updated properly
+   */
+  @Test
+  public void testConcurrentEventsOnEmptyRegion() {
+    versionTestConcurrentEventsOnEmptyRegion();
+  }
+
+  /**
+   * This tests the concurrency versioning system to ensure that event conflation
+   * happens correctly and that the statistic is being updated properly
+   */
+  @Test
+  public void testConcurrentEventsOnNonReplicatedRegion() {
+    versionTestConcurrentEventsOnNonReplicatedRegion();
+  }
+
+  @Test
+  public void testGetAllWithVersions() {
+    versionTestGetAllWithVersions();
+  }
+
+  @Test
+  public void testEntryVersionRollover() throws Exception {
+    assumeTrue(getClass() == DistributedAckRegionCCEDUnitTest.class);
+
+    final String name = this.getUniqueName() + "-CC";
+    final int numEntries = 1;
+    SerializableRunnable createRegion = new SerializableRunnable("Create Region") {
+      public void run() {
+        try {
+          RegionFactory f = getCache().createRegionFactory(getRegionAttributes());
+          CCRegion = (LocalRegion)f.create(name);
+          for (int i=0; i<numEntries; i++) {
+            CCRegion.put("cckey"+i, "ccvalue");
+          }
+          assertEquals("expected no conflated events", 0, CCRegion.getCachePerfStats().getConflatedEventsCount());
+        } catch (CacheException ex) {
+          com.gemstone.gemfire.test.dunit.Assert.fail("While creating region", ex);
+        }
+      }
+    };
+    VM vm0 = Host.getHost(0).getVM(0);
+    vm0.invoke(createRegion);
+    try {
+      createRegion.run();
+      VersionTag tag = new VMVersionTag();
+      // set the version to the max - it should make the system think there's a rollover and reject
+      // the change.  Then apply it to the cache as if it is a replayed client operation.  That should
+      // cause the cache to apply the op locally
+      tag.setEntryVersion(0xFFFFFF);
+      tag.setDistributedSystemId(1);
+      tag.setRegionVersion(CCRegion.getVersionVector().getNextVersion());
+      VersionTagHolder holder = new VersionTagHolder(tag);
+      ClientProxyMembershipID id = ClientProxyMembershipID.getNewProxyMembership(CCRegion.getDistributionManager().getSystem());
+      CCRegion.basicBridgePut("cckey0", "newvalue", null, true, null, id, true, holder);
+      vm0.invoke(new SerializableRunnable("check conflation count") {
+        public void run() {
+          assertEquals("expected one conflated event", 1, CCRegion.getCachePerfStats().getConflatedEventsCount());
+        }
+      });
+    } finally {
+      disconnectAllFromDS();
+    }
+  }
+
+  // ~~~~~~~~~~~~~~~~~~~~~~~~~~~~~~~~~~~~~~~~~~~~~~~~~~~~~~~~~~~~~~~~~~
+  // these methods can be uncommented to inhibit test execution
+  // when new tests are added
+  // ~~~~~~~~~~~~~~~~~~~~~~~~~~~~~~~~~~~~~~~~~~~~~~~~~~~~~~~~~~~~~~~~~~
+
+//  @Override
+//  public void testNonblockingGetInitialImage() throws Throwable {
+//  }
+//  @Override
+//  public void testConcurrentOperations() throws Exception {
+//  }
+//
+//  @Override
+//  public void testDistributedUpdate() {
+//  }
+//
+//  @Override
+//  public void testDistributedGet() {
+//  }
+//
+//  @Override
+//  public void testDistributedPutNoUpdate() throws InterruptedException {
+//  }
+//
+//  @Override
+//  public void testDefinedEntryUpdated() {
+//  }
+//
+//  @Override
+//  public void testDistributedDestroy() throws InterruptedException {
+//  }
+//
+//  @Override
+//  public void testDistributedRegionDestroy() throws InterruptedException {
+//  }
+//
+//  @Override
+//  public void testLocalRegionDestroy() throws InterruptedException {
+//  }
+//
+//  @Override
+//  public void testDistributedInvalidate() {
+//  }
+//
+//  @Override
+//  public void testDistributedInvalidate4() throws InterruptedException {
+//  }
+//
+//  @Override
+//  public void testDistributedRegionInvalidate() throws InterruptedException {
+//  }
+//
+//  @Override
+//  public void testRemoteCacheListener() throws InterruptedException {
+//  }
+//
+//  @Override
+//  public void testRemoteCacheListenerInSubregion() throws InterruptedException {
+//  }
+//
+//  @Override
+//  public void testRemoteCacheLoader() throws InterruptedException {
+//  }
+//
+//  @Override
+//  public void testRemoteCacheLoaderArg() throws InterruptedException {
+//  }
+//
+//  @Override
+//  public void testRemoteCacheLoaderException() throws InterruptedException {
+//  }
+//
+//  @Override
+//  public void testCacheLoaderWithNetSearch() throws CacheException {
+//  }
+//
+//  @Override
+//  public void testCacheLoaderWithNetLoad() throws CacheException {
+//  }
+//
+//  @Override
+//  public void testNoRemoteCacheLoader() throws InterruptedException {
+//  }
+//
+//  @Override
+//  public void testNoLoaderWithInvalidEntry() {
+//  }
+//
+//  @Override
+//  public void testRemoteCacheWriter() throws InterruptedException {
+//  }
+//
+//  @Override
+//  public void testLocalAndRemoteCacheWriters() throws InterruptedException {
+//  }
+//
+//  @Override
+//  public void testCacheLoaderModifyingArgument() throws InterruptedException {
+//  }
+//
+//  @Override
+//  public void testRemoteLoaderNetSearch() throws CacheException {
+//  }
+//
+//  @Override
+//  public void testLocalCacheLoader() {
+//  }
+//
+//  @Override
+//  public void testDistributedPut() throws Exception {
+//  }
+//
+//  @Override
+//  public void testReplicate() throws InterruptedException {
+//  }
+//
+//  @Override
+//  public void testDeltaWithReplicate() throws InterruptedException {
+//  }
+//
+//  @Override
+//  public void testGetInitialImage() {
+//  }
+//
+//  @Override
+//  public void testLargeGetInitialImage() {
+//  }
+//
+//  @Override
+//  public void testMirroredDataFromNonMirrored() throws InterruptedException {
+//  }
+//
+//  @Override
+//  public void testNoMirroredDataToNonMirrored() throws InterruptedException {
+//  }
+//
+//  @Override
+//  public void testMirroredLocalLoad() {
+//  }
+//
+//  @Override
+//  public void testMirroredNetLoad() {
+//  }
+//
+//  @Override
+//  public void testNoRegionKeepAlive() throws InterruptedException {
+//  }
+//
+//  @Override
+//  public void testNetSearchObservesTtl() throws InterruptedException {
+//  }
+//
+//  @Override
+//  public void testNetSearchObservesIdleTime() throws InterruptedException {
+//  }
+//
+//  @Override
+//  public void testEntryTtlDestroyEvent() throws InterruptedException {
+//  }
+//
+//  @Override
+//  public void testUpdateResetsIdleTime() throws InterruptedException {
+//  }
+//  @Override
+//  public void testTXNonblockingGetInitialImage() throws Throwable {
+//  }
+//
+//  @Override
+//  public void testNBRegionInvalidationDuringGetInitialImage() throws Throwable {
+//  }
+//
+//  @Override
+//  public void testNBRegionDestructionDuringGetInitialImage() throws Throwable {
+//  }
+//
+//  @Override
+//  public void testNoDataSerializer() {
+//  }
+//
+//  @Override
+//  public void testNoInstantiator() {
+//  }
+//
+//  @Override
+//  public void testTXSimpleOps() throws Exception {
+//  }
+//
+//  @Override
+//  public void testTXUpdateLoadNoConflict() throws Exception {
+//  }
+//
+//  @Override
+//  public void testTXMultiRegion() throws Exception {
+//  }
+//
+//  @Override
+//  public void testTXRmtMirror() throws Exception {
+//  }
+
+
+}