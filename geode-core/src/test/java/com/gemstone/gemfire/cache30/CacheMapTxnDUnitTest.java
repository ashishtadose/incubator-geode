--- conflicted
+++ resolved
@@ -22,18 +22,11 @@
  */
 package com.gemstone.gemfire.cache30;
 
-<<<<<<< HEAD
 import static org.junit.Assert.*;
-=======
-import com.gemstone.gemfire.cache.*;
-import com.gemstone.gemfire.distributed.DistributedSystem;
-import com.gemstone.gemfire.test.dunit.*;
->>>>>>> 61ad7e44
 
 import java.util.Properties;
 import java.util.Set;
 
-<<<<<<< HEAD
 import org.junit.Test;
 import org.junit.experimental.categories.Category;
 
@@ -57,10 +50,7 @@
 
 @Category(DistributedTest.class)
 public class CacheMapTxnDUnitTest extends JUnit4DistributedTestCase { // TODO: reformat
-=======
-public class CacheMapTxnDUnitTest extends DistributedTestCase{
->>>>>>> 61ad7e44
-    
+
     protected static Cache cache;
     protected static Properties props = new Properties();
     static DistributedSystem ds = null;
@@ -103,7 +93,7 @@
             region = cache.createRegion("map", attr);
             
         } catch (Exception ex){
-            ex.printStackTrace();
+            throw new AssertionError(ex);
         }
     }
     
@@ -112,7 +102,7 @@
             cache.close();
             ds.disconnect();            
         } catch (Exception ex){
-            ex.printStackTrace();
+          throw new AssertionError(ex);
         }
     }
     
@@ -274,8 +264,7 @@
             
         }
         catch(Exception ex){
-            ex.printStackTrace();
-            fail("failed in commitTxn");
+          throw new AssertionError(ex);
         }
         finally{
             if(cacheTxnMgr.exists()){
@@ -379,8 +368,7 @@
             
         }
         catch(Exception ex){
-            ex.printStackTrace();
-            fail("failed in rollbackTxn");
+          throw new AssertionError(ex);
         }
         finally{
             if(cacheTxnMgr.exists()){
@@ -424,8 +412,7 @@
         }
         catch(Exception ex){
             cacheTxnMgr = null;
-            ex.printStackTrace();
-            fail("failed in rollbackTxnClear");
+          throw new AssertionError(ex);
         }
         
     }//end of rollbackTxnClear
@@ -476,8 +463,7 @@
             
         }
         catch(Exception ex){
-            ex.printStackTrace();
-            fail("failed in miscMethodsOwner");
+          throw new AssertionError(ex);
         }
         finally{
             if(cacheTxnMgr.exists()){
@@ -517,8 +503,7 @@
             
         }
         catch(Exception ex){
-            ex.printStackTrace();
-            fail("failed in miscMethodsNotOwner");
+          throw new AssertionError(ex);
         }
     }//end of miscMethodsNotOwner
     
@@ -533,8 +518,7 @@
                 obj = region.put(ob, str);
             }
         }catch(Exception ex){
-            ex.printStackTrace();
-            fail("Failed while region.put");
+          throw new AssertionError(ex);
         }
         return obj;
     }
@@ -544,7 +528,7 @@
         try{
             obj = region.get(ob);
         } catch(Exception ex){
-            fail("Failed while region.get");
+          throw new AssertionError(ex);
         }
         return obj;
     }
