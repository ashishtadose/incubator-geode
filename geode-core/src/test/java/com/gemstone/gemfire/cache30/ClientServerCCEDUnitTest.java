/*
 * Licensed to the Apache Software Foundation (ASF) under one or more
 * contributor license agreements.  See the NOTICE file distributed with
 * this work for additional information regarding copyright ownership.
 * The ASF licenses this file to You under the Apache License, Version 2.0
 * (the "License"); you may not use this file except in compliance with
 * the License.  You may obtain a copy of the License at
 *
 *      http://www.apache.org/licenses/LICENSE-2.0
 *
 * Unless required by applicable law or agreed to in writing, software
 * distributed under the License is distributed on an "AS IS" BASIS,
 * WITHOUT WARRANTIES OR CONDITIONS OF ANY KIND, either express or implied.
 * See the License for the specific language governing permissions and
 * limitations under the License.
 */
package com.gemstone.gemfire.cache30;

<<<<<<< HEAD
import static org.junit.Assert.*;

import java.util.ArrayList;
import java.util.Collection;
import java.util.HashMap;
import java.util.HashSet;
import java.util.List;
import java.util.Map;
import java.util.Set;

import org.junit.Test;
import org.junit.experimental.categories.Category;

import com.gemstone.gemfire.cache.AttributesFactory;
import com.gemstone.gemfire.cache.DataPolicy;
import com.gemstone.gemfire.cache.InterestResultPolicy;
import com.gemstone.gemfire.cache.PartitionAttributesFactory;
import com.gemstone.gemfire.cache.Scope;
=======
import static com.gemstone.gemfire.distributed.DistributedSystemConfigProperties.*;

import com.gemstone.gemfire.cache.*;
>>>>>>> 61ad7e44
import com.gemstone.gemfire.cache.client.ClientCache;
import com.gemstone.gemfire.cache.client.ClientCacheFactory;
import com.gemstone.gemfire.cache.client.ClientRegionFactory;
import com.gemstone.gemfire.cache.client.ClientRegionShortcut;
import com.gemstone.gemfire.cache.server.CacheServer;
import com.gemstone.gemfire.internal.AvailablePortHelper;
import com.gemstone.gemfire.internal.cache.LocalRegion;
import com.gemstone.gemfire.internal.cache.ha.HARegionQueue;
import com.gemstone.gemfire.internal.cache.tier.sockets.CacheClientNotifier;
import com.gemstone.gemfire.internal.cache.tier.sockets.CacheClientProxy;
<<<<<<< HEAD
import com.gemstone.gemfire.test.dunit.Assert;
import com.gemstone.gemfire.test.dunit.Host;
import com.gemstone.gemfire.test.dunit.LogWriterUtils;
import com.gemstone.gemfire.test.dunit.NetworkUtils;
import com.gemstone.gemfire.test.dunit.SerializableCallable;
import com.gemstone.gemfire.test.dunit.SerializableRunnable;
import com.gemstone.gemfire.test.dunit.VM;
import com.gemstone.gemfire.test.dunit.Wait;
import com.gemstone.gemfire.test.dunit.WaitCriterion;
import com.gemstone.gemfire.test.dunit.cache.internal.JUnit4CacheTestCase;
import com.gemstone.gemfire.test.junit.categories.DistributedTest;
=======
import com.gemstone.gemfire.test.dunit.*;
import junit.framework.AssertionFailedError;

import java.util.*;
>>>>>>> 61ad7e44

/**
 * concurrency-control tests for client/server
 * 
 *
 */
@Category(DistributedTest.class)
public class ClientServerCCEDUnitTest extends JUnit4CacheTestCase {
  public static LocalRegion TestRegion;
  
  public void setup() {
    // for bug #50683 we need a short queue-removal-message processing interval
    HARegionQueue.setMessageSyncInterval(5);
  }
  
  @Override
  public final void preTearDownCacheTestCase() {
    disconnectAllFromDS();
    HARegionQueue.setMessageSyncInterval(HARegionQueue.DEFAULT_MESSAGE_SYNC_INTERVAL);
  }

  public ClientServerCCEDUnitTest() {
    super();
  }

  @Test
  public void testClientServerRRTombstoneGC() {
    clientServerTombstoneGCTest(getUniqueName(), true);
  }
  
  @Test
  public void testClientServerPRTombstoneGC() {
    clientServerTombstoneGCTest(getUniqueName(), false);
  }
  
  @Test
  public void testPutAllInNonCCEClient() {
    Host host = Host.getHost(0);
    VM vm0 = host.getVM(0);
    VM vm1 = host.getVM(1);
    final String name = this.getUniqueName() + "Region";
    
    int port = createServerRegion(vm0, name, true);
    createClientRegion(vm1, name, port, false);
    doPutAllInClient(vm1);
  }
  
  
  /**
   * test that distributed GC messages are sent to clients and properly processed
   * @param replicatedRegion whether to use a RR or PR in the servers
   */
  private void clientServerTombstoneGCTest(String uniqueName, boolean replicatedRegion) {
    Host host = Host.getHost(0);
    VM vm0 = host.getVM(0);
    VM vm1 = host.getVM(1);
    VM vm2 = host.getVM(2);
    VM vm3 = host.getVM(3);
    final String name = uniqueName + "Region";


    createServerRegion(vm0, name, replicatedRegion);
    int port = createServerRegion(vm1, name, replicatedRegion);
    createClientRegion(vm2, name, port, true);
    createClientRegion(vm3, name, port, true);
    createEntries(vm2);
    destroyEntries(vm3);
    unregisterInterest(vm3);
    forceGC(vm0);
    if (!replicatedRegion) {
      //other bucket might be in vm1
      forceGC(vm1);
    }
    checkClientReceivedGC(vm2);
    checkClientDoesNotReceiveGC(vm3);
  }
  
  /**
   * for bug #40791 we pull tombstones into clients on get(), getAll() and
   * registerInterest() to protect the client cache from stray putAll
   * events sitting in backup queues on the server 
   */
  @Test
  public void testClientRIGetsTombstonesRR() throws Exception {
    clientRIGetsTombstoneTest(getUniqueName(),true);
  }
  
  @Test
  public void testClientRIGetsTombstonesPR() throws Exception {
    clientRIGetsTombstoneTest(getUniqueName(),false);
  }

  /**
   * test that clients receive tombstones in register-interest results
   */
  private void clientRIGetsTombstoneTest(String uniqueName, boolean replicatedRegion) {
    Host host = Host.getHost(0);
    VM vm0 = host.getVM(0);
    VM vm1 = host.getVM(1);
    VM vm2 = host.getVM(2);
    final String name = uniqueName + "Region";


    createServerRegion(vm0, name, replicatedRegion);
    int port = createServerRegion(vm1, name, replicatedRegion);
    createEntries(vm0);
    destroyEntries(vm0);
    
    LogWriterUtils.getLogWriter().info("***************** register interest on all keys");
    createClientRegion(vm2, name, port, true);
    registerInterest(vm2);
    ensureAllTombstonesPresent(vm2);
    
    LogWriterUtils.getLogWriter().info("***************** clear cache and register interest on one key, Object0");
    clearLocalCache(vm2);
    registerInterestOneKey(vm2, "Object0");
    List<String> keys = new ArrayList(1);
    keys.add("Object0");
    ensureAllTombstonesPresent(vm2, keys);

    LogWriterUtils.getLogWriter().info("***************** clear cache and register interest on four keys");
    clearLocalCache(vm2);
    keys = new ArrayList(4);
    for (int i=0; i<4; i++) {
      keys.add("Object"+i);
    }
    registerInterest(vm2, keys);
    ensureAllTombstonesPresent(vm2, keys);

    LogWriterUtils.getLogWriter().info("***************** clear cache and register interest with regex on four keys");
    clearLocalCache(vm2);
    registerInterestRegex(vm2, "Object[0-3]");
    ensureAllTombstonesPresent(vm2, keys);

    LogWriterUtils.getLogWriter().info("***************** fetch entries with getAll()");
    clearLocalCache(vm2);
    getAll(vm2);
    ensureAllTombstonesPresent(vm2);
  }
  
  @Test
  public void testClientRIGetsInvalidEntriesRR() throws Exception {
    clientRIGetsInvalidEntriesTest(getUniqueName(),true);
  }
  
  @Test
  public void testClientRIGetsInvalidEntriesPR() throws Exception {
    clientRIGetsInvalidEntriesTest(getUniqueName(),false);
  }

  private void clientRIGetsInvalidEntriesTest(String uniqueName, boolean replicatedRegion) {
    Host host = Host.getHost(0);
    VM vm0 = host.getVM(0);
    VM vm1 = host.getVM(1);
    VM vm2 = host.getVM(2);
    final String name = uniqueName + "Region";


    createServerRegion(vm0, name, replicatedRegion);
    int port = createServerRegion(vm1, name, replicatedRegion);
    createEntries(vm0);
    invalidateEntries(vm0);
    
    LogWriterUtils.getLogWriter().info("***************** register interest on all keys");
    createClientRegion(vm2, name, port, true);
    registerInterest(vm2);
    ensureAllInvalidsPresent(vm2);
    
    LogWriterUtils.getLogWriter().info("***************** clear cache and register interest on one key, Object0");
    clearLocalCache(vm2);
    registerInterestOneKey(vm2, "Object0");
    List<String> keys = new ArrayList(1);
    keys.add("Object0");
    ensureAllInvalidsPresent(vm2, keys);

    LogWriterUtils.getLogWriter().info("***************** clear cache and register interest on four keys");
    clearLocalCache(vm2);
    keys = new ArrayList(4);
    for (int i=0; i<4; i++) {
      keys.add("Object"+i);
    }
    registerInterest(vm2, keys);
    ensureAllInvalidsPresent(vm2, keys);

    LogWriterUtils.getLogWriter().info("***************** clear cache and register interest with regex on four keys");
    clearLocalCache(vm2);
    registerInterestRegex(vm2, "Object[0-3]");
    ensureAllInvalidsPresent(vm2, keys);

    LogWriterUtils.getLogWriter().info("***************** fetch entries with getAll()");
    clearLocalCache(vm2);
    getAll(vm2);
    ensureAllInvalidsPresent(vm2);
  }

  
  private void registerInterest(VM vm) {
    vm.invoke(new SerializableRunnable("register interest in all keys") {
      public void run() {
        TestRegion.registerInterestRegex(".*");
      }
    });
  }
  
  private void unregisterInterest(VM vm) {
    vm.invoke(new SerializableRunnable("unregister interest in all keys") {
      public void run() {
//        TestRegion.dumpBackingMap();
        TestRegion.unregisterInterestRegex(".*");
//        TestRegion.dumpBackingMap();
      }
    });
  }
  
  private void registerInterest(VM vm, final List keys) {
    vm.invoke(new SerializableRunnable("register interest in key list") {
      public void run() {
        TestRegion.registerInterest(keys);
      }
    });
  }
  
  private void registerInterestOneKey(VM vm, final String key) {
    vm.invoke(new SerializableRunnable("register interest in " + key) {
      public void run() {
        TestRegion.registerInterest(key);
      }
    });
  }
  
  private void registerInterestRegex(VM vm, final String pattern) {
    vm.invoke(new SerializableRunnable("register interest in key list") {
      public void run() {
        TestRegion.registerInterestRegex(pattern);
      }
    });
  }
  
  private void ensureAllTombstonesPresent(VM vm) {
    vm.invoke(new SerializableCallable("check all are tombstones") {
      public Object call() {
        for (int i=0; i<10; i++) {
          assertTrue("expected a tombstone for Object"+i, TestRegion.containsTombstone("Object"+i));
        }
        return null;
      }
    });
  }
  
  private void ensureAllTombstonesPresent(VM vm, final List keys) {
    vm.invoke(new SerializableCallable("check tombstones in list") {
      public Object call() {
        for (Object key: keys) {
          assertTrue("expected to find a tombstone for "+key, TestRegion.containsTombstone(key));
        }
        return null;
      }
    });
  }
  
  private void ensureAllInvalidsPresent(VM vm) {
    vm.invoke(new SerializableCallable("check all are tombstones") {
      public Object call() {
        for (int i=0; i<10; i++) {
          assertTrue("expected to find an entry for Object"+i, TestRegion.containsKey("Object"+i));
          assertTrue("expected to find entry invalid for Object"+i, !TestRegion.containsValue("Object"+i));
        }
        return null;
      }
    });
  }
  
  private void ensureAllInvalidsPresent(VM vm, final List keys) {
    vm.invoke(new SerializableCallable("check tombstones in list") {
      public Object call() {
        for (Object key: keys) {
          assertTrue("expected to find an entry for "+key, TestRegion.containsKey(key));
          assertTrue("expected to find entry invalid for "+key, !TestRegion.containsValue(key));
        }
        return null;
      }
    });
  }

  /* do a getAll of all keys */
  private void getAll(VM vm) {
    vm.invoke(new SerializableRunnable("getAll for all keys") {
      public void run() {
        Set<String> keys = new HashSet();
        for (int i=0; i<10; i++) {
          keys.add("Object"+i);
        }
        Map result = TestRegion.getAll(keys);
        for (int i=0; i<10; i++) {
          assertNull("expected no result for Object"+i, result.get("Object"+i));
        }
      }
    });
  }

  /* this should remove all entries from the region, including tombstones */
  private void clearLocalCache(VM vm) {
    vm.invoke(new SerializableRunnable("clear local cache") {
      public void run() {
        TestRegion.localClear();
      }
    });
  }

  //  private void closeCache(VM vm) {

  @Test
  public void testClientServerRRQueueCleanup() {  // see bug #50879 if this fails
    clientServerTombstoneMessageTest(true);
  }
  
  @Test
  public void testClientServerPRQueueCleanup() {  // see bug #50879 if this fails
    clientServerTombstoneMessageTest(false);
  }

  /**
   * test that distributed GC messages are properly cleaned out of durable
   * client HA queues
   */
  private void clientServerTombstoneMessageTest(boolean replicatedRegion) {
    Host host = Host.getHost(0);
    VM vm0 = host.getVM(0);
    VM vm1 = host.getVM(1);
    VM vm2 = host.getVM(2);
    VM vm3 = host.getVM(3);
    final String name = this.getUniqueName() + "Region";


    int port1 = createServerRegion(vm0, name, replicatedRegion);
    int port2 = createServerRegion(vm1, name, replicatedRegion);
    createDurableClientRegion(vm2, name, port1, port2, true);
    createDurableClientRegion(vm3, name, port1, port2, true);
    createEntries(vm2);
    destroyEntries(vm3);
    forceGC(vm0);
    if (!replicatedRegion) {
      //other bucket might be in vm1
      forceGC(vm1);
    }
    Wait.pause(5000); // better chance that WaitCriteria will succeed 1st time if we pause a bit
    checkClientReceivedGC(vm2);
    checkClientReceivedGC(vm3);
    checkServerQueuesEmpty(vm0);
    checkServerQueuesEmpty(vm1);
  }
  

//  private void closeCache(VM vm) {
//    vm.invoke(new SerializableCallable() {
//      public Object call() throws Exception {
//        closeCache();
//        return null;
//      }
//    });
//  }
  
  private void createEntries(VM vm) {
    vm.invoke(new SerializableCallable("create entries") {
      public Object call() {
        for (int i=0; i<10; i++) {
          TestRegion.create("Object"+i, Integer.valueOf(i));
        }
        return null;
      }
    });
  }
  

  private void destroyEntries(VM vm) {
    vm.invoke(new SerializableCallable("destroy entries") {
      public Object call() {
        for (int i=0; i<10; i++) {
          TestRegion.destroy("Object"+i, Integer.valueOf(i));
        }
        assertEquals(0, TestRegion.size());
        if (TestRegion.getDataPolicy().isReplicate()) {
          assertEquals(10, TestRegion.getTombstoneCount());
        }
        return null;
      }
    });
  }
  
  private void doPutAllInClient(VM vm) {
    vm.invoke(new SerializableRunnable("do putAll") {
      public void run() {
        Map map = new HashMap();
        for (int i=1000; i<1100; i++) {
          map.put("object_"+i, i);
        }
        try {
          TestRegion.putAll(map);
          for (int i=1000; i<1100; i++) {
            assertTrue("expected key object_"+i+" to be in the cache but it isn't", TestRegion.containsKey("object_"+i));
          }
        } catch (NullPointerException e) {
          Assert.fail("caught NPE", e);
        }
      }
    });
  }
  

  private void invalidateEntries(VM vm) {
    vm.invoke(new SerializableCallable("invalidate entries") {
      public Object call() {
        for (int i=0; i<10; i++) {
          TestRegion.invalidate("Object"+i, Integer.valueOf(i));
        }
        assertEquals(10, TestRegion.size());
        return null;
      }
    });
  }
  

  private void forceGC(VM vm) {
    vm.invoke(new SerializableCallable("force GC") {
      public Object call() throws Exception {
        TestRegion.getCache().getTombstoneService().forceBatchExpirationForTests(10);
        return null;
      }
    });
  }
  
  private void checkClientReceivedGC(VM vm) {
    vm.invoke(new SerializableCallable("check that GC happened") {
      public Object call() throws Exception {
        WaitCriterion wc = new WaitCriterion() {
          
          @Override
          public boolean done() {
            LogWriterUtils.getLogWriter().info("tombstone count = " + TestRegion.getTombstoneCount());
            LogWriterUtils.getLogWriter().info("region size = " + TestRegion.size());
            return TestRegion.getTombstoneCount() == 0 && TestRegion.size() == 0;
          }
          
          @Override
          public String description() {
            return "waiting for garbage collection to occur";
          }
        };
        Wait.waitForCriterion(wc, 60000, 2000, true);
        return null;
      }
    });
  }
        
  private void checkServerQueuesEmpty(VM vm) {
    vm.invoke(new SerializableCallable("check that client queues are properly cleared of old ClientTombstone messages") {

      public Object call() throws Exception {
        WaitCriterion wc = new WaitCriterion() {
//          boolean firstTime = true;
          
          @Override
          public boolean done() {
            CacheClientNotifier singleton = CacheClientNotifier.getInstance();
            Collection<CacheClientProxy> proxies = singleton.getClientProxies();
//            boolean first = firstTime;
//            firstTime = false;
            for (CacheClientProxy proxy: proxies) {
              if (!proxy.isPrimary()) {  // bug #50683 only applies to backup queues
                int size = proxy.getQueueSize();
                if (size > 0) {
//                  if (first) {
//                    ((LocalRegion)proxy.getHARegion()).dumpBackingMap();
//                  }
                  LogWriterUtils.getLogWriter().info("queue size ("+size+") is still > 0 for " + proxy.getProxyID()); 
                  return false;
                }
              }
            }
            // also ensure that server regions have been cleaned up
            int regionEntryCount = TestRegion.getRegionMap().size();
            if (regionEntryCount > 0) {
              LogWriterUtils.getLogWriter().info("TestRegion has unexpected entries - all should have been GC'd but we have " + regionEntryCount);
              TestRegion.dumpBackingMap();
              return false;
            }
            return true;
          }
          
          @Override
          public String description() {
            return "waiting for queue removal messages to clear client queues";
          }
        };
        Wait.waitForCriterion(wc, 60000, 2000, true);
        return null;
      }
    });
  }


  private void checkClientDoesNotReceiveGC(VM vm) {
    vm.invoke(new SerializableCallable("check that GC did not happen") {
      public Object call() throws Exception {
        if (TestRegion.getTombstoneCount() == 0) {
          LogWriterUtils.getLogWriter().warning("region has no tombstones");
//          TestRegion.dumpBackingMap();
          throw new AssertionError("expected to find tombstones but region is empty");
        }
        return null;
      }
    });
  }
        
        
  private int createServerRegion(VM vm, final String regionName, final boolean replicatedRegion) {
    SerializableCallable createRegion = new SerializableCallable() {
      public Object call() throws Exception {
//        TombstoneService.VERBOSE = true;
        AttributesFactory af = new AttributesFactory();
        if (replicatedRegion) {
          af.setScope(Scope.DISTRIBUTED_ACK);
          af.setDataPolicy(DataPolicy.REPLICATE);
        } else {
          af.setDataPolicy(DataPolicy.PARTITION);
          af.setPartitionAttributes((new PartitionAttributesFactory()).setTotalNumBuckets(2).create());
        }
        TestRegion = (LocalRegion)createRootRegion(regionName, af.create());

        CacheServer server = getCache().addCacheServer();
        int port = AvailablePortHelper.getRandomAvailableTCPPort();
        server.setPort(port);
        server.start();
        return port;
      }
    };

    return (Integer) vm.invoke(createRegion);
  }
  
  
  
  private void createClientRegion(final VM vm, final String regionName, final int port, final boolean ccEnabled) {
    SerializableCallable createRegion = new SerializableCallable() {
      public Object call() throws Exception {
        ClientCacheFactory cf = new ClientCacheFactory();
        cf.addPoolServer(NetworkUtils.getServerHostName(vm.getHost()), port);
        cf.setPoolSubscriptionEnabled(true);
        cf.set(LOG_LEVEL, LogWriterUtils.getDUnitLogLevel());
        ClientCache cache = getClientCache(cf);
        ClientRegionFactory crf = cache.createClientRegionFactory(ClientRegionShortcut.CACHING_PROXY);
        crf.setConcurrencyChecksEnabled(ccEnabled);
        TestRegion = (LocalRegion)crf.create(regionName);
        TestRegion.registerInterestRegex(".*", InterestResultPolicy.KEYS_VALUES, false, true);
        return null;
      }
    };
    vm.invoke(createRegion);
  }

  // For durable client QRM testing we need a backup queue (redundancy=1) and
  // durable attributes.  We also need to invoke readyForEvents()
  private void createDurableClientRegion(final VM vm, final String regionName,
      final int port1, final int port2, final boolean ccEnabled) {
    SerializableCallable createRegion = new SerializableCallable() {
      public Object call() throws Exception {
        ClientCacheFactory cf = new ClientCacheFactory();
        cf.addPoolServer(NetworkUtils.getServerHostName(vm.getHost()), port1);
        cf.addPoolServer(NetworkUtils.getServerHostName(vm.getHost()), port2);
        cf.setPoolSubscriptionEnabled(true);
        cf.setPoolSubscriptionRedundancy(1);
        // bug #50683 - secondary durable queue retains all GC messages
        cf.set(DURABLE_CLIENT_ID, "" + vm.getPid());
        cf.set(DURABLE_CLIENT_TIMEOUT, "" + 200);
        cf.set(LOG_LEVEL, LogWriterUtils.getDUnitLogLevel());
        ClientCache cache = getClientCache(cf);
        ClientRegionFactory crf = cache.createClientRegionFactory(ClientRegionShortcut.CACHING_PROXY);
        crf.setConcurrencyChecksEnabled(ccEnabled);
        TestRegion = (LocalRegion)crf.create(regionName);
        TestRegion.registerInterestRegex(".*", InterestResultPolicy.KEYS_VALUES, true, true);
        cache.readyForEvents();
        return null;
      }
    };
    vm.invoke(createRegion);
  }
}
<|MERGE_RESOLUTION|>--- conflicted
+++ resolved
@@ -1,657 +1,645 @@
-/*
- * Licensed to the Apache Software Foundation (ASF) under one or more
- * contributor license agreements.  See the NOTICE file distributed with
- * this work for additional information regarding copyright ownership.
- * The ASF licenses this file to You under the Apache License, Version 2.0
- * (the "License"); you may not use this file except in compliance with
- * the License.  You may obtain a copy of the License at
- *
- *      http://www.apache.org/licenses/LICENSE-2.0
- *
- * Unless required by applicable law or agreed to in writing, software
- * distributed under the License is distributed on an "AS IS" BASIS,
- * WITHOUT WARRANTIES OR CONDITIONS OF ANY KIND, either express or implied.
- * See the License for the specific language governing permissions and
- * limitations under the License.
- */
-package com.gemstone.gemfire.cache30;
-
-<<<<<<< HEAD
-import static org.junit.Assert.*;
-
-import java.util.ArrayList;
-import java.util.Collection;
-import java.util.HashMap;
-import java.util.HashSet;
-import java.util.List;
-import java.util.Map;
-import java.util.Set;
-
-import org.junit.Test;
-import org.junit.experimental.categories.Category;
-
-import com.gemstone.gemfire.cache.AttributesFactory;
-import com.gemstone.gemfire.cache.DataPolicy;
-import com.gemstone.gemfire.cache.InterestResultPolicy;
-import com.gemstone.gemfire.cache.PartitionAttributesFactory;
-import com.gemstone.gemfire.cache.Scope;
-=======
-import static com.gemstone.gemfire.distributed.DistributedSystemConfigProperties.*;
-
-import com.gemstone.gemfire.cache.*;
->>>>>>> 61ad7e44
-import com.gemstone.gemfire.cache.client.ClientCache;
-import com.gemstone.gemfire.cache.client.ClientCacheFactory;
-import com.gemstone.gemfire.cache.client.ClientRegionFactory;
-import com.gemstone.gemfire.cache.client.ClientRegionShortcut;
-import com.gemstone.gemfire.cache.server.CacheServer;
-import com.gemstone.gemfire.internal.AvailablePortHelper;
-import com.gemstone.gemfire.internal.cache.LocalRegion;
-import com.gemstone.gemfire.internal.cache.ha.HARegionQueue;
-import com.gemstone.gemfire.internal.cache.tier.sockets.CacheClientNotifier;
-import com.gemstone.gemfire.internal.cache.tier.sockets.CacheClientProxy;
-<<<<<<< HEAD
-import com.gemstone.gemfire.test.dunit.Assert;
-import com.gemstone.gemfire.test.dunit.Host;
-import com.gemstone.gemfire.test.dunit.LogWriterUtils;
-import com.gemstone.gemfire.test.dunit.NetworkUtils;
-import com.gemstone.gemfire.test.dunit.SerializableCallable;
-import com.gemstone.gemfire.test.dunit.SerializableRunnable;
-import com.gemstone.gemfire.test.dunit.VM;
-import com.gemstone.gemfire.test.dunit.Wait;
-import com.gemstone.gemfire.test.dunit.WaitCriterion;
-import com.gemstone.gemfire.test.dunit.cache.internal.JUnit4CacheTestCase;
-import com.gemstone.gemfire.test.junit.categories.DistributedTest;
-=======
-import com.gemstone.gemfire.test.dunit.*;
-import junit.framework.AssertionFailedError;
-
-import java.util.*;
->>>>>>> 61ad7e44
-
-/**
- * concurrency-control tests for client/server
- * 
- *
- */
-@Category(DistributedTest.class)
-public class ClientServerCCEDUnitTest extends JUnit4CacheTestCase {
-  public static LocalRegion TestRegion;
-  
-  public void setup() {
-    // for bug #50683 we need a short queue-removal-message processing interval
-    HARegionQueue.setMessageSyncInterval(5);
-  }
-  
-  @Override
-  public final void preTearDownCacheTestCase() {
-    disconnectAllFromDS();
-    HARegionQueue.setMessageSyncInterval(HARegionQueue.DEFAULT_MESSAGE_SYNC_INTERVAL);
-  }
-
-  public ClientServerCCEDUnitTest() {
-    super();
-  }
-
-  @Test
-  public void testClientServerRRTombstoneGC() {
-    clientServerTombstoneGCTest(getUniqueName(), true);
-  }
-  
-  @Test
-  public void testClientServerPRTombstoneGC() {
-    clientServerTombstoneGCTest(getUniqueName(), false);
-  }
-  
-  @Test
-  public void testPutAllInNonCCEClient() {
-    Host host = Host.getHost(0);
-    VM vm0 = host.getVM(0);
-    VM vm1 = host.getVM(1);
-    final String name = this.getUniqueName() + "Region";
-    
-    int port = createServerRegion(vm0, name, true);
-    createClientRegion(vm1, name, port, false);
-    doPutAllInClient(vm1);
-  }
-  
-  
-  /**
-   * test that distributed GC messages are sent to clients and properly processed
-   * @param replicatedRegion whether to use a RR or PR in the servers
-   */
-  private void clientServerTombstoneGCTest(String uniqueName, boolean replicatedRegion) {
-    Host host = Host.getHost(0);
-    VM vm0 = host.getVM(0);
-    VM vm1 = host.getVM(1);
-    VM vm2 = host.getVM(2);
-    VM vm3 = host.getVM(3);
-    final String name = uniqueName + "Region";
-
-
-    createServerRegion(vm0, name, replicatedRegion);
-    int port = createServerRegion(vm1, name, replicatedRegion);
-    createClientRegion(vm2, name, port, true);
-    createClientRegion(vm3, name, port, true);
-    createEntries(vm2);
-    destroyEntries(vm3);
-    unregisterInterest(vm3);
-    forceGC(vm0);
-    if (!replicatedRegion) {
-      //other bucket might be in vm1
-      forceGC(vm1);
-    }
-    checkClientReceivedGC(vm2);
-    checkClientDoesNotReceiveGC(vm3);
-  }
-  
-  /**
-   * for bug #40791 we pull tombstones into clients on get(), getAll() and
-   * registerInterest() to protect the client cache from stray putAll
-   * events sitting in backup queues on the server 
-   */
-  @Test
-  public void testClientRIGetsTombstonesRR() throws Exception {
-    clientRIGetsTombstoneTest(getUniqueName(),true);
-  }
-  
-  @Test
-  public void testClientRIGetsTombstonesPR() throws Exception {
-    clientRIGetsTombstoneTest(getUniqueName(),false);
-  }
-
-  /**
-   * test that clients receive tombstones in register-interest results
-   */
-  private void clientRIGetsTombstoneTest(String uniqueName, boolean replicatedRegion) {
-    Host host = Host.getHost(0);
-    VM vm0 = host.getVM(0);
-    VM vm1 = host.getVM(1);
-    VM vm2 = host.getVM(2);
-    final String name = uniqueName + "Region";
-
-
-    createServerRegion(vm0, name, replicatedRegion);
-    int port = createServerRegion(vm1, name, replicatedRegion);
-    createEntries(vm0);
-    destroyEntries(vm0);
-    
-    LogWriterUtils.getLogWriter().info("***************** register interest on all keys");
-    createClientRegion(vm2, name, port, true);
-    registerInterest(vm2);
-    ensureAllTombstonesPresent(vm2);
-    
-    LogWriterUtils.getLogWriter().info("***************** clear cache and register interest on one key, Object0");
-    clearLocalCache(vm2);
-    registerInterestOneKey(vm2, "Object0");
-    List<String> keys = new ArrayList(1);
-    keys.add("Object0");
-    ensureAllTombstonesPresent(vm2, keys);
-
-    LogWriterUtils.getLogWriter().info("***************** clear cache and register interest on four keys");
-    clearLocalCache(vm2);
-    keys = new ArrayList(4);
-    for (int i=0; i<4; i++) {
-      keys.add("Object"+i);
-    }
-    registerInterest(vm2, keys);
-    ensureAllTombstonesPresent(vm2, keys);
-
-    LogWriterUtils.getLogWriter().info("***************** clear cache and register interest with regex on four keys");
-    clearLocalCache(vm2);
-    registerInterestRegex(vm2, "Object[0-3]");
-    ensureAllTombstonesPresent(vm2, keys);
-
-    LogWriterUtils.getLogWriter().info("***************** fetch entries with getAll()");
-    clearLocalCache(vm2);
-    getAll(vm2);
-    ensureAllTombstonesPresent(vm2);
-  }
-  
-  @Test
-  public void testClientRIGetsInvalidEntriesRR() throws Exception {
-    clientRIGetsInvalidEntriesTest(getUniqueName(),true);
-  }
-  
-  @Test
-  public void testClientRIGetsInvalidEntriesPR() throws Exception {
-    clientRIGetsInvalidEntriesTest(getUniqueName(),false);
-  }
-
-  private void clientRIGetsInvalidEntriesTest(String uniqueName, boolean replicatedRegion) {
-    Host host = Host.getHost(0);
-    VM vm0 = host.getVM(0);
-    VM vm1 = host.getVM(1);
-    VM vm2 = host.getVM(2);
-    final String name = uniqueName + "Region";
-
-
-    createServerRegion(vm0, name, replicatedRegion);
-    int port = createServerRegion(vm1, name, replicatedRegion);
-    createEntries(vm0);
-    invalidateEntries(vm0);
-    
-    LogWriterUtils.getLogWriter().info("***************** register interest on all keys");
-    createClientRegion(vm2, name, port, true);
-    registerInterest(vm2);
-    ensureAllInvalidsPresent(vm2);
-    
-    LogWriterUtils.getLogWriter().info("***************** clear cache and register interest on one key, Object0");
-    clearLocalCache(vm2);
-    registerInterestOneKey(vm2, "Object0");
-    List<String> keys = new ArrayList(1);
-    keys.add("Object0");
-    ensureAllInvalidsPresent(vm2, keys);
-
-    LogWriterUtils.getLogWriter().info("***************** clear cache and register interest on four keys");
-    clearLocalCache(vm2);
-    keys = new ArrayList(4);
-    for (int i=0; i<4; i++) {
-      keys.add("Object"+i);
-    }
-    registerInterest(vm2, keys);
-    ensureAllInvalidsPresent(vm2, keys);
-
-    LogWriterUtils.getLogWriter().info("***************** clear cache and register interest with regex on four keys");
-    clearLocalCache(vm2);
-    registerInterestRegex(vm2, "Object[0-3]");
-    ensureAllInvalidsPresent(vm2, keys);
-
-    LogWriterUtils.getLogWriter().info("***************** fetch entries with getAll()");
-    clearLocalCache(vm2);
-    getAll(vm2);
-    ensureAllInvalidsPresent(vm2);
-  }
-
-  
-  private void registerInterest(VM vm) {
-    vm.invoke(new SerializableRunnable("register interest in all keys") {
-      public void run() {
-        TestRegion.registerInterestRegex(".*");
-      }
-    });
-  }
-  
-  private void unregisterInterest(VM vm) {
-    vm.invoke(new SerializableRunnable("unregister interest in all keys") {
-      public void run() {
-//        TestRegion.dumpBackingMap();
-        TestRegion.unregisterInterestRegex(".*");
-//        TestRegion.dumpBackingMap();
-      }
-    });
-  }
-  
-  private void registerInterest(VM vm, final List keys) {
-    vm.invoke(new SerializableRunnable("register interest in key list") {
-      public void run() {
-        TestRegion.registerInterest(keys);
-      }
-    });
-  }
-  
-  private void registerInterestOneKey(VM vm, final String key) {
-    vm.invoke(new SerializableRunnable("register interest in " + key) {
-      public void run() {
-        TestRegion.registerInterest(key);
-      }
-    });
-  }
-  
-  private void registerInterestRegex(VM vm, final String pattern) {
-    vm.invoke(new SerializableRunnable("register interest in key list") {
-      public void run() {
-        TestRegion.registerInterestRegex(pattern);
-      }
-    });
-  }
-  
-  private void ensureAllTombstonesPresent(VM vm) {
-    vm.invoke(new SerializableCallable("check all are tombstones") {
-      public Object call() {
-        for (int i=0; i<10; i++) {
-          assertTrue("expected a tombstone for Object"+i, TestRegion.containsTombstone("Object"+i));
-        }
-        return null;
-      }
-    });
-  }
-  
-  private void ensureAllTombstonesPresent(VM vm, final List keys) {
-    vm.invoke(new SerializableCallable("check tombstones in list") {
-      public Object call() {
-        for (Object key: keys) {
-          assertTrue("expected to find a tombstone for "+key, TestRegion.containsTombstone(key));
-        }
-        return null;
-      }
-    });
-  }
-  
-  private void ensureAllInvalidsPresent(VM vm) {
-    vm.invoke(new SerializableCallable("check all are tombstones") {
-      public Object call() {
-        for (int i=0; i<10; i++) {
-          assertTrue("expected to find an entry for Object"+i, TestRegion.containsKey("Object"+i));
-          assertTrue("expected to find entry invalid for Object"+i, !TestRegion.containsValue("Object"+i));
-        }
-        return null;
-      }
-    });
-  }
-  
-  private void ensureAllInvalidsPresent(VM vm, final List keys) {
-    vm.invoke(new SerializableCallable("check tombstones in list") {
-      public Object call() {
-        for (Object key: keys) {
-          assertTrue("expected to find an entry for "+key, TestRegion.containsKey(key));
-          assertTrue("expected to find entry invalid for "+key, !TestRegion.containsValue(key));
-        }
-        return null;
-      }
-    });
-  }
-
-  /* do a getAll of all keys */
-  private void getAll(VM vm) {
-    vm.invoke(new SerializableRunnable("getAll for all keys") {
-      public void run() {
-        Set<String> keys = new HashSet();
-        for (int i=0; i<10; i++) {
-          keys.add("Object"+i);
-        }
-        Map result = TestRegion.getAll(keys);
-        for (int i=0; i<10; i++) {
-          assertNull("expected no result for Object"+i, result.get("Object"+i));
-        }
-      }
-    });
-  }
-
-  /* this should remove all entries from the region, including tombstones */
-  private void clearLocalCache(VM vm) {
-    vm.invoke(new SerializableRunnable("clear local cache") {
-      public void run() {
-        TestRegion.localClear();
-      }
-    });
-  }
-
-  //  private void closeCache(VM vm) {
-
-  @Test
-  public void testClientServerRRQueueCleanup() {  // see bug #50879 if this fails
-    clientServerTombstoneMessageTest(true);
-  }
-  
-  @Test
-  public void testClientServerPRQueueCleanup() {  // see bug #50879 if this fails
-    clientServerTombstoneMessageTest(false);
-  }
-
-  /**
-   * test that distributed GC messages are properly cleaned out of durable
-   * client HA queues
-   */
-  private void clientServerTombstoneMessageTest(boolean replicatedRegion) {
-    Host host = Host.getHost(0);
-    VM vm0 = host.getVM(0);
-    VM vm1 = host.getVM(1);
-    VM vm2 = host.getVM(2);
-    VM vm3 = host.getVM(3);
-    final String name = this.getUniqueName() + "Region";
-
-
-    int port1 = createServerRegion(vm0, name, replicatedRegion);
-    int port2 = createServerRegion(vm1, name, replicatedRegion);
-    createDurableClientRegion(vm2, name, port1, port2, true);
-    createDurableClientRegion(vm3, name, port1, port2, true);
-    createEntries(vm2);
-    destroyEntries(vm3);
-    forceGC(vm0);
-    if (!replicatedRegion) {
-      //other bucket might be in vm1
-      forceGC(vm1);
-    }
-    Wait.pause(5000); // better chance that WaitCriteria will succeed 1st time if we pause a bit
-    checkClientReceivedGC(vm2);
-    checkClientReceivedGC(vm3);
-    checkServerQueuesEmpty(vm0);
-    checkServerQueuesEmpty(vm1);
-  }
-  
-
-//  private void closeCache(VM vm) {
-//    vm.invoke(new SerializableCallable() {
-//      public Object call() throws Exception {
-//        closeCache();
-//        return null;
-//      }
-//    });
-//  }
-  
-  private void createEntries(VM vm) {
-    vm.invoke(new SerializableCallable("create entries") {
-      public Object call() {
-        for (int i=0; i<10; i++) {
-          TestRegion.create("Object"+i, Integer.valueOf(i));
-        }
-        return null;
-      }
-    });
-  }
-  
-
-  private void destroyEntries(VM vm) {
-    vm.invoke(new SerializableCallable("destroy entries") {
-      public Object call() {
-        for (int i=0; i<10; i++) {
-          TestRegion.destroy("Object"+i, Integer.valueOf(i));
-        }
-        assertEquals(0, TestRegion.size());
-        if (TestRegion.getDataPolicy().isReplicate()) {
-          assertEquals(10, TestRegion.getTombstoneCount());
-        }
-        return null;
-      }
-    });
-  }
-  
-  private void doPutAllInClient(VM vm) {
-    vm.invoke(new SerializableRunnable("do putAll") {
-      public void run() {
-        Map map = new HashMap();
-        for (int i=1000; i<1100; i++) {
-          map.put("object_"+i, i);
-        }
-        try {
-          TestRegion.putAll(map);
-          for (int i=1000; i<1100; i++) {
-            assertTrue("expected key object_"+i+" to be in the cache but it isn't", TestRegion.containsKey("object_"+i));
-          }
-        } catch (NullPointerException e) {
-          Assert.fail("caught NPE", e);
-        }
-      }
-    });
-  }
-  
-
-  private void invalidateEntries(VM vm) {
-    vm.invoke(new SerializableCallable("invalidate entries") {
-      public Object call() {
-        for (int i=0; i<10; i++) {
-          TestRegion.invalidate("Object"+i, Integer.valueOf(i));
-        }
-        assertEquals(10, TestRegion.size());
-        return null;
-      }
-    });
-  }
-  
-
-  private void forceGC(VM vm) {
-    vm.invoke(new SerializableCallable("force GC") {
-      public Object call() throws Exception {
-        TestRegion.getCache().getTombstoneService().forceBatchExpirationForTests(10);
-        return null;
-      }
-    });
-  }
-  
-  private void checkClientReceivedGC(VM vm) {
-    vm.invoke(new SerializableCallable("check that GC happened") {
-      public Object call() throws Exception {
-        WaitCriterion wc = new WaitCriterion() {
-          
-          @Override
-          public boolean done() {
-            LogWriterUtils.getLogWriter().info("tombstone count = " + TestRegion.getTombstoneCount());
-            LogWriterUtils.getLogWriter().info("region size = " + TestRegion.size());
-            return TestRegion.getTombstoneCount() == 0 && TestRegion.size() == 0;
-          }
-          
-          @Override
-          public String description() {
-            return "waiting for garbage collection to occur";
-          }
-        };
-        Wait.waitForCriterion(wc, 60000, 2000, true);
-        return null;
-      }
-    });
-  }
-        
-  private void checkServerQueuesEmpty(VM vm) {
-    vm.invoke(new SerializableCallable("check that client queues are properly cleared of old ClientTombstone messages") {
-
-      public Object call() throws Exception {
-        WaitCriterion wc = new WaitCriterion() {
-//          boolean firstTime = true;
-          
-          @Override
-          public boolean done() {
-            CacheClientNotifier singleton = CacheClientNotifier.getInstance();
-            Collection<CacheClientProxy> proxies = singleton.getClientProxies();
-//            boolean first = firstTime;
-//            firstTime = false;
-            for (CacheClientProxy proxy: proxies) {
-              if (!proxy.isPrimary()) {  // bug #50683 only applies to backup queues
-                int size = proxy.getQueueSize();
-                if (size > 0) {
-//                  if (first) {
-//                    ((LocalRegion)proxy.getHARegion()).dumpBackingMap();
-//                  }
-                  LogWriterUtils.getLogWriter().info("queue size ("+size+") is still > 0 for " + proxy.getProxyID()); 
-                  return false;
-                }
-              }
-            }
-            // also ensure that server regions have been cleaned up
-            int regionEntryCount = TestRegion.getRegionMap().size();
-            if (regionEntryCount > 0) {
-              LogWriterUtils.getLogWriter().info("TestRegion has unexpected entries - all should have been GC'd but we have " + regionEntryCount);
-              TestRegion.dumpBackingMap();
-              return false;
-            }
-            return true;
-          }
-          
-          @Override
-          public String description() {
-            return "waiting for queue removal messages to clear client queues";
-          }
-        };
-        Wait.waitForCriterion(wc, 60000, 2000, true);
-        return null;
-      }
-    });
-  }
-
-
-  private void checkClientDoesNotReceiveGC(VM vm) {
-    vm.invoke(new SerializableCallable("check that GC did not happen") {
-      public Object call() throws Exception {
-        if (TestRegion.getTombstoneCount() == 0) {
-          LogWriterUtils.getLogWriter().warning("region has no tombstones");
-//          TestRegion.dumpBackingMap();
-          throw new AssertionError("expected to find tombstones but region is empty");
-        }
-        return null;
-      }
-    });
-  }
-        
-        
-  private int createServerRegion(VM vm, final String regionName, final boolean replicatedRegion) {
-    SerializableCallable createRegion = new SerializableCallable() {
-      public Object call() throws Exception {
-//        TombstoneService.VERBOSE = true;
-        AttributesFactory af = new AttributesFactory();
-        if (replicatedRegion) {
-          af.setScope(Scope.DISTRIBUTED_ACK);
-          af.setDataPolicy(DataPolicy.REPLICATE);
-        } else {
-          af.setDataPolicy(DataPolicy.PARTITION);
-          af.setPartitionAttributes((new PartitionAttributesFactory()).setTotalNumBuckets(2).create());
-        }
-        TestRegion = (LocalRegion)createRootRegion(regionName, af.create());
-
-        CacheServer server = getCache().addCacheServer();
-        int port = AvailablePortHelper.getRandomAvailableTCPPort();
-        server.setPort(port);
-        server.start();
-        return port;
-      }
-    };
-
-    return (Integer) vm.invoke(createRegion);
-  }
-  
-  
-  
-  private void createClientRegion(final VM vm, final String regionName, final int port, final boolean ccEnabled) {
-    SerializableCallable createRegion = new SerializableCallable() {
-      public Object call() throws Exception {
-        ClientCacheFactory cf = new ClientCacheFactory();
-        cf.addPoolServer(NetworkUtils.getServerHostName(vm.getHost()), port);
-        cf.setPoolSubscriptionEnabled(true);
-        cf.set(LOG_LEVEL, LogWriterUtils.getDUnitLogLevel());
-        ClientCache cache = getClientCache(cf);
-        ClientRegionFactory crf = cache.createClientRegionFactory(ClientRegionShortcut.CACHING_PROXY);
-        crf.setConcurrencyChecksEnabled(ccEnabled);
-        TestRegion = (LocalRegion)crf.create(regionName);
-        TestRegion.registerInterestRegex(".*", InterestResultPolicy.KEYS_VALUES, false, true);
-        return null;
-      }
-    };
-    vm.invoke(createRegion);
-  }
-
-  // For durable client QRM testing we need a backup queue (redundancy=1) and
-  // durable attributes.  We also need to invoke readyForEvents()
-  private void createDurableClientRegion(final VM vm, final String regionName,
-      final int port1, final int port2, final boolean ccEnabled) {
-    SerializableCallable createRegion = new SerializableCallable() {
-      public Object call() throws Exception {
-        ClientCacheFactory cf = new ClientCacheFactory();
-        cf.addPoolServer(NetworkUtils.getServerHostName(vm.getHost()), port1);
-        cf.addPoolServer(NetworkUtils.getServerHostName(vm.getHost()), port2);
-        cf.setPoolSubscriptionEnabled(true);
-        cf.setPoolSubscriptionRedundancy(1);
-        // bug #50683 - secondary durable queue retains all GC messages
-        cf.set(DURABLE_CLIENT_ID, "" + vm.getPid());
-        cf.set(DURABLE_CLIENT_TIMEOUT, "" + 200);
-        cf.set(LOG_LEVEL, LogWriterUtils.getDUnitLogLevel());
-        ClientCache cache = getClientCache(cf);
-        ClientRegionFactory crf = cache.createClientRegionFactory(ClientRegionShortcut.CACHING_PROXY);
-        crf.setConcurrencyChecksEnabled(ccEnabled);
-        TestRegion = (LocalRegion)crf.create(regionName);
-        TestRegion.registerInterestRegex(".*", InterestResultPolicy.KEYS_VALUES, true, true);
-        cache.readyForEvents();
-        return null;
-      }
-    };
-    vm.invoke(createRegion);
-  }
-}
+/*
+ * Licensed to the Apache Software Foundation (ASF) under one or more
+ * contributor license agreements.  See the NOTICE file distributed with
+ * this work for additional information regarding copyright ownership.
+ * The ASF licenses this file to You under the Apache License, Version 2.0
+ * (the "License"); you may not use this file except in compliance with
+ * the License.  You may obtain a copy of the License at
+ *
+ *      http://www.apache.org/licenses/LICENSE-2.0
+ *
+ * Unless required by applicable law or agreed to in writing, software
+ * distributed under the License is distributed on an "AS IS" BASIS,
+ * WITHOUT WARRANTIES OR CONDITIONS OF ANY KIND, either express or implied.
+ * See the License for the specific language governing permissions and
+ * limitations under the License.
+ */
+package com.gemstone.gemfire.cache30;
+
+import static com.gemstone.gemfire.distributed.DistributedSystemConfigProperties.*;
+import static org.junit.Assert.*;
+
+import java.util.ArrayList;
+import java.util.Collection;
+import java.util.HashMap;
+import java.util.HashSet;
+import java.util.List;
+import java.util.Map;
+import java.util.Set;
+
+import org.junit.Test;
+import org.junit.experimental.categories.Category;
+
+import com.gemstone.gemfire.cache.AttributesFactory;
+import com.gemstone.gemfire.cache.DataPolicy;
+import com.gemstone.gemfire.cache.InterestResultPolicy;
+import com.gemstone.gemfire.cache.PartitionAttributesFactory;
+import com.gemstone.gemfire.cache.Scope;
+import com.gemstone.gemfire.cache.client.ClientCache;
+import com.gemstone.gemfire.cache.client.ClientCacheFactory;
+import com.gemstone.gemfire.cache.client.ClientRegionFactory;
+import com.gemstone.gemfire.cache.client.ClientRegionShortcut;
+import com.gemstone.gemfire.cache.server.CacheServer;
+import com.gemstone.gemfire.internal.AvailablePortHelper;
+import com.gemstone.gemfire.internal.cache.LocalRegion;
+import com.gemstone.gemfire.internal.cache.ha.HARegionQueue;
+import com.gemstone.gemfire.internal.cache.tier.sockets.CacheClientNotifier;
+import com.gemstone.gemfire.internal.cache.tier.sockets.CacheClientProxy;
+import com.gemstone.gemfire.test.dunit.Assert;
+import com.gemstone.gemfire.test.dunit.Host;
+import com.gemstone.gemfire.test.dunit.LogWriterUtils;
+import com.gemstone.gemfire.test.dunit.NetworkUtils;
+import com.gemstone.gemfire.test.dunit.SerializableCallable;
+import com.gemstone.gemfire.test.dunit.SerializableRunnable;
+import com.gemstone.gemfire.test.dunit.VM;
+import com.gemstone.gemfire.test.dunit.Wait;
+import com.gemstone.gemfire.test.dunit.WaitCriterion;
+import com.gemstone.gemfire.test.dunit.cache.internal.JUnit4CacheTestCase;
+import com.gemstone.gemfire.test.junit.categories.DistributedTest;
+
+/**
+ * concurrency-control tests for client/server
+ * 
+ *
+ */
+@Category(DistributedTest.class)
+public class ClientServerCCEDUnitTest extends JUnit4CacheTestCase {
+  public static LocalRegion TestRegion;
+  
+  public void setup() {
+    // for bug #50683 we need a short queue-removal-message processing interval
+    HARegionQueue.setMessageSyncInterval(5);
+  }
+  
+  @Override
+  public final void preTearDownCacheTestCase() {
+    disconnectAllFromDS();
+    HARegionQueue.setMessageSyncInterval(HARegionQueue.DEFAULT_MESSAGE_SYNC_INTERVAL);
+  }
+
+  public ClientServerCCEDUnitTest() {
+    super();
+  }
+
+  @Test
+  public void testClientServerRRTombstoneGC() {
+    clientServerTombstoneGCTest(getUniqueName(), true);
+  }
+  
+  @Test
+  public void testClientServerPRTombstoneGC() {
+    clientServerTombstoneGCTest(getUniqueName(), false);
+  }
+  
+  @Test
+  public void testPutAllInNonCCEClient() {
+    Host host = Host.getHost(0);
+    VM vm0 = host.getVM(0);
+    VM vm1 = host.getVM(1);
+    final String name = this.getUniqueName() + "Region";
+    
+    int port = createServerRegion(vm0, name, true);
+    createClientRegion(vm1, name, port, false);
+    doPutAllInClient(vm1);
+  }
+  
+  
+  /**
+   * test that distributed GC messages are sent to clients and properly processed
+   * @param replicatedRegion whether to use a RR or PR in the servers
+   */
+  private void clientServerTombstoneGCTest(String uniqueName, boolean replicatedRegion) {
+    Host host = Host.getHost(0);
+    VM vm0 = host.getVM(0);
+    VM vm1 = host.getVM(1);
+    VM vm2 = host.getVM(2);
+    VM vm3 = host.getVM(3);
+    final String name = uniqueName + "Region";
+
+
+    createServerRegion(vm0, name, replicatedRegion);
+    int port = createServerRegion(vm1, name, replicatedRegion);
+    createClientRegion(vm2, name, port, true);
+    createClientRegion(vm3, name, port, true);
+    createEntries(vm2);
+    destroyEntries(vm3);
+    unregisterInterest(vm3);
+    forceGC(vm0);
+    if (!replicatedRegion) {
+      //other bucket might be in vm1
+      forceGC(vm1);
+    }
+    checkClientReceivedGC(vm2);
+    checkClientDoesNotReceiveGC(vm3);
+  }
+  
+  /**
+   * for bug #40791 we pull tombstones into clients on get(), getAll() and
+   * registerInterest() to protect the client cache from stray putAll
+   * events sitting in backup queues on the server 
+   */
+  @Test
+  public void testClientRIGetsTombstonesRR() throws Exception {
+    clientRIGetsTombstoneTest(getUniqueName(),true);
+  }
+  
+  @Test
+  public void testClientRIGetsTombstonesPR() throws Exception {
+    clientRIGetsTombstoneTest(getUniqueName(),false);
+  }
+
+  /**
+   * test that clients receive tombstones in register-interest results
+   */
+  private void clientRIGetsTombstoneTest(String uniqueName, boolean replicatedRegion) {
+    Host host = Host.getHost(0);
+    VM vm0 = host.getVM(0);
+    VM vm1 = host.getVM(1);
+    VM vm2 = host.getVM(2);
+    final String name = uniqueName + "Region";
+
+
+    createServerRegion(vm0, name, replicatedRegion);
+    int port = createServerRegion(vm1, name, replicatedRegion);
+    createEntries(vm0);
+    destroyEntries(vm0);
+    
+    LogWriterUtils.getLogWriter().info("***************** register interest on all keys");
+    createClientRegion(vm2, name, port, true);
+    registerInterest(vm2);
+    ensureAllTombstonesPresent(vm2);
+    
+    LogWriterUtils.getLogWriter().info("***************** clear cache and register interest on one key, Object0");
+    clearLocalCache(vm2);
+    registerInterestOneKey(vm2, "Object0");
+    List<String> keys = new ArrayList(1);
+    keys.add("Object0");
+    ensureAllTombstonesPresent(vm2, keys);
+
+    LogWriterUtils.getLogWriter().info("***************** clear cache and register interest on four keys");
+    clearLocalCache(vm2);
+    keys = new ArrayList(4);
+    for (int i=0; i<4; i++) {
+      keys.add("Object"+i);
+    }
+    registerInterest(vm2, keys);
+    ensureAllTombstonesPresent(vm2, keys);
+
+    LogWriterUtils.getLogWriter().info("***************** clear cache and register interest with regex on four keys");
+    clearLocalCache(vm2);
+    registerInterestRegex(vm2, "Object[0-3]");
+    ensureAllTombstonesPresent(vm2, keys);
+
+    LogWriterUtils.getLogWriter().info("***************** fetch entries with getAll()");
+    clearLocalCache(vm2);
+    getAll(vm2);
+    ensureAllTombstonesPresent(vm2);
+  }
+  
+  @Test
+  public void testClientRIGetsInvalidEntriesRR() throws Exception {
+    clientRIGetsInvalidEntriesTest(getUniqueName(),true);
+  }
+  
+  @Test
+  public void testClientRIGetsInvalidEntriesPR() throws Exception {
+    clientRIGetsInvalidEntriesTest(getUniqueName(),false);
+  }
+
+  private void clientRIGetsInvalidEntriesTest(String uniqueName, boolean replicatedRegion) {
+    Host host = Host.getHost(0);
+    VM vm0 = host.getVM(0);
+    VM vm1 = host.getVM(1);
+    VM vm2 = host.getVM(2);
+    final String name = uniqueName + "Region";
+
+
+    createServerRegion(vm0, name, replicatedRegion);
+    int port = createServerRegion(vm1, name, replicatedRegion);
+    createEntries(vm0);
+    invalidateEntries(vm0);
+    
+    LogWriterUtils.getLogWriter().info("***************** register interest on all keys");
+    createClientRegion(vm2, name, port, true);
+    registerInterest(vm2);
+    ensureAllInvalidsPresent(vm2);
+    
+    LogWriterUtils.getLogWriter().info("***************** clear cache and register interest on one key, Object0");
+    clearLocalCache(vm2);
+    registerInterestOneKey(vm2, "Object0");
+    List<String> keys = new ArrayList(1);
+    keys.add("Object0");
+    ensureAllInvalidsPresent(vm2, keys);
+
+    LogWriterUtils.getLogWriter().info("***************** clear cache and register interest on four keys");
+    clearLocalCache(vm2);
+    keys = new ArrayList(4);
+    for (int i=0; i<4; i++) {
+      keys.add("Object"+i);
+    }
+    registerInterest(vm2, keys);
+    ensureAllInvalidsPresent(vm2, keys);
+
+    LogWriterUtils.getLogWriter().info("***************** clear cache and register interest with regex on four keys");
+    clearLocalCache(vm2);
+    registerInterestRegex(vm2, "Object[0-3]");
+    ensureAllInvalidsPresent(vm2, keys);
+
+    LogWriterUtils.getLogWriter().info("***************** fetch entries with getAll()");
+    clearLocalCache(vm2);
+    getAll(vm2);
+    ensureAllInvalidsPresent(vm2);
+  }
+
+  
+  private void registerInterest(VM vm) {
+    vm.invoke(new SerializableRunnable("register interest in all keys") {
+      public void run() {
+        TestRegion.registerInterestRegex(".*");
+      }
+    });
+  }
+  
+  private void unregisterInterest(VM vm) {
+    vm.invoke(new SerializableRunnable("unregister interest in all keys") {
+      public void run() {
+//        TestRegion.dumpBackingMap();
+        TestRegion.unregisterInterestRegex(".*");
+//        TestRegion.dumpBackingMap();
+      }
+    });
+  }
+  
+  private void registerInterest(VM vm, final List keys) {
+    vm.invoke(new SerializableRunnable("register interest in key list") {
+      public void run() {
+        TestRegion.registerInterest(keys);
+      }
+    });
+  }
+  
+  private void registerInterestOneKey(VM vm, final String key) {
+    vm.invoke(new SerializableRunnable("register interest in " + key) {
+      public void run() {
+        TestRegion.registerInterest(key);
+      }
+    });
+  }
+  
+  private void registerInterestRegex(VM vm, final String pattern) {
+    vm.invoke(new SerializableRunnable("register interest in key list") {
+      public void run() {
+        TestRegion.registerInterestRegex(pattern);
+      }
+    });
+  }
+  
+  private void ensureAllTombstonesPresent(VM vm) {
+    vm.invoke(new SerializableCallable("check all are tombstones") {
+      public Object call() {
+        for (int i=0; i<10; i++) {
+          assertTrue("expected a tombstone for Object"+i, TestRegion.containsTombstone("Object"+i));
+        }
+        return null;
+      }
+    });
+  }
+  
+  private void ensureAllTombstonesPresent(VM vm, final List keys) {
+    vm.invoke(new SerializableCallable("check tombstones in list") {
+      public Object call() {
+        for (Object key: keys) {
+          assertTrue("expected to find a tombstone for "+key, TestRegion.containsTombstone(key));
+        }
+        return null;
+      }
+    });
+  }
+  
+  private void ensureAllInvalidsPresent(VM vm) {
+    vm.invoke(new SerializableCallable("check all are tombstones") {
+      public Object call() {
+        for (int i=0; i<10; i++) {
+          assertTrue("expected to find an entry for Object"+i, TestRegion.containsKey("Object"+i));
+          assertTrue("expected to find entry invalid for Object"+i, !TestRegion.containsValue("Object"+i));
+        }
+        return null;
+      }
+    });
+  }
+  
+  private void ensureAllInvalidsPresent(VM vm, final List keys) {
+    vm.invoke(new SerializableCallable("check tombstones in list") {
+      public Object call() {
+        for (Object key: keys) {
+          assertTrue("expected to find an entry for "+key, TestRegion.containsKey(key));
+          assertTrue("expected to find entry invalid for "+key, !TestRegion.containsValue(key));
+        }
+        return null;
+      }
+    });
+  }
+
+  /* do a getAll of all keys */
+  private void getAll(VM vm) {
+    vm.invoke(new SerializableRunnable("getAll for all keys") {
+      public void run() {
+        Set<String> keys = new HashSet();
+        for (int i=0; i<10; i++) {
+          keys.add("Object"+i);
+        }
+        Map result = TestRegion.getAll(keys);
+        for (int i=0; i<10; i++) {
+          assertNull("expected no result for Object"+i, result.get("Object"+i));
+        }
+      }
+    });
+  }
+
+  /* this should remove all entries from the region, including tombstones */
+  private void clearLocalCache(VM vm) {
+    vm.invoke(new SerializableRunnable("clear local cache") {
+      public void run() {
+        TestRegion.localClear();
+      }
+    });
+  }
+
+  //  private void closeCache(VM vm) {
+
+  @Test
+  public void testClientServerRRQueueCleanup() {  // see bug #50879 if this fails
+    clientServerTombstoneMessageTest(true);
+  }
+  
+  @Test
+  public void testClientServerPRQueueCleanup() {  // see bug #50879 if this fails
+    clientServerTombstoneMessageTest(false);
+  }
+
+  /**
+   * test that distributed GC messages are properly cleaned out of durable
+   * client HA queues
+   */
+  private void clientServerTombstoneMessageTest(boolean replicatedRegion) {
+    Host host = Host.getHost(0);
+    VM vm0 = host.getVM(0);
+    VM vm1 = host.getVM(1);
+    VM vm2 = host.getVM(2);
+    VM vm3 = host.getVM(3);
+    final String name = this.getUniqueName() + "Region";
+
+
+    int port1 = createServerRegion(vm0, name, replicatedRegion);
+    int port2 = createServerRegion(vm1, name, replicatedRegion);
+    createDurableClientRegion(vm2, name, port1, port2, true);
+    createDurableClientRegion(vm3, name, port1, port2, true);
+    createEntries(vm2);
+    destroyEntries(vm3);
+    forceGC(vm0);
+    if (!replicatedRegion) {
+      //other bucket might be in vm1
+      forceGC(vm1);
+    }
+    Wait.pause(5000); // better chance that WaitCriteria will succeed 1st time if we pause a bit
+    checkClientReceivedGC(vm2);
+    checkClientReceivedGC(vm3);
+    checkServerQueuesEmpty(vm0);
+    checkServerQueuesEmpty(vm1);
+  }
+  
+
+//  private void closeCache(VM vm) {
+//    vm.invoke(new SerializableCallable() {
+//      public Object call() throws Exception {
+//        closeCache();
+//        return null;
+//      }
+//    });
+//  }
+  
+  private void createEntries(VM vm) {
+    vm.invoke(new SerializableCallable("create entries") {
+      public Object call() {
+        for (int i=0; i<10; i++) {
+          TestRegion.create("Object"+i, Integer.valueOf(i));
+        }
+        return null;
+      }
+    });
+  }
+  
+
+  private void destroyEntries(VM vm) {
+    vm.invoke(new SerializableCallable("destroy entries") {
+      public Object call() {
+        for (int i=0; i<10; i++) {
+          TestRegion.destroy("Object"+i, Integer.valueOf(i));
+        }
+        assertEquals(0, TestRegion.size());
+        if (TestRegion.getDataPolicy().isReplicate()) {
+          assertEquals(10, TestRegion.getTombstoneCount());
+        }
+        return null;
+      }
+    });
+  }
+  
+  private void doPutAllInClient(VM vm) {
+    vm.invoke(new SerializableRunnable("do putAll") {
+      public void run() {
+        Map map = new HashMap();
+        for (int i=1000; i<1100; i++) {
+          map.put("object_"+i, i);
+        }
+        try {
+          TestRegion.putAll(map);
+          for (int i=1000; i<1100; i++) {
+            assertTrue("expected key object_"+i+" to be in the cache but it isn't", TestRegion.containsKey("object_"+i));
+          }
+        } catch (NullPointerException e) {
+          Assert.fail("caught NPE", e);
+        }
+      }
+    });
+  }
+  
+
+  private void invalidateEntries(VM vm) {
+    vm.invoke(new SerializableCallable("invalidate entries") {
+      public Object call() {
+        for (int i=0; i<10; i++) {
+          TestRegion.invalidate("Object"+i, Integer.valueOf(i));
+        }
+        assertEquals(10, TestRegion.size());
+        return null;
+      }
+    });
+  }
+  
+
+  private void forceGC(VM vm) {
+    vm.invoke(new SerializableCallable("force GC") {
+      public Object call() throws Exception {
+        TestRegion.getCache().getTombstoneService().forceBatchExpirationForTests(10);
+        return null;
+      }
+    });
+  }
+  
+  private void checkClientReceivedGC(VM vm) {
+    vm.invoke(new SerializableCallable("check that GC happened") {
+      public Object call() throws Exception {
+        WaitCriterion wc = new WaitCriterion() {
+          
+          @Override
+          public boolean done() {
+            LogWriterUtils.getLogWriter().info("tombstone count = " + TestRegion.getTombstoneCount());
+            LogWriterUtils.getLogWriter().info("region size = " + TestRegion.size());
+            return TestRegion.getTombstoneCount() == 0 && TestRegion.size() == 0;
+          }
+          
+          @Override
+          public String description() {
+            return "waiting for garbage collection to occur";
+          }
+        };
+        Wait.waitForCriterion(wc, 60000, 2000, true);
+        return null;
+      }
+    });
+  }
+        
+  private void checkServerQueuesEmpty(VM vm) {
+    vm.invoke(new SerializableCallable("check that client queues are properly cleared of old ClientTombstone messages") {
+
+      public Object call() throws Exception {
+        WaitCriterion wc = new WaitCriterion() {
+//          boolean firstTime = true;
+          
+          @Override
+          public boolean done() {
+            CacheClientNotifier singleton = CacheClientNotifier.getInstance();
+            Collection<CacheClientProxy> proxies = singleton.getClientProxies();
+//            boolean first = firstTime;
+//            firstTime = false;
+            for (CacheClientProxy proxy: proxies) {
+              if (!proxy.isPrimary()) {  // bug #50683 only applies to backup queues
+                int size = proxy.getQueueSize();
+                if (size > 0) {
+//                  if (first) {
+//                    ((LocalRegion)proxy.getHARegion()).dumpBackingMap();
+//                  }
+                  LogWriterUtils.getLogWriter().info("queue size ("+size+") is still > 0 for " + proxy.getProxyID()); 
+                  return false;
+                }
+              }
+            }
+            // also ensure that server regions have been cleaned up
+            int regionEntryCount = TestRegion.getRegionMap().size();
+            if (regionEntryCount > 0) {
+              LogWriterUtils.getLogWriter().info("TestRegion has unexpected entries - all should have been GC'd but we have " + regionEntryCount);
+              TestRegion.dumpBackingMap();
+              return false;
+            }
+            return true;
+          }
+          
+          @Override
+          public String description() {
+            return "waiting for queue removal messages to clear client queues";
+          }
+        };
+        Wait.waitForCriterion(wc, 60000, 2000, true);
+        return null;
+      }
+    });
+  }
+
+
+  private void checkClientDoesNotReceiveGC(VM vm) {
+    vm.invoke(new SerializableCallable("check that GC did not happen") {
+      public Object call() throws Exception {
+        if (TestRegion.getTombstoneCount() == 0) {
+          LogWriterUtils.getLogWriter().warning("region has no tombstones");
+//          TestRegion.dumpBackingMap();
+          throw new AssertionError("expected to find tombstones but region is empty");
+        }
+        return null;
+      }
+    });
+  }
+        
+        
+  private int createServerRegion(VM vm, final String regionName, final boolean replicatedRegion) {
+    SerializableCallable createRegion = new SerializableCallable() {
+      public Object call() throws Exception {
+//        TombstoneService.VERBOSE = true;
+        AttributesFactory af = new AttributesFactory();
+        if (replicatedRegion) {
+          af.setScope(Scope.DISTRIBUTED_ACK);
+          af.setDataPolicy(DataPolicy.REPLICATE);
+        } else {
+          af.setDataPolicy(DataPolicy.PARTITION);
+          af.setPartitionAttributes((new PartitionAttributesFactory()).setTotalNumBuckets(2).create());
+        }
+        TestRegion = (LocalRegion)createRootRegion(regionName, af.create());
+
+        CacheServer server = getCache().addCacheServer();
+        int port = AvailablePortHelper.getRandomAvailableTCPPort();
+        server.setPort(port);
+        server.start();
+        return port;
+      }
+    };
+
+    return (Integer) vm.invoke(createRegion);
+  }
+  
+  
+  
+  private void createClientRegion(final VM vm, final String regionName, final int port, final boolean ccEnabled) {
+    SerializableCallable createRegion = new SerializableCallable() {
+      public Object call() throws Exception {
+        ClientCacheFactory cf = new ClientCacheFactory();
+        cf.addPoolServer(NetworkUtils.getServerHostName(vm.getHost()), port);
+        cf.setPoolSubscriptionEnabled(true);
+        cf.set(LOG_LEVEL, LogWriterUtils.getDUnitLogLevel());
+        ClientCache cache = getClientCache(cf);
+        ClientRegionFactory crf = cache.createClientRegionFactory(ClientRegionShortcut.CACHING_PROXY);
+        crf.setConcurrencyChecksEnabled(ccEnabled);
+        TestRegion = (LocalRegion)crf.create(regionName);
+        TestRegion.registerInterestRegex(".*", InterestResultPolicy.KEYS_VALUES, false, true);
+        return null;
+      }
+    };
+    vm.invoke(createRegion);
+  }
+
+  // For durable client QRM testing we need a backup queue (redundancy=1) and
+  // durable attributes.  We also need to invoke readyForEvents()
+  private void createDurableClientRegion(final VM vm, final String regionName,
+      final int port1, final int port2, final boolean ccEnabled) {
+    SerializableCallable createRegion = new SerializableCallable() {
+      public Object call() throws Exception {
+        ClientCacheFactory cf = new ClientCacheFactory();
+        cf.addPoolServer(NetworkUtils.getServerHostName(vm.getHost()), port1);
+        cf.addPoolServer(NetworkUtils.getServerHostName(vm.getHost()), port2);
+        cf.setPoolSubscriptionEnabled(true);
+        cf.setPoolSubscriptionRedundancy(1);
+        // bug #50683 - secondary durable queue retains all GC messages
+        cf.set(DURABLE_CLIENT_ID, "" + vm.getPid());
+        cf.set(DURABLE_CLIENT_TIMEOUT, "" + 200);
+        cf.set(LOG_LEVEL, LogWriterUtils.getDUnitLogLevel());
+        ClientCache cache = getClientCache(cf);
+        ClientRegionFactory crf = cache.createClientRegionFactory(ClientRegionShortcut.CACHING_PROXY);
+        crf.setConcurrencyChecksEnabled(ccEnabled);
+        TestRegion = (LocalRegion)crf.create(regionName);
+        TestRegion.registerInterestRegex(".*", InterestResultPolicy.KEYS_VALUES, true, true);
+        cache.readyForEvents();
+        return null;
+      }
+    };
+    vm.invoke(createRegion);
+  }
+}