--- conflicted
+++ resolved
@@ -16,15 +16,8 @@
  */
 package com.gemstone.gemfire.cache30;
 
-<<<<<<< HEAD
-import org.junit.experimental.categories.Category;
-import org.junit.Test;
-
+import static com.gemstone.gemfire.distributed.DistributedSystemConfigProperties.*;
 import static org.junit.Assert.*;
-
-import com.gemstone.gemfire.test.dunit.cache.internal.JUnit4CacheTestCase;
-import com.gemstone.gemfire.test.dunit.internal.JUnit4DistributedTestCase;
-import com.gemstone.gemfire.test.junit.categories.DistributedTest;
 
 import java.io.BufferedReader;
 import java.io.File;
@@ -35,21 +28,15 @@
 import java.util.Properties;
 import java.util.regex.Pattern;
 
+import org.junit.Test;
 import org.junit.experimental.categories.Category;
 
-=======
->>>>>>> 61ad7e44
 import com.gemstone.gemfire.distributed.DistributedSystem;
 import com.gemstone.gemfire.distributed.internal.InternalDistributedSystem;
 import com.gemstone.gemfire.internal.logging.InternalLogWriter;
+import com.gemstone.gemfire.test.dunit.cache.internal.JUnit4CacheTestCase;
+import com.gemstone.gemfire.test.junit.categories.DistributedTest;
 import com.gemstone.gemfire.test.junit.categories.FlakyTest;
-import org.junit.experimental.categories.Category;
-
-import java.io.*;
-import java.util.Properties;
-import java.util.regex.Pattern;
-
-import static com.gemstone.gemfire.distributed.DistributedSystemConfigProperties.*;
 
 /**
  * Test to make sure cache close is working.
@@ -58,12 +45,6 @@
  */
 @Category(DistributedTest.class)
 public class CacheLogRollDUnitTest extends JUnit4CacheTestCase {
-
-  public CacheLogRollDUnitTest() {
-    super();
-  }
-
-  //////////////////////  Test Methods  //////////////////////
 
   private void logAndRollAndVerify(String baseLogName,
       DistributedSystem ds,String mainId) throws FileNotFoundException, IOException {
@@ -251,11 +232,11 @@
     for(int i=0;i<10;i++) {
      ds = this.getSystem(props);
      ds.disconnect();
-     }
-
-     /*
-      * This was throwing NPEs until my fix...
-      */
+    }
+
+   /*
+    * This was throwing NPEs until my fix...
+    */
   }
 
   @Category(FlakyTest.class) // GEODE-674: possible disk pollution, file size sensitive
@@ -316,7 +297,6 @@
         assertTrue("We are hoping that:"+lfl+" exists",f1l.exists());
         ds.disconnect();
     }
-
   }
 
   @Category(FlakyTest.class) // GEODE-677: possible disk pollution, file size sensitive
@@ -400,73 +380,72 @@
   @Test
   public void testLogFileLayoutAndRolling() throws Exception {
     String baseLogName = "tacos";
-      Properties props = new Properties();
-      
-      String logfile = baseLogName+".log";
+    Properties props = new Properties();
+
+    String logfile = baseLogName+".log";
     props.put(LOG_FILE, logfile);
     props.put(LOG_FILE_SIZE_LIMIT, "1");
     props.put(LOG_LEVEL, "config");
       
-      DistributedSystem ds = getSystem(props);
-      InternalDistributedSystem ids = (InternalDistributedSystem) ds;
-      assertEquals(InternalLogWriter.INFO_LEVEL, ((InternalLogWriter)ids.getLogWriter()).getLogWriterLevel());
-
-      // Lets figure out the mainId we start with
-      String mainId;
-      {
-        final Pattern mainIdPattern = Pattern.compile("meta-" + baseLogName + "-\\d+.log");
-        File[] metaLogs = new File(".").listFiles(new FilenameFilter() {
-            public boolean accept(File d, String name) {
-              return mainIdPattern.matcher(name).matches();
-            }
-          });
-        assertEquals(1, metaLogs.length);
-        String f = metaLogs[0].getName();
-        int idx = f.lastIndexOf("-");
-        int idx2 = f.lastIndexOf(".");
-        mainId = f.substring(idx+1, idx2);
-      }
-      ds.getProperties();
-      logAndRollAndVerify(baseLogName, ds, mainId);
-      
+    DistributedSystem ds = getSystem(props);
+    InternalDistributedSystem ids = (InternalDistributedSystem) ds;
+    assertEquals(InternalLogWriter.INFO_LEVEL, ((InternalLogWriter)ids.getLogWriter()).getLogWriterLevel());
+
+    // Lets figure out the mainId we start with
+    String mainId;
+    {
+      final Pattern mainIdPattern = Pattern.compile("meta-" + baseLogName + "-\\d+.log");
+      File[] metaLogs = new File(".").listFiles(new FilenameFilter() {
+          public boolean accept(File d, String name) {
+            return mainIdPattern.matcher(name).matches();
+          }
+        });
+      assertEquals(1, metaLogs.length);
+      String f = metaLogs[0].getName();
+      int idx = f.lastIndexOf("-");
+      int idx2 = f.lastIndexOf(".");
+      mainId = f.substring(idx+1, idx2);
+    }
+    ds.getProperties();
+    logAndRollAndVerify(baseLogName, ds, mainId);
   }
 
   @Category(FlakyTest.class) // GEODE-675: possible disk pollution, file size sensitive
   @Test
   public void testSecurityLogFileLayoutAndRolling() throws Exception {
     String baseLogName = "securitytacos";
-      Properties props = new Properties();
-      
-      String logfile = baseLogName+".log";
-      String sec_logfile = "sec_"+baseLogName+".log";
+    Properties props = new Properties();
+
+    String logfile = baseLogName+".log";
+    String sec_logfile = "sec_"+baseLogName+".log";
     props.put(LOG_FILE, logfile);
     props.put(LOG_FILE_SIZE_LIMIT, "1");
     props.put(LOG_LEVEL, "config");
     props.put(SECURITY_LOG_FILE, sec_logfile);
     props.put(SECURITY_LOG_LEVEL, "config");
       
-      DistributedSystem ds = getSystem(props);
-      InternalDistributedSystem ids = (InternalDistributedSystem) ds;
-      assertEquals(InternalLogWriter.INFO_LEVEL, ((InternalLogWriter)ids.getLogWriter()).getLogWriterLevel());
-      assertEquals(InternalLogWriter.INFO_LEVEL, ((InternalLogWriter)ids.getSecurityLogWriter()).getLogWriterLevel());
-
-      // Lets figure out the mainId we start with
-      String mainId;
-      {
-        final Pattern mainIdPattern = Pattern.compile("meta-" + baseLogName + "-\\d+.log");
-        File[] metaLogs = new File(".").listFiles(new FilenameFilter() {
-            public boolean accept(File d, String name) {
-              return mainIdPattern.matcher(name).matches();
-            }
-          });
-        assertEquals(1, metaLogs.length);
-        String f = metaLogs[0].getName();
-        int idx = f.lastIndexOf("-");
-        int idx2 = f.lastIndexOf(".");
-        mainId = f.substring(idx+1, idx2);
-      }
-      ds.getProperties();
-      SecurityLogAndRollAndVerify(baseLogName, ds, mainId);
+    DistributedSystem ds = getSystem(props);
+    InternalDistributedSystem ids = (InternalDistributedSystem) ds;
+    assertEquals(InternalLogWriter.INFO_LEVEL, ((InternalLogWriter)ids.getLogWriter()).getLogWriterLevel());
+    assertEquals(InternalLogWriter.INFO_LEVEL, ((InternalLogWriter)ids.getSecurityLogWriter()).getLogWriterLevel());
+
+    // Lets figure out the mainId we start with
+    String mainId;
+    {
+      final Pattern mainIdPattern = Pattern.compile("meta-" + baseLogName + "-\\d+.log");
+      File[] metaLogs = new File(".").listFiles(new FilenameFilter() {
+          public boolean accept(File d, String name) {
+            return mainIdPattern.matcher(name).matches();
+          }
+        });
+      assertEquals(1, metaLogs.length);
+      String f = metaLogs[0].getName();
+      int idx = f.lastIndexOf("-");
+      int idx2 = f.lastIndexOf(".");
+      mainId = f.substring(idx+1, idx2);
+    }
+    ds.getProperties();
+    SecurityLogAndRollAndVerify(baseLogName, ds, mainId);
   }
 
   String getLogContents(String logfile) throws FileNotFoundException,IOException {
