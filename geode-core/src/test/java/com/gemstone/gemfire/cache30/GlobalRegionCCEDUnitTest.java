/*
 * Licensed to the Apache Software Foundation (ASF) under one or more
 * contributor license agreements.  See the NOTICE file distributed with
 * this work for additional information regarding copyright ownership.
 * The ASF licenses this file to You under the Apache License, Version 2.0
 * (the "License"); you may not use this file except in compliance with
 * the License.  You may obtain a copy of the License at
 *
 *      http://www.apache.org/licenses/LICENSE-2.0
 *
 * Unless required by applicable law or agreed to in writing, software
 * distributed under the License is distributed on an "AS IS" BASIS,
 * WITHOUT WARRANTIES OR CONDITIONS OF ANY KIND, either express or implied.
 * See the License for the specific language governing permissions and
 * limitations under the License.
 */

/**
 * 
 */
package com.gemstone.gemfire.cache30;

<<<<<<< HEAD
import org.junit.experimental.categories.Category;
import org.junit.Test;

import static org.junit.Assert.*;

import com.gemstone.gemfire.test.dunit.cache.internal.JUnit4CacheTestCase;
import com.gemstone.gemfire.test.dunit.internal.JUnit4DistributedTestCase;
import com.gemstone.gemfire.test.junit.categories.DistributedTest;

import java.util.Properties;

import org.junit.Ignore;

import com.gemstone.gemfire.cache.AttributesFactory;
import com.gemstone.gemfire.cache.CacheException;
import com.gemstone.gemfire.cache.DataPolicy;
import com.gemstone.gemfire.cache.RegionAttributes;
import com.gemstone.gemfire.cache.RegionFactory;
import com.gemstone.gemfire.cache.Scope;
import com.gemstone.gemfire.distributed.internal.DistributionConfig;
=======
import com.gemstone.gemfire.cache.*;
>>>>>>> 61ad7e44
import com.gemstone.gemfire.internal.cache.LocalRegion;
import com.gemstone.gemfire.internal.cache.RegionClearedException;
import com.gemstone.gemfire.internal.cache.RegionEntry;
import com.gemstone.gemfire.internal.cache.TombstoneService;
import com.gemstone.gemfire.internal.cache.versions.VersionTag;
import com.gemstone.gemfire.test.dunit.Assert;
import com.gemstone.gemfire.test.dunit.Host;
import com.gemstone.gemfire.test.dunit.SerializableRunnable;
import com.gemstone.gemfire.test.dunit.VM;
import org.junit.Ignore;

import java.util.Properties;

import static com.gemstone.gemfire.distributed.DistributedSystemConfigProperties.*;

/**
 * This test is only for GLOBAL REPLICATE Regions. Tests are
 * similar to {@link DistributedAckRegionCCEDUnitTest}.
 *
 * 
 */
@Category(DistributedTest.class)
public class GlobalRegionCCEDUnitTest extends GlobalRegionDUnitTest {

  /**
   * @param name
   */
  public GlobalRegionCCEDUnitTest() {
    super();
  }

  protected boolean supportsTransactions() {
    return true;
  }

  @Override
  public Properties getDistributedSystemProperties() {
    Properties p = super.getDistributedSystemProperties();
    p.put(CONSERVE_SOCKETS, "false");
    if (distributedSystemID > 0) {
      p.put(DISTRIBUTED_SYSTEM_ID, ""
          + distributedSystemID);
    }
    return p;
  }

  /**
   * Returns region attributes for a <code>GLOBAL</code> region
   */
  protected RegionAttributes getRegionAttributes() {
    AttributesFactory factory = new AttributesFactory();
    factory.setScope(Scope.GLOBAL);
    factory.setDataPolicy(DataPolicy.REPLICATE);
    factory.setConcurrencyChecksEnabled(true);
    return factory.create();
  }

  protected RegionAttributes getRegionAttributes(String type) {
    RegionAttributes ra = getCache().getRegionAttributes(type);
    if (ra == null) {
      throw new IllegalStateException("The region shortcut " + type
          + " has been removed.");
    }
    AttributesFactory factory = new AttributesFactory(ra);
    factory.setConcurrencyChecksEnabled(true);
    factory.setScope(Scope.GLOBAL);
    return factory.create();
  }

  @Override
  @Test
  public void testLocalDestroy() throws InterruptedException {
    // replicates don't allow local destroy
  }

  @Override
  @Test
  public void testEntryTtlLocalDestroy() throws InterruptedException {
    // replicates don't allow local destroy
  }

  /**
   * This test creates a server cache in vm0 and a peer cache in vm1. It then
   * tests to see if GII transferred tombstones to vm1 like it's supposed to. A
   * client cache is created in vm2 and the same sort of check is performed for
   * register-interest.
   */
  @Test
  public void testGIISendsTombstones() throws Exception {
    versionTestGIISendsTombstones();
  }

  protected void do_version_recovery_if_necessary(final VM vm0, final VM vm1,
      final VM vm2, final Object[] params) {
    // do nothing here
  }

  /**
   * This tests the concurrency versioning system to ensure that event
   * conflation happens correctly and that the statistic is being updated
   * properly
   */
  @Test
  public void testConcurrentEvents() throws Exception {
    versionTestConcurrentEvents();
  }

  // these tests for clear() take too long with global regions and cause false dunit hangs
  // on older machines
//  public void testClearWithConcurrentEvents() throws Exception {
//    z_versionTestClearWithConcurrentEvents(true);
//  }
//
//  public void testClearWithConcurrentEventsAsync() throws Exception {
//    versionTestClearWithConcurrentEventsAsync();
//  }
//
//  public void testClearOnNonReplicateWithConcurrentEvents() throws Exception {
//    versionTestClearOnNonReplicateWithConcurrentEvents();
//  }

  @Test
  public void testTombstones() {
    versionTestTombstones();
  }

  /**
   * make sure that an operation performed on a new region entry created after a
   * tombstone has been reaped is accepted by another member that has yet to
   * reap the tombstone
   */
  @Test
  public void testTombstoneExpirationRace() {
    VM vm0 = Host.getHost(0).getVM(0);
    VM vm1 = Host.getHost(0).getVM(1);
    // VM vm2 = Host.getHost(0).getVM(2);

    final String name = this.getUniqueName() + "-CC";
    SerializableRunnable createRegion = new SerializableRunnable(
        "Create Region") {
      public void run() {
        try {
          RegionFactory f = getCache().createRegionFactory(
              getRegionAttributes());
          CCRegion = (LocalRegion) f.create(name);
          CCRegion.put("cckey0", "ccvalue");
          CCRegion.put("cckey0", "ccvalue"); // version number will end up at 4
        } catch (CacheException ex) {
          Assert.fail("While creating region", ex);
        }
      }
    };
    vm0.invoke(createRegion);
    vm1.invoke(createRegion);
    // vm2.invoke(createRegion);
    vm1.invoke(new SerializableRunnable(
        "Create local tombstone and adjust time") {
      public void run() {
        // make the entry for cckey0 a tombstone in this VM and set its
        // modification time to be older than the tombstone GC interval. This
        // means it could be in the process of being reaped by distributed-GC
        RegionEntry entry = CCRegion.getRegionEntry("cckey0");
        VersionTag tag = entry.getVersionStamp().asVersionTag();
        assertTrue(tag.getEntryVersion() > 1);
        tag.setVersionTimeStamp(System.currentTimeMillis()
            - TombstoneService.REPLICATED_TOMBSTONE_TIMEOUT - 1000);
        entry.getVersionStamp().setVersionTimeStamp(tag.getVersionTimeStamp());
        try {
          entry.makeTombstone(CCRegion, tag);
        } catch (RegionClearedException e) {
          Assert.fail("region was mysteriously cleared during unit testing", e);
        }
      }
    });
    // now remove the entry on vm0, simulating that it initiated a GC, and
    // perform a CREATE with a new version number
    vm0.invoke(new SerializableRunnable(
        "Locally destroy the entry and do a create that will be propagated with v1") {
      public void run() {
        CCRegion.getRegionMap().removeEntry("cckey0",
            CCRegion.getRegionEntry("cckey0"), true);
        if (CCRegion.getRegionEntry("ckey0") != null) {
          fail("expected removEntry to remove the entry from the region's map");
        }
        CCRegion.put("cckey0", "updateAfterReap");
      }
    });
    vm1.invoke(new SerializableRunnable("Check that the create() was applied") {
      public void run() {
        RegionEntry entry = CCRegion.getRegionEntry("cckey0");
        assertTrue(entry.getVersionStamp().getEntryVersion() == 1);
      }
    });
    disconnectAllFromDS();
  }

  /**
   * This tests the concurrency versioning system to ensure that event
   * conflation happens correctly and that the statistic is being updated
   * properly
   */
  @Ignore("Disabling due to bug #52347")
  public void DISABLED_testConcurrentEventsOnEmptyRegion() {
    versionTestConcurrentEventsOnEmptyRegion();
  }

  /**
   * This tests the concurrency versioning system to ensure that event
   * conflation happens correctly and that the statistic is being updated
   * properly
   */
  @Test
  public void testConcurrentEventsOnNonReplicatedRegion() {
    // Shobhit: Just commenting out for now as it is being fixed by Bruce.
    // TODO: uncomment the test asa the bug is fixed.
    //versionTestConcurrentEventsOnNonReplicatedRegion();
  }

  @Test
  public void testGetAllWithVersions() {
    versionTestGetAllWithVersions();
  }


}<|MERGE_RESOLUTION|>--- conflicted
+++ resolved
@@ -20,19 +20,14 @@
  */
 package com.gemstone.gemfire.cache30;
 
-<<<<<<< HEAD
+import static com.gemstone.gemfire.distributed.DistributedSystemConfigProperties.*;
+import static org.junit.Assert.*;
+
+import java.util.Properties;
+
+import org.junit.Ignore;
+import org.junit.Test;
 import org.junit.experimental.categories.Category;
-import org.junit.Test;
-
-import static org.junit.Assert.*;
-
-import com.gemstone.gemfire.test.dunit.cache.internal.JUnit4CacheTestCase;
-import com.gemstone.gemfire.test.dunit.internal.JUnit4DistributedTestCase;
-import com.gemstone.gemfire.test.junit.categories.DistributedTest;
-
-import java.util.Properties;
-
-import org.junit.Ignore;
 
 import com.gemstone.gemfire.cache.AttributesFactory;
 import com.gemstone.gemfire.cache.CacheException;
@@ -40,10 +35,6 @@
 import com.gemstone.gemfire.cache.RegionAttributes;
 import com.gemstone.gemfire.cache.RegionFactory;
 import com.gemstone.gemfire.cache.Scope;
-import com.gemstone.gemfire.distributed.internal.DistributionConfig;
-=======
-import com.gemstone.gemfire.cache.*;
->>>>>>> 61ad7e44
 import com.gemstone.gemfire.internal.cache.LocalRegion;
 import com.gemstone.gemfire.internal.cache.RegionClearedException;
 import com.gemstone.gemfire.internal.cache.RegionEntry;
@@ -53,28 +44,16 @@
 import com.gemstone.gemfire.test.dunit.Host;
 import com.gemstone.gemfire.test.dunit.SerializableRunnable;
 import com.gemstone.gemfire.test.dunit.VM;
-import org.junit.Ignore;
-
-import java.util.Properties;
-
-import static com.gemstone.gemfire.distributed.DistributedSystemConfigProperties.*;
+import com.gemstone.gemfire.test.junit.categories.DistributedTest;
 
 /**
  * This test is only for GLOBAL REPLICATE Regions. Tests are
  * similar to {@link DistributedAckRegionCCEDUnitTest}.
- *
- * 
  */
 @Category(DistributedTest.class)
 public class GlobalRegionCCEDUnitTest extends GlobalRegionDUnitTest {
 
-  /**
-   * @param name
-   */
-  public GlobalRegionCCEDUnitTest() {
-    super();
-  }
-
+  @Override
   protected boolean supportsTransactions() {
     return true;
   }
@@ -93,6 +72,7 @@
   /**
    * Returns region attributes for a <code>GLOBAL</code> region
    */
+  @Override
   protected RegionAttributes getRegionAttributes() {
     AttributesFactory factory = new AttributesFactory();
     factory.setScope(Scope.GLOBAL);
@@ -101,6 +81,7 @@
     return factory.create();
   }
 
+  @Override
   protected RegionAttributes getRegionAttributes(String type) {
     RegionAttributes ra = getCache().getRegionAttributes(type);
     if (ra == null) {
@@ -113,12 +94,14 @@
     return factory.create();
   }
 
+  @Ignore("replicates don't allow local destroy")
   @Override
   @Test
   public void testLocalDestroy() throws InterruptedException {
     // replicates don't allow local destroy
   }
 
+  @Ignore("replicates don't allow local destroy")
   @Override
   @Test
   public void testEntryTtlLocalDestroy() throws InterruptedException {
@@ -136,6 +119,7 @@
     versionTestGIISendsTombstones();
   }
 
+  // TODO: delete this unused method
   protected void do_version_recovery_if_necessary(final VM vm0, final VM vm1,
       final VM vm2, final Object[] params) {
     // do nothing here
@@ -153,17 +137,24 @@
 
   // these tests for clear() take too long with global regions and cause false dunit hangs
   // on older machines
-//  public void testClearWithConcurrentEvents() throws Exception {
-//    z_versionTestClearWithConcurrentEvents(true);
-//  }
-//
-//  public void testClearWithConcurrentEventsAsync() throws Exception {
-//    versionTestClearWithConcurrentEventsAsync();
-//  }
-//
-//  public void testClearOnNonReplicateWithConcurrentEvents() throws Exception {
-//    versionTestClearOnNonReplicateWithConcurrentEvents();
-//  }
+
+  @Ignore("TODO: takes too long with global regions and cause false dunit hangs")
+  @Test
+  public void testClearWithConcurrentEvents() throws Exception {
+    z_versionTestClearWithConcurrentEvents(true);
+  }
+
+  @Ignore("TODO: takes too long with global regions and cause false dunit hangs")
+  @Test
+  public void testClearWithConcurrentEventsAsync() throws Exception {
+    versionTestClearWithConcurrentEventsAsync();
+  }
+
+  @Ignore("TODO: takes too long with global regions and cause false dunit hangs")
+  @Test
+  public void testClearOnNonReplicateWithConcurrentEvents() throws Exception {
+    versionTestClearOnNonReplicateWithConcurrentEvents();
+  }
 
   @Test
   public void testTombstones() {
@@ -246,7 +237,8 @@
    * properly
    */
   @Ignore("Disabling due to bug #52347")
-  public void DISABLED_testConcurrentEventsOnEmptyRegion() {
+  @Test
+  public void testConcurrentEventsOnEmptyRegion() {
     versionTestConcurrentEventsOnEmptyRegion();
   }
 
@@ -255,6 +247,7 @@
    * conflation happens correctly and that the statistic is being updated
    * properly
    */
+  @Ignore("TODO: reenable this test")
   @Test
   public void testConcurrentEventsOnNonReplicatedRegion() {
     // Shobhit: Just commenting out for now as it is being fixed by Bruce.
@@ -267,5 +260,4 @@
     versionTestGetAllWithVersions();
   }
 
-
 }