--- conflicted
+++ resolved
@@ -16,7 +16,6 @@
  */
 package com.gemstone.gemfire.cache30;
 
-<<<<<<< HEAD
 import org.junit.experimental.categories.Category;
 import org.junit.Test;
 
@@ -28,8 +27,6 @@
 
 import java.util.Properties;
 
-=======
->>>>>>> 61ad7e44
 import com.gemstone.gemfire.cache.AttributesFactory;
 import com.gemstone.gemfire.cache.RegionAttributes;
 import com.gemstone.gemfire.internal.cache.OffHeapTestUtil;
@@ -45,14 +42,10 @@
  * 
  * @since Geode 1.0
  */
+@Category(DistributedTest.class)
 @SuppressWarnings({ "deprecation", "serial" })
-@Category(DistributedTest.class)
 public class GlobalRegionCCEOffHeapDUnitTest extends GlobalRegionCCEDUnitTest {
 
-  public GlobalRegionCCEOffHeapDUnitTest() {
-    super();
-  }
-  
   @Override
   public final void preTearDownAssertions() throws Exception {
     SerializableRunnable checkOrphans = new SerializableRunnable() {
