/*
 * Licensed to the Apache Software Foundation (ASF) under one or more
 * contributor license agreements.  See the NOTICE file distributed with
 * this work for additional information regarding copyright ownership.
 * The ASF licenses this file to You under the Apache License, Version 2.0
 * (the "License"); you may not use this file except in compliance with
 * the License.  You may obtain a copy of the License at
 *
 *      http://www.apache.org/licenses/LICENSE-2.0
 *
 * Unless required by applicable law or agreed to in writing, software
 * distributed under the License is distributed on an "AS IS" BASIS,
 * WITHOUT WARRANTIES OR CONDITIONS OF ANY KIND, either express or implied.
 * See the License for the specific language governing permissions and
 * limitations under the License.
 */

/*
 * ClearMultiVmCallBkDUnitTest.java
 *
 * Created on August 11, 2005, 7:37 PM
 */
package com.gemstone.gemfire.cache30;

<<<<<<< HEAD
import static org.junit.Assert.*;

import java.util.Properties;

import org.junit.Test;
import org.junit.experimental.categories.Category;

import com.gemstone.gemfire.cache.AttributesFactory;
import com.gemstone.gemfire.cache.Cache;
import com.gemstone.gemfire.cache.CacheFactory;
import com.gemstone.gemfire.cache.CacheListener;
import com.gemstone.gemfire.cache.CacheTransactionManager;
import com.gemstone.gemfire.cache.Region;
import com.gemstone.gemfire.cache.RegionAttributes;
import com.gemstone.gemfire.cache.RegionEvent;
import com.gemstone.gemfire.cache.Scope;
=======
import com.gemstone.gemfire.cache.*;
>>>>>>> 61ad7e44
import com.gemstone.gemfire.cache.util.CacheListenerAdapter;
import com.gemstone.gemfire.distributed.DistributedSystem;
import com.gemstone.gemfire.test.dunit.Host;
import com.gemstone.gemfire.test.dunit.LogWriterUtils;
import com.gemstone.gemfire.test.dunit.VM;
import com.gemstone.gemfire.test.dunit.internal.JUnit4DistributedTestCase;
import com.gemstone.gemfire.test.junit.categories.DistributedTest;

<<<<<<< HEAD
@Category(DistributedTest.class)
public class ClearMultiVmCallBkDUnitTest extends JUnit4DistributedTestCase { // TODO: reformat
=======
import java.util.Properties;

/**
 *
 */
public class ClearMultiVmCallBkDUnitTest extends DistributedTestCase{
    
    /** Creates a new instance of ClearMultiVmCallBkDUnitTest */
    public ClearMultiVmCallBkDUnitTest(String name) {
        super(name);
    }
>>>>>>> 61ad7e44
    
    static Cache cache;
    static Properties props = new Properties();
    static Properties propsWork = new Properties();
    static DistributedSystem ds = null;
    static Region region;
    static Region paperWork;
    static CacheTransactionManager cacheTxnMgr;
    static boolean afterClear=false;
    
    @Override
    public final void postSetUp() throws Exception {
      Host host = Host.getHost(0);
      VM vm0 = host.getVM(0);
      VM vm1 = host.getVM(1);
      vm0.invoke(() -> ClearMultiVmCallBkDUnitTest.createCache());
      vm1.invoke(() -> ClearMultiVmCallBkDUnitTest.createCache());
      LogWriterUtils.getLogWriter().fine("Cache created in successfully");
    }
    
    @Override
    public final void preTearDown() throws Exception {
      Host host = Host.getHost(0);
      VM vm0 = host.getVM(0);
      VM vm1 = host.getVM(1);
      vm0.invoke(() -> ClearMultiVmCallBkDUnitTest.closeCache());
      vm1.invoke(() -> ClearMultiVmCallBkDUnitTest.closeCache());
    }
    
    public static void createCache(){
        try{
            CacheListener aListener = new ListenerCallBk();
            //            props.setProperty(DistributionConfig.SystemConfigurationProperties.MCAST_PORT, "1234");
//            ds = DistributedSystem.connect(props);
            ds = (new ClearMultiVmCallBkDUnitTest()).getSystem(props);            
            
            cache = CacheFactory.create(ds);
            AttributesFactory factory  = new AttributesFactory();
            factory.setScope(Scope.DISTRIBUTED_ACK);
            
            // Set Cachelisterner : aListener
            
            factory.setCacheListener(aListener);
            RegionAttributes attr = factory.create();
            
            region = cache.createRegion("map", attr);
            
            
        } catch (Exception ex){
            ex.printStackTrace();
        }
    }
    
    public static void closeCache(){
        try{
            
            cache.close();
            ds.disconnect();
            
        } catch (Exception ex){
            ex.printStackTrace();
        }
    }
    
    //test methods
    
  @Test
  public void testClearSingleVM(){
        
        Host host = Host.getHost(0);
        VM vm0 = host.getVM(0);
        //VM vm1 = host.getVM(1);
        
//        Object obj0;
//        Object obj1;
        Object[] objArr = new Object[1];
        for (int i=1; i<4; i++){
            objArr[0] = ""+i;
            vm0.invoke(ClearMultiVmCallBkDUnitTest.class, "putMethod", objArr);
            
        }
        LogWriterUtils.getLogWriter().fine("Did all puts successfully");
        
        vm0.invoke(() -> ClearMultiVmCallBkDUnitTest.clearMethod());
        LogWriterUtils.getLogWriter().fine("Did clear successfully");
        
        while(afterClear){
        }       
        
        int Regsize = vm0.invoke(() -> ClearMultiVmCallBkDUnitTest.sizeMethod());
        assertEquals(1, Regsize);
        
        
    }//end of test case1
    
  @Test
  public void testClearMultiVM(){
        
        Host host = Host.getHost(0);
        VM vm0 = host.getVM(0);
        VM vm1 = host.getVM(1);
        
        Object[] objArr = new Object[1];
        for (int i=1; i<4; i++){
            objArr[0] = ""+i;
            vm0.invoke(ClearMultiVmCallBkDUnitTest.class, "putMethod", objArr);
            vm1.invoke(ClearMultiVmCallBkDUnitTest.class, "getMethod", objArr);
        }
        LogWriterUtils.getLogWriter().fine("Did all puts successfully");
        //vm0.invoke(() -> ClearMultiVmCallBkDUnitTest.putMethod());
        vm1.invoke(() -> ClearMultiVmCallBkDUnitTest.clearMethod());
        LogWriterUtils.getLogWriter().fine("Did clear successfully");
        
        while(afterClear){
        }       
        
        int Regsize = vm0.invoke(() -> ClearMultiVmCallBkDUnitTest.sizeMethod());
        assertEquals(1, Regsize);
        
        
    }//end of test case2
    
    public static Object putMethod(Object ob){
        Object obj=null;
        try{
            if(ob != null){
                String str = "first";
                obj = region.put(ob, str);
            }
        }catch(Exception ex){
            ex.printStackTrace();
            fail("Failed while region.put");
        }
        return obj;
    }
    
    public static Object getMethod(Object ob){
        Object obj=null;
        try{
            obj = region.get(ob);
        } catch(Exception ex){
            fail("Failed while region.get");
        }
        return obj;
    }
    
    public static boolean containsValueMethod(Object ob){
        boolean flag = false;
        try{
            flag = region.containsValue(ob);
        }catch(Exception ex){
            fail("Failed while region.containsValueMethod");
        }
        return flag;
    }
    
    public static int sizeMethod(){
        int i=0;
        try{
            i = region.size();
        }catch(Exception ex){
            fail("Failed while region.size");
        }
        return i;
    }
    
    public static void clearMethod(){
        try{
            region.clear();
        } catch(Exception ex){
            ex.printStackTrace();
        }
    }
    
    public static boolean getBoolean(){
        return afterClear;
    }
    
    static class ListenerCallBk extends CacheListenerAdapter {
  
        public void afterRegionClear(RegionEvent event){
            LogWriterUtils.getLogWriter().fine("In afterClear:: CacheListener Callback");
            try {
                int i = 7;
                region.put(""+i, "inAfterClear");
                afterClear = true;
            }catch (Exception e){
                //
            }
            
        }
        
    }
    
    
    
}//end of class<|MERGE_RESOLUTION|>--- conflicted
+++ resolved
@@ -22,8 +22,7 @@
  */
 package com.gemstone.gemfire.cache30;
 
-<<<<<<< HEAD
-import static org.junit.Assert.*;
+import static com.gemstone.gemfire.test.dunit.Assert.*;
 
 import java.util.Properties;
 
@@ -39,9 +38,6 @@
 import com.gemstone.gemfire.cache.RegionAttributes;
 import com.gemstone.gemfire.cache.RegionEvent;
 import com.gemstone.gemfire.cache.Scope;
-=======
-import com.gemstone.gemfire.cache.*;
->>>>>>> 61ad7e44
 import com.gemstone.gemfire.cache.util.CacheListenerAdapter;
 import com.gemstone.gemfire.distributed.DistributedSystem;
 import com.gemstone.gemfire.test.dunit.Host;
@@ -50,23 +46,9 @@
 import com.gemstone.gemfire.test.dunit.internal.JUnit4DistributedTestCase;
 import com.gemstone.gemfire.test.junit.categories.DistributedTest;
 
-<<<<<<< HEAD
 @Category(DistributedTest.class)
 public class ClearMultiVmCallBkDUnitTest extends JUnit4DistributedTestCase { // TODO: reformat
-=======
-import java.util.Properties;
-
-/**
- *
- */
-public class ClearMultiVmCallBkDUnitTest extends DistributedTestCase{
-    
-    /** Creates a new instance of ClearMultiVmCallBkDUnitTest */
-    public ClearMultiVmCallBkDUnitTest(String name) {
-        super(name);
-    }
->>>>>>> 61ad7e44
-    
+
     static Cache cache;
     static Properties props = new Properties();
     static Properties propsWork = new Properties();
@@ -96,38 +78,24 @@
     }
     
     public static void createCache(){
-        try{
-            CacheListener aListener = new ListenerCallBk();
-            //            props.setProperty(DistributionConfig.SystemConfigurationProperties.MCAST_PORT, "1234");
-//            ds = DistributedSystem.connect(props);
-            ds = (new ClearMultiVmCallBkDUnitTest()).getSystem(props);            
-            
-            cache = CacheFactory.create(ds);
-            AttributesFactory factory  = new AttributesFactory();
-            factory.setScope(Scope.DISTRIBUTED_ACK);
-            
-            // Set Cachelisterner : aListener
-            
-            factory.setCacheListener(aListener);
-            RegionAttributes attr = factory.create();
-            
-            region = cache.createRegion("map", attr);
-            
-            
-        } catch (Exception ex){
-            ex.printStackTrace();
-        }
+      CacheListener aListener = new ListenerCallBk();
+      ds = (new ClearMultiVmCallBkDUnitTest()).getSystem(props);
+
+      cache = CacheFactory.create(ds);
+      AttributesFactory factory  = new AttributesFactory();
+      factory.setScope(Scope.DISTRIBUTED_ACK);
+
+      // Set Cachelisterner : aListener
+
+      factory.setCacheListener(aListener);
+      RegionAttributes attr = factory.create();
+
+      region = cache.createRegion("map", attr);
     }
     
     public static void closeCache(){
-        try{
-            
-            cache.close();
-            ds.disconnect();
-            
-        } catch (Exception ex){
-            ex.printStackTrace();
-        }
+      cache.close();
+      ds.disconnect();
     }
     
     //test methods
@@ -197,7 +165,7 @@
             }
         }catch(Exception ex){
             ex.printStackTrace();
-            fail("Failed while region.put");
+            fail("Failed while region.put", ex);
         }
         return obj;
     }
@@ -207,7 +175,7 @@
         try{
             obj = region.get(ob);
         } catch(Exception ex){
-            fail("Failed while region.get");
+            fail("Failed while region.get", ex);
         }
         return obj;
     }
@@ -217,7 +185,7 @@
         try{
             flag = region.containsValue(ob);
         }catch(Exception ex){
-            fail("Failed while region.containsValueMethod");
+            fail("Failed while region.containsValueMethod", ex);
         }
         return flag;
     }
@@ -227,7 +195,7 @@
         try{
             i = region.size();
         }catch(Exception ex){
-            fail("Failed while region.size");
+            fail("Failed while region.size", ex);
         }
         return i;
     }
@@ -236,7 +204,7 @@
         try{
             region.clear();
         } catch(Exception ex){
-            ex.printStackTrace();
+            fail("clearMethod failed", ex);
         }
     }
     
@@ -253,13 +221,8 @@
                 region.put(""+i, "inAfterClear");
                 afterClear = true;
             }catch (Exception e){
-                //
+              fail("afterRegionClear failed", e);
             }
-            
-        }
-        
-    }
-    
-    
-    
+        }
+    }
 }//end of class