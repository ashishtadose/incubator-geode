--- conflicted
+++ resolved
@@ -16,7 +16,7 @@
  */
 package com.gemstone.gemfire.cache30;
 
-<<<<<<< HEAD
+import static com.gemstone.gemfire.distributed.DistributedSystemConfigProperties.*;
 import static com.gemstone.gemfire.test.dunit.Assert.*;
 
 import java.io.IOException;
@@ -26,16 +26,13 @@
 import org.junit.Test;
 import org.junit.experimental.categories.Category;
 
-=======
->>>>>>> 61ad7e44
 import com.gemstone.gemfire.cache.AttributesFactory;
 import com.gemstone.gemfire.cache.CacheException;
+import com.gemstone.gemfire.cache.CacheLoaderException;
 import com.gemstone.gemfire.cache.Region;
 import com.gemstone.gemfire.cache.Scope;
 import com.gemstone.gemfire.cache.client.SubscriptionNotEnabledException;
 import com.gemstone.gemfire.cache.client.internal.PoolImpl;
-<<<<<<< HEAD
-import com.gemstone.gemfire.distributed.internal.DistributionConfig;
 import com.gemstone.gemfire.test.dunit.Host;
 import com.gemstone.gemfire.test.dunit.LogWriterUtils;
 import com.gemstone.gemfire.test.dunit.NetworkUtils;
@@ -43,15 +40,6 @@
 import com.gemstone.gemfire.test.dunit.Wait;
 import com.gemstone.gemfire.test.dunit.WaitCriterion;
 import com.gemstone.gemfire.test.junit.categories.DistributedTest;
-=======
-import com.gemstone.gemfire.test.dunit.*;
-
-import java.io.IOException;
-import java.util.Properties;
-
-import static com.gemstone.gemfire.distributed.DistributedSystemConfigProperties.LOCATORS;
-import static com.gemstone.gemfire.distributed.DistributedSystemConfigProperties.MCAST_PORT;
->>>>>>> 61ad7e44
 
 /**
  * Tests the client register interest
@@ -60,6 +48,8 @@
  */
 @Category(DistributedTest.class)
 public class ClientRegisterInterestDUnitTest extends ClientServerTestCase {
+
+  protected static int bridgeServerPort;
 
   @Override
   public final void postTearDownCacheTestCase() throws Exception {
@@ -94,7 +84,7 @@
         }
         catch (IOException e) {
           LogWriterUtils.getLogWriter().error("startBridgeServer threw IOException", e);
-          fail("startBridgeServer threw IOException " + e.getMessage());
+          fail("startBridgeServer threw IOException ", e);
         }
         
         assertTrue(bridgeServerPort != 0);
@@ -128,7 +118,7 @@
     catch (SubscriptionNotEnabledException expected) {
     }
   }
-  protected static int bridgeServerPort;
+
   private static int getBridgeServerPort() {
     return bridgeServerPort;
   }
@@ -182,7 +172,7 @@
         }
         catch (IOException e) {
           LogWriterUtils.getLogWriter().error("startBridgeServer threw IOException", e);
-          fail("startBridgeServer threw IOException " + e.getMessage());
+          fail("startBridgeServer threw IOException ", e);
         }
         
         assertTrue(bridgeServerPort != 0);
@@ -213,7 +203,7 @@
         }
         catch (IOException e) {
           LogWriterUtils.getLogWriter().error("startBridgeServer threw IOException", e);
-          fail("startBridgeServer threw IOException " + e.getMessage());
+          fail("startBridgeServer threw IOException ", e);
         }
         
         assertTrue(bridgeServerPort != 0);
@@ -328,7 +318,7 @@
         }
         catch (IOException e) {
           LogWriterUtils.getLogWriter().error("startBridgeServer threw IOException", e);
-          fail("startBridgeServer threw IOException " + e.getMessage());
+          fail("startBridgeServer threw IOException ", e);
         }
       }
     });
@@ -354,7 +344,7 @@
       assertEquals(null, region2.get(key2));
       fail("CacheLoaderException expected");
     }
-    catch (com.gemstone.gemfire.cache.CacheLoaderException e) {
+    catch (CacheLoaderException e) {
     }
   
     // region2 registration should be gone now
