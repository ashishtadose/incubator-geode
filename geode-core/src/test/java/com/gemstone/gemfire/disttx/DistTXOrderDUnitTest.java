--- conflicted
+++ resolved
@@ -16,26 +16,17 @@
  */
 package com.gemstone.gemfire.disttx;
 
-<<<<<<< HEAD
-import org.junit.experimental.categories.Category;
-import org.junit.Test;
-
-import static org.junit.Assert.*;
-
-import com.gemstone.gemfire.test.dunit.cache.internal.JUnit4CacheTestCase;
-import com.gemstone.gemfire.test.dunit.internal.JUnit4DistributedTestCase;
-import com.gemstone.gemfire.test.junit.categories.DistributedTest;
+import static com.gemstone.gemfire.distributed.DistributedSystemConfigProperties.*;
 
 import java.util.Properties;
 
-=======
->>>>>>> 61ad7e44
+import org.junit.Ignore;
+import org.junit.Test;
+import org.junit.experimental.categories.Category;
+
 import com.gemstone.gemfire.cache.CacheException;
 import com.gemstone.gemfire.cache30.TXOrderDUnitTest;
-
-import static com.gemstone.gemfire.distributed.DistributedSystemConfigProperties.*;
-import java.util.Properties;
-
+import com.gemstone.gemfire.test.junit.categories.DistributedTest;
 
 /**
  * Same tests as that of {@link TXOrderDUnitTest} after setting
@@ -44,24 +35,22 @@
 @Category(DistributedTest.class)
 public class DistTXOrderDUnitTest extends TXOrderDUnitTest {
 
-  public DistTXOrderDUnitTest() {
-    super();
-  }
-  
   @Override
   public Properties getDistributedSystemProperties() {
     Properties props = super.getDistributedSystemProperties();
     props.setProperty(DISTRIBUTED_TRANSACTIONS, "true");
     return props;
   }
-  
+
+  @Ignore("TODO: test is disabled for Dist TX")
   @Override
   @Test
   public void testFarSideOrder() throws CacheException {
     // [DISTTX] TODO test overridden intentionally and left blank as it fails
     // fix this 
   }
-  
+
+  @Ignore("TODO: test is disabled for Dist TX")
   @Override
   @Test
   public void testInternalRegionNotExposed() {
