/*
 * Licensed to the Apache Software Foundation (ASF) under one or more
 * contributor license agreements.  See the NOTICE file distributed with
 * this work for additional information regarding copyright ownership.
 * The ASF licenses this file to You under the Apache License, Version 2.0
 * (the "License"); you may not use this file except in compliance with
 * the License.  You may obtain a copy of the License at
 *
 *      http://www.apache.org/licenses/LICENSE-2.0
 *
 * Unless required by applicable law or agreed to in writing, software
 * distributed under the License is distributed on an "AS IS" BASIS,
 * WITHOUT WARRANTIES OR CONDITIONS OF ANY KIND, either express or implied.
 * See the License for the specific language governing permissions and
 * limitations under the License.
 */
package com.gemstone.gemfire.distributed.internal;

<<<<<<< HEAD
import static org.junit.Assert.*;

import java.net.InetAddress;
import java.util.Properties;

import org.apache.logging.log4j.Logger;
import org.junit.Assert;
import org.junit.Ignore;
import org.junit.Test;
import org.junit.experimental.categories.Category;

=======
>>>>>>> 61ad7e44
import com.gemstone.gemfire.LogWriter;
import com.gemstone.gemfire.admin.*;
import com.gemstone.gemfire.cache.*;
import com.gemstone.gemfire.cache.util.CacheListenerAdapter;
import com.gemstone.gemfire.distributed.DistributedSystem;
import com.gemstone.gemfire.distributed.internal.membership.InternalDistributedMember;
import com.gemstone.gemfire.distributed.internal.membership.MembershipManager;
import com.gemstone.gemfire.distributed.internal.membership.NetView;
import com.gemstone.gemfire.distributed.internal.membership.gms.MembershipManagerHelper;
import com.gemstone.gemfire.distributed.internal.membership.gms.interfaces.Manager;
import com.gemstone.gemfire.distributed.internal.membership.gms.mgr.GMSMembershipManager;
import com.gemstone.gemfire.internal.logging.LogService;
<<<<<<< HEAD
import com.gemstone.gemfire.test.dunit.Host;
import com.gemstone.gemfire.test.dunit.IgnoredException;
import com.gemstone.gemfire.test.dunit.NetworkUtils;
import com.gemstone.gemfire.test.dunit.SerializableRunnable;
import com.gemstone.gemfire.test.dunit.VM;
import com.gemstone.gemfire.test.dunit.Wait;
import com.gemstone.gemfire.test.dunit.WaitCriterion;
import com.gemstone.gemfire.test.dunit.internal.JUnit4DistributedTestCase;
import com.gemstone.gemfire.test.junit.categories.DistributedTest;
=======
import com.gemstone.gemfire.test.dunit.*;
import org.apache.logging.log4j.Logger;
import org.junit.Assert;

import java.net.InetAddress;
import java.util.Properties;

import static com.gemstone.gemfire.distributed.DistributedSystemConfigProperties.*;
>>>>>>> 61ad7e44

/**
 * This class tests the functionality of the {@link
 * DistributionManager} class.
 */
@Category(DistributedTest.class)
public class DistributionManagerDUnitTest extends JUnit4DistributedTestCase {
  private static final Logger logger = LogService.getLogger();
  
  /**
   * Clears the exceptionInThread flag in the given distribution
   * manager. 
   */
  public static void clearExceptionInThreads(DistributionManager dm) {
    dm.clearExceptionInThreads();
  }

  @Override
  public void preSetUp() throws Exception {
    disconnectAllFromDS();
  }

  ////////  Test Methods

  protected static class ItsOkayForMyClassNotToBeFound 
    extends SerialDistributionMessage {

    public int getDSFID() {
      return NO_FIXED_ID;
    }
    
    @Override
    protected void process(DistributionManager dm) {
      // We should never get here
    }
  };
  
  public static DistributedSystem ds;
  
  @Test
  public void testGetDistributionVMType() {
    DM dm = getSystem().getDistributionManager();
    InternalDistributedMember ipaddr = dm.getId();
    assertEquals(DistributionManager.NORMAL_DM_TYPE, ipaddr.getVmKind());
  }
  
  /**
   * Send the distribution manager a message it can't deserialize
   */
  @Ignore("TODO: use Awaitility and reenable assertions")
  @Test
  public void testExceptionInThreads() throws InterruptedException {
    DM dm = getSystem().getDistributionManager();
    String p1 = "ItsOkayForMyClassNotToBeFound";
    logger.info("<ExpectedException action=add>" + p1 + "</ExpectedException>");
    DistributionMessage m = new ItsOkayForMyClassNotToBeFound();
    dm.putOutgoing(m);
    Thread.sleep(1 * 1000);
    logger.info("<ExpectedException action=remove>" + p1 + "</ExpectedException>");
//    assertTrue(dm.exceptionInThreads());
//    dm.clearExceptionInThreads();
//    assertTrue(!dm.exceptionInThreads());
  }

  @Ignore("TODO: this passes when enabled")
  @Test
  public void testGetDistributionManagerIds() {
    int systemCount = 0;
    for (int h = 0; h < Host.getHostCount(); h++) {
      Host host = Host.getHost(h);
      systemCount += host.getSystemCount();
    }

    DM dm = getSystem().getDistributionManager();
    systemCount += 1;

    assertEquals(systemCount, dm.getNormalDistributionManagerIds().size());
  }

  /**
   * Demonstrate that a new UDP port is used when an attempt is made to
   * reconnect using a shunned port
   */
  @Test
  public void testConnectAfterBeingShunned() {
    InternalDistributedSystem sys = getSystem();
    MembershipManager mgr = MembershipManagerHelper.getMembershipManager(sys);
    InternalDistributedMember idm = mgr.getLocalMember();
    // TODO GMS needs to have a system property allowing the bind-port to be set
    System.setProperty(DistributionConfig.GEMFIRE_PREFIX + "jg-bind-port", "" + idm.getPort());
    try {
      sys.disconnect();
      sys = getSystem();
      mgr = MembershipManagerHelper.getMembershipManager(sys);
      sys.disconnect();
      InternalDistributedMember idm2 = mgr.getLocalMember();
      com.gemstone.gemfire.test.dunit.LogWriterUtils.getLogWriter().info("original ID=" + idm +
          " and after connecting=" + idm2);
      assertTrue("should not have used a different udp port",
          idm.getPort() == idm2.getPort());
    } finally {
      System.getProperties().remove(DistributionConfig.GEMFIRE_PREFIX + "jg-bind-port");
    }
  }

  /**
   * Test the handling of "surprise members" in the membership manager.
   * Create a DistributedSystem in this VM and then add a fake member to
   * its surpriseMember set.  Then ensure that it stays in the set when
   * a new membership view arrives that doesn't contain it.  Then wait
   * until the member should be gone and force more view processing to have
   * it scrubbed from the set.
   **/ 
  @Test
  public void testSurpriseMemberHandling() {
    VM vm0 = Host.getHost(0).getVM(0);

    InternalDistributedSystem sys = getSystem();
    MembershipManager mgr = MembershipManagerHelper.getMembershipManager(sys);

    try {
      InternalDistributedMember mbr = new InternalDistributedMember(
        NetworkUtils.getIPLiteral(), 12345);

      // first make sure we can't add this as a surprise member (bug #44566)
      
      // if the view number isn't being recorded correctly the test will pass but the
      // functionality is broken
      Assert.assertTrue("expected view ID to be greater than zero", mgr.getView().getViewId() > 0);

      int oldViewId = mbr.getVmViewId();
      mbr.setVmViewId((int)mgr.getView().getViewId()-1);
      com.gemstone.gemfire.test.dunit.LogWriterUtils.getLogWriter().info("current membership view is " + mgr.getView());
      com.gemstone.gemfire.test.dunit.LogWriterUtils.getLogWriter().info("created ID " + mbr + " with view ID " + mbr.getVmViewId());
      sys.getLogWriter().info("<ExpectedException action=add>attempt to add old member</ExpectedException>");
      sys.getLogWriter().info("<ExpectedException action=add>Removing shunned GemFire node</ExpectedException>");
      try {
        boolean accepted = mgr.addSurpriseMember(mbr);
        Assert.assertTrue("member with old ID was not rejected (bug #44566)", !accepted);
      } finally {
        sys.getLogWriter().info("<ExpectedException action=remove>attempt to add old member</ExpectedException>");
        sys.getLogWriter().info("<ExpectedException action=remove>Removing shunned GemFire node</ExpectedException>");
      }
      mbr.setVmViewId(oldViewId);

      // now forcibly add it as a surprise member and show that it is reaped
      long gracePeriod = 5000;
      long startTime = System.currentTimeMillis();
      long timeout = ((GMSMembershipManager)mgr).getSurpriseMemberTimeout();
      long birthTime = startTime - timeout + gracePeriod;
      MembershipManagerHelper.addSurpriseMember(sys, mbr, birthTime);
      assertTrue("Member was not a surprise member", mgr.isSurpriseMember(mbr));
      
      // force a real view change
      SerializableRunnable connectDisconnect = new SerializableRunnable() {
        public void run() {
          getSystem().disconnect();
        }
      };
      vm0.invoke(connectDisconnect);
      
      if (birthTime < (System.currentTimeMillis() - timeout)) {
        return; // machine is too busy and we didn't get enough CPU to perform more assertions
      }
      assertTrue("Member was incorrectly removed from surprise member set",
          mgr.isSurpriseMember(mbr));
      
      try {
        Thread.sleep(gracePeriod);
      }
      catch (InterruptedException e) {
        fail("test was interrupted");
      }
      
      vm0.invoke(connectDisconnect);
      assertTrue("Member was not removed from surprise member set",
          !mgr.isSurpriseMember(mbr));
      
    }
    catch (java.net.UnknownHostException e) {
      fail("unable to resolve localhost - test needs some attention");
    }
    finally {
      if (sys != null && sys.isConnected()) {
        sys.disconnect();
      }
    }
  }

  /**
   * vm1 stores its cache in this static variable in
   * testAckSeverAllertThreshold
   */
  static Cache myCache;
  
  /**
   * Tests that a severe-level alert is generated if a member does not respond
   * with an ack quickly enough.  vm0 and vm1 create a region and set
   * ack-severe-alert-threshold.  vm1 has a cache listener in its
   * region that sleeps when notified, forcing the operation to take longer
   * than ack-wait-threshold + ack-severe-alert-threshold
   */
  @Test
  public void testAckSevereAlertThreshold() throws Exception {
    disconnectAllFromDS();
    Host host = Host.getHost(0);
//    VM vm0 = host.getVM(0);
    VM vm1 = host.getVM(1);
    
    // in order to set a small ack-wait-threshold, we have to remove the
    // system property established by the dunit harness
    String oldAckWait = (String)System.getProperties()
        .remove(DistributionConfig.GEMFIRE_PREFIX + ACK_WAIT_THRESHOLD);

    try {
      final Properties props = getDistributedSystemProperties();
      props.setProperty(MCAST_PORT, "0");
      props.setProperty(ACK_WAIT_THRESHOLD, "3");
      props.setProperty(ACK_SEVERE_ALERT_THRESHOLD, "3");
      props.setProperty(NAME, "putter");
  
      getSystem(props);
      Region rgn = (new RegionFactory())
                        .setScope(Scope.DISTRIBUTED_ACK)
                        .setEarlyAck(false)
                        .setDataPolicy(DataPolicy.REPLICATE)
                        .create("testRegion");

      vm1.invoke(new SerializableRunnable("Connect to distributed system") {
        public void run() {
          props.setProperty(NAME, "sleeper");
          getSystem(props);
          IgnoredException.addIgnoredException("elapsed while waiting for replies");
          RegionFactory rf = new RegionFactory();
          Region r = rf.setScope(Scope.DISTRIBUTED_ACK)
            .setDataPolicy(DataPolicy.REPLICATE)
            .setEarlyAck(false)
            .addCacheListener(getSleepingListener(false))
            .create("testRegion");
          myCache = r.getCache();
          try {
            createAlertListener();
          }
          catch (Exception e) {
            throw new RuntimeException("failed to create alert listener", e);
          }
        }
      });
      
      // now we have two caches set up.  vm1 has a listener that will sleep
      // and cause the severe-alert threshold to be crossed
      
      rgn.put("bomb", "pow!"); // this will hang until vm1 responds

      rgn.getCache().close();
      basicGetSystem().disconnect();

      vm1.invoke(new SerializableRunnable("disconnect from ds") {
        public void run() {
          if (!myCache.isClosed()) {
            if (basicGetSystem().isConnected()) {
              basicGetSystem().disconnect();
            }
            myCache = null;
          }
          if (basicGetSystem().isConnected()) {
            basicGetSystem().disconnect();
          }
          synchronized(alertGuard) {
            assertTrue(alertReceived);
          }
        }
      });

    }
    finally {
      if (oldAckWait != null) {
        System.setProperty(DistributionConfig.GEMFIRE_PREFIX + ACK_WAIT_THRESHOLD, oldAckWait);
      }
    }
  }
  
  static volatile boolean regionDestroyedInvoked;

  static CacheListener getSleepingListener(final boolean playDead) {
    regionDestroyedInvoked = false;
    
    return new CacheListenerAdapter() {
      @Override
      public void afterCreate(EntryEvent event) {
        try {
          if (playDead) {
            MembershipManagerHelper.beSickMember(getSystemStatic());
            MembershipManagerHelper.playDead(getSystemStatic());
          }
          Thread.sleep(15000);
        }
        catch (InterruptedException ie) {
          fail("interrupted");
        }
      }
      @Override
      public void afterRegionDestroy(RegionEvent event) {
        LogWriter logger = myCache.getLogger();
        logger.info("afterRegionDestroyed invoked in sleeping listener");
        logger.info("<ExpectedException action=remove>service failure</ExpectedException>");
        logger.info("<ExpectedException action=remove>com.gemstone.gemfire.ForcedDisconnectException</ExpectedException>");
        regionDestroyedInvoked = true;
        }
    };
  }
  
  static AdminDistributedSystem adminSystem;
  static Object alertGuard = new Object();
  static boolean alertReceived;
  
  static void createAlertListener() throws Exception {
    DistributedSystemConfig config = 
      AdminDistributedSystemFactory.defineDistributedSystem(getSystemStatic(), null);
    adminSystem =
      AdminDistributedSystemFactory.getDistributedSystem(config);
    adminSystem.setAlertLevel(AlertLevel.SEVERE);
    adminSystem.addAlertListener(new AlertListener() {
      public void alert(Alert alert) {
        try {          
          logger.info("alert listener invoked for alert originating in " + alert.getConnectionName());
          logger.info("  alert text = " + alert.getMessage());
          logger.info("  systemMember = " + alert.getSystemMember());
        }
        catch (Exception e) {
          logger.fatal("exception trying to use alert object", e);
        }
        synchronized(alertGuard) {
          alertReceived = true;
        }
      }
    });
    adminSystem.connect();
    assertTrue(adminSystem.waitToBeConnected(5 * 1000));
  }

  /**
   * Tests that a sick member is kicked out
   */
  @Test
  public void testKickOutSickMember() throws Exception {
    disconnectAllFromDS();
    IgnoredException.addIgnoredException("10 seconds have elapsed while waiting");
    Host host = Host.getHost(0);
//    VM vm0 = host.getVM(0);
    VM vm1 = host.getVM(1);
    
    // in order to set a small ack-wait-threshold, we have to remove the
    // system property established by the dunit harness
    String oldAckWait = (String)System.getProperties()
        .remove(DistributionConfig.GEMFIRE_PREFIX + ACK_WAIT_THRESHOLD);

    try {
      final Properties props = getDistributedSystemProperties();
      props.setProperty(MCAST_PORT, "0"); // loner
      props.setProperty(ACK_WAIT_THRESHOLD, "5");
      props.setProperty(ACK_SEVERE_ALERT_THRESHOLD, "5");
      props.setProperty(NAME, "putter");
  
      getSystem(props);
      Region rgn = (new RegionFactory())
                        .setScope(Scope.DISTRIBUTED_ACK)
                        .setDataPolicy(DataPolicy.REPLICATE)
                        .create("testRegion");
      basicGetSystem().getLogWriter().info("<ExpectedException action=add>sec have elapsed while waiting for replies</ExpectedException>");
      
      vm1.invoke(new SerializableRunnable("Connect to distributed system") {
        public void run() {
          props.setProperty(NAME, "sleeper");
          getSystem(props);
          LogWriter log = basicGetSystem().getLogWriter();
          log.info("<ExpectedException action=add>service failure</ExpectedException>");
          log.info("<ExpectedException action=add>com.gemstone.gemfire.ForcedDisconnectException</ExpectedException>");
          RegionFactory rf = new RegionFactory();
          Region r = rf.setScope(Scope.DISTRIBUTED_ACK)
            .setDataPolicy(DataPolicy.REPLICATE)
            .addCacheListener(getSleepingListener(true))
            .create("testRegion");
          myCache = r.getCache();
        }
      });
      
      // now we have two caches set up, each having an alert listener.  Vm1
      // also has a cache listener that will turn off its ability to respond
      // to "are you dead" messages and then sleep
      
      rgn.put("bomb", "pow!");
      
      
      rgn.getCache().close();
      basicGetSystem().getLogWriter().info("<ExpectedException action=remove>sec have elapsed while waiting for replies</ExpectedException>");
      basicGetSystem().disconnect();
      
      vm1.invoke(new SerializableRunnable("wait for forced disconnect") {
        public void run() {
          // wait a while for the DS to finish disconnecting
          WaitCriterion ev = new WaitCriterion() {
            public boolean done() {
              return !basicGetSystem().isConnected();
            }
            public String description() {
              return null;
            }
          };
          // if this fails it means the sick member wasn't kicked out and something is wrong
          Wait.waitForCriterion(ev, 60 * 1000, 200, true);
          
          ev = new WaitCriterion() {
            public boolean done() {
              return myCache.isClosed();
            }
            public String description() {
              return null;
            }
          };
          Wait.waitForCriterion(ev, 20 * 1000, 200, false);
          
          if (!myCache.isClosed()) {
            if (basicGetSystem().isConnected()) {
              basicGetSystem().disconnect();
            }
            myCache = null;
            throw new RuntimeException("Test Failed - vm1's cache is not closed");
          }
          if (basicGetSystem().isConnected()) {
             basicGetSystem().disconnect();
             throw new RuntimeException("Test Failed - vm1's system should have been disconnected");
          }
          
          WaitCriterion wc = new WaitCriterion() {
            public boolean done() {
              return regionDestroyedInvoked;
            }
            public String description() {
              return "vm1's listener should have received afterRegionDestroyed notification";
            }
          };
          Wait.waitForCriterion(wc, 30 * 1000, 1000, true);
          
        }
      });

    }
    finally {
      if (oldAckWait != null) {
        System.setProperty(DistributionConfig.GEMFIRE_PREFIX + ACK_WAIT_THRESHOLD, oldAckWait);
      }
    }
  }

  /**
   * test use of a bad bind-address for bug #32565
   * @throws Exception
   */
  @Test
  public void testBadBindAddress() throws Exception {
    disconnectAllFromDS();

    final Properties props = getDistributedSystemProperties();
    props.setProperty(MCAST_PORT, "0"); // loner
    // use a valid address that's not proper for this machine
    props.setProperty(BIND_ADDRESS, "www.yahoo.com");
    props.setProperty(ACK_WAIT_THRESHOLD, "5");
    props.setProperty(ACK_SEVERE_ALERT_THRESHOLD, "5");
    try {
      getSystem(props);
    } catch (IllegalArgumentException e) {
      com.gemstone.gemfire.test.dunit.LogWriterUtils.getLogWriter().info("caught expected exception (1)", e);
    }
    // use an invalid address
    props.setProperty(BIND_ADDRESS, "bruce.schuchardt");
    try {
      getSystem(props);
    } catch (IllegalArgumentException e) {
      com.gemstone.gemfire.test.dunit.LogWriterUtils.getLogWriter().info("caught expected exception (2_", e);
    }
    // use a valid bind address
    props.setProperty(BIND_ADDRESS, InetAddress.getLocalHost().getCanonicalHostName());
    getSystem().disconnect();
  }
  
  /**
   * install a new view and show that waitForViewInstallation works as expected
   */
  @Test
  public void testWaitForViewInstallation() {
    getSystem(new Properties());
    
    MembershipManager mgr = basicGetSystem().getDM().getMembershipManager();

    final NetView v = mgr.getView();
    
    final boolean[] passed = new boolean[1];
    Thread t = new Thread("wait for view installation") {
      public void run() {
        try {
          ((DistributionManager)basicGetSystem().getDM()).waitForViewInstallation(v.getViewId()+1);
          synchronized(passed) {
            passed[0] = true;
          }
        } catch (InterruptedException e) {
          // failed
        }
      }
    };
    t.setDaemon(true);
    t.start();
    
    Wait.pause(2000);

    NetView newView = new NetView(v, v.getViewId()+1);
    ((Manager)mgr).installView(newView);

    Wait.pause(2000);
    
    synchronized(passed) {
      Assert.assertTrue(passed[0]);
    }
  }
}<|MERGE_RESOLUTION|>--- conflicted
+++ resolved
@@ -16,10 +16,11 @@
  */
 package com.gemstone.gemfire.distributed.internal;
 
-<<<<<<< HEAD
-import static org.junit.Assert.*;
+import static com.gemstone.gemfire.distributed.DistributedSystemConfigProperties.*;
+import static com.gemstone.gemfire.test.dunit.Assert.*;
 
 import java.net.InetAddress;
+import java.net.UnknownHostException;
 import java.util.Properties;
 
 import org.apache.logging.log4j.Logger;
@@ -28,11 +29,21 @@
 import org.junit.Test;
 import org.junit.experimental.categories.Category;
 
-=======
->>>>>>> 61ad7e44
 import com.gemstone.gemfire.LogWriter;
-import com.gemstone.gemfire.admin.*;
-import com.gemstone.gemfire.cache.*;
+import com.gemstone.gemfire.admin.AdminDistributedSystem;
+import com.gemstone.gemfire.admin.AdminDistributedSystemFactory;
+import com.gemstone.gemfire.admin.Alert;
+import com.gemstone.gemfire.admin.AlertLevel;
+import com.gemstone.gemfire.admin.AlertListener;
+import com.gemstone.gemfire.admin.DistributedSystemConfig;
+import com.gemstone.gemfire.cache.Cache;
+import com.gemstone.gemfire.cache.CacheListener;
+import com.gemstone.gemfire.cache.DataPolicy;
+import com.gemstone.gemfire.cache.EntryEvent;
+import com.gemstone.gemfire.cache.Region;
+import com.gemstone.gemfire.cache.RegionEvent;
+import com.gemstone.gemfire.cache.RegionFactory;
+import com.gemstone.gemfire.cache.Scope;
 import com.gemstone.gemfire.cache.util.CacheListenerAdapter;
 import com.gemstone.gemfire.distributed.DistributedSystem;
 import com.gemstone.gemfire.distributed.internal.membership.InternalDistributedMember;
@@ -42,7 +53,6 @@
 import com.gemstone.gemfire.distributed.internal.membership.gms.interfaces.Manager;
 import com.gemstone.gemfire.distributed.internal.membership.gms.mgr.GMSMembershipManager;
 import com.gemstone.gemfire.internal.logging.LogService;
-<<<<<<< HEAD
 import com.gemstone.gemfire.test.dunit.Host;
 import com.gemstone.gemfire.test.dunit.IgnoredException;
 import com.gemstone.gemfire.test.dunit.NetworkUtils;
@@ -52,16 +62,6 @@
 import com.gemstone.gemfire.test.dunit.WaitCriterion;
 import com.gemstone.gemfire.test.dunit.internal.JUnit4DistributedTestCase;
 import com.gemstone.gemfire.test.junit.categories.DistributedTest;
-=======
-import com.gemstone.gemfire.test.dunit.*;
-import org.apache.logging.log4j.Logger;
-import org.junit.Assert;
-
-import java.net.InetAddress;
-import java.util.Properties;
-
-import static com.gemstone.gemfire.distributed.DistributedSystemConfigProperties.*;
->>>>>>> 61ad7e44
 
 /**
  * This class tests the functionality of the {@link
@@ -70,7 +70,9 @@
 @Category(DistributedTest.class)
 public class DistributionManagerDUnitTest extends JUnit4DistributedTestCase {
   private static final Logger logger = LogService.getLogger();
-  
+
+  public static DistributedSystem ds;
+
   /**
    * Clears the exceptionInThread flag in the given distribution
    * manager. 
@@ -84,9 +86,7 @@
     disconnectAllFromDS();
   }
 
-  ////////  Test Methods
-
-  protected static class ItsOkayForMyClassNotToBeFound 
+  protected static class ItsOkayForMyClassNotToBeFound
     extends SerialDistributionMessage {
 
     public int getDSFID() {
@@ -98,8 +98,6 @@
       // We should never get here
     }
   };
-  
-  public static DistributedSystem ds;
   
   @Test
   public void testGetDistributionVMType() {
@@ -233,7 +231,7 @@
         Thread.sleep(gracePeriod);
       }
       catch (InterruptedException e) {
-        fail("test was interrupted");
+        fail("test was interrupted", e);
       }
       
       vm0.invoke(connectDisconnect);
@@ -241,8 +239,8 @@
           !mgr.isSurpriseMember(mbr));
       
     }
-    catch (java.net.UnknownHostException e) {
-      fail("unable to resolve localhost - test needs some attention");
+    catch (UnknownHostException e) {
+      fail("unable to resolve localhost - test needs some attention", e);
     }
     finally {
       if (sys != null && sys.isConnected()) {
@@ -360,7 +358,7 @@
           Thread.sleep(15000);
         }
         catch (InterruptedException ie) {
-          fail("interrupted");
+          fail("interrupted", ie);
         }
       }
       @Override
@@ -519,7 +517,6 @@
 
   /**
    * test use of a bad bind-address for bug #32565
-   * @throws Exception
    */
   @Test
   public void testBadBindAddress() throws Exception {
