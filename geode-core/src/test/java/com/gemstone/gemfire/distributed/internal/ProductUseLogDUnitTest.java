--- conflicted
+++ resolved
@@ -1,158 +1,143 @@
-/*
- * Licensed to the Apache Software Foundation (ASF) under one or more
- * contributor license agreements.  See the NOTICE file distributed with
- * this work for additional information regarding copyright ownership.
- * The ASF licenses this file to You under the Apache License, Version 2.0
- * (the "License"); you may not use this file except in compliance with
- * the License.  You may obtain a copy of the License at
- *
- *      http://www.apache.org/licenses/LICENSE-2.0
- *
- * Unless required by applicable law or agreed to in writing, software
- * distributed under the License is distributed on an "AS IS" BASIS,
- * WITHOUT WARRANTIES OR CONDITIONS OF ANY KIND, either express or implied.
- * See the License for the specific language governing permissions and
- * limitations under the License.
- */
-package com.gemstone.gemfire.distributed.internal;
-
-<<<<<<< HEAD
-import static org.junit.Assert.*;
-
-import java.io.BufferedReader;
-import java.io.File;
-import java.io.FileReader;
-import java.io.IOException;
-import java.util.Properties;
-
-import org.junit.Test;
-import org.junit.experimental.categories.Category;
-
-=======
->>>>>>> 61ad7e44
-import com.gemstone.gemfire.cache.Cache;
-import com.gemstone.gemfire.cache.Region;
-import com.gemstone.gemfire.cache.RegionShortcut;
-import com.gemstone.gemfire.cache.client.ClientCache;
-import com.gemstone.gemfire.cache.client.ClientCacheFactory;
-import com.gemstone.gemfire.cache.client.ClientRegionShortcut;
-import com.gemstone.gemfire.cache.server.CacheServer;
-import com.gemstone.gemfire.distributed.Locator;
-import com.gemstone.gemfire.internal.AvailablePort;
-<<<<<<< HEAD
-import com.gemstone.gemfire.test.dunit.Assert;
-import com.gemstone.gemfire.test.dunit.Host;
-import com.gemstone.gemfire.test.dunit.SerializableCallable;
-import com.gemstone.gemfire.test.dunit.SerializableRunnable;
-import com.gemstone.gemfire.test.dunit.VM;
-import com.gemstone.gemfire.test.dunit.cache.internal.JUnit4CacheTestCase;
-import com.gemstone.gemfire.test.junit.categories.DistributedTest;
-=======
-import com.gemstone.gemfire.test.dunit.*;
-
-import java.io.BufferedReader;
-import java.io.File;
-import java.io.FileReader;
-import java.io.IOException;
-import java.util.Properties;
-
-import static com.gemstone.gemfire.distributed.DistributedSystemConfigProperties.*;
-
->>>>>>> 61ad7e44
-
-@Category(DistributedTest.class)
-public class ProductUseLogDUnitTest extends JUnit4CacheTestCase {
-
-  @Override
-  public void preSetUp() {
-    disconnectAllFromDS();
-  }
-  
-  @Override
-  public Properties getDistributedSystemProperties() {
-    Properties p = super.getDistributedSystemProperties();
-    p.put(USE_CLUSTER_CONFIGURATION, "false");
-    return p;
-  }
-  
-  @Test
-  public void testMembershipMonitoring() throws Exception {
-    Host host = Host.getHost(0);
-    VM vm0 = host.getVM(0);
-    VM vm1 = host.getVM(1);
-
-    // use a locator so we will monitor server load and record member->server mappings
-    int locatorPort = AvailablePort.getRandomAvailablePort(AvailablePort.SOCKET);
-    Properties p = new Properties();
-    p.put(START_LOCATOR, "localhost[" + locatorPort + "],peer=false");
-    p.put(USE_CLUSTER_CONFIGURATION, "false");
-    InternalDistributedSystem system = getSystem(p);
-    
-    InternalLocator locator = (InternalLocator)Locator.getLocator();
-    // server location is forced on for product use logging
-    assertTrue(locator.isServerLocator());
-    
-    File logFile = new File("locator"+locatorPort+"views.log");
-    // the locator should have already created this file
-    assertTrue(logFile.exists());
-    
-    assertTrue(logFile.exists());
-    int serverPort = (Integer)vm0.invoke(new SerializableCallable("get system") {
-      public Object call() {
-        getSystem();
-        Cache cache = getCache();
-        cache.createRegionFactory(RegionShortcut.REPLICATE).create("myregion");
-        CacheServer server = cache.addCacheServer();
-        server.setPort(0);
-        try {
-          server.start();
-        } catch (IOException e) {
-          Assert.fail("failed to start server", e);
-        }
-        return server.getPort();
-      }
-    });
-    
-    vm1.invoke(new SerializableRunnable("create a client") {
-      public void run() {
-        ClientCache clientCache = new ClientCacheFactory()
-            .setPoolSubscriptionEnabled(true)
-            .addPoolServer("localhost", serverPort)
-            .create();
-        Region r = clientCache.createClientRegionFactory(ClientRegionShortcut.PROXY).create("myregion");
-        r.registerInterest(".*");
-        r.put("somekey", "somevalue");
-      }
-    });
-    
-    vm0.invoke(new SerializableRunnable("check region") {
-      public void run() {
-        Region r = getCache().getRegion("myregion");
-        Assert.assertNotNull(r.get("somekey"));
-      }
-    });
-
-    
-    // wait for the server info to be received and logged 
-    Thread.sleep(2 * CacheServer.DEFAULT_LOAD_POLL_INTERVAL);
-
-    system.disconnect();
-
-    String logContents = readFile(logFile);
-    assertTrue("expected " + logFile + " to contain a View", logContents.contains("View"));
-    assertTrue("expected " + logFile + " to have a server count of 1", logContents.contains("server count: 1"));
-    assertTrue("expected " + logFile + " to have a client count of 1" , logContents.contains("client count: 1"));
-    assertTrue("expected " + logFile + " to have a queue count of 1", logContents.contains("queue count: 1"));
-  }
-  
-  private String readFile(File file) throws IOException {
-    BufferedReader reader = new BufferedReader(new FileReader(file));
-    StringBuilder sb = new StringBuilder(10000);
-    String line;
-    while ( (line = reader.readLine()) != null ) {
-      sb.append(line).append(File.separator);
-    }
-    return sb.toString();
-  }
-
-}
+/*
+ * Licensed to the Apache Software Foundation (ASF) under one or more
+ * contributor license agreements.  See the NOTICE file distributed with
+ * this work for additional information regarding copyright ownership.
+ * The ASF licenses this file to You under the Apache License, Version 2.0
+ * (the "License"); you may not use this file except in compliance with
+ * the License.  You may obtain a copy of the License at
+ *
+ *      http://www.apache.org/licenses/LICENSE-2.0
+ *
+ * Unless required by applicable law or agreed to in writing, software
+ * distributed under the License is distributed on an "AS IS" BASIS,
+ * WITHOUT WARRANTIES OR CONDITIONS OF ANY KIND, either express or implied.
+ * See the License for the specific language governing permissions and
+ * limitations under the License.
+ */
+package com.gemstone.gemfire.distributed.internal;
+
+import static com.gemstone.gemfire.distributed.DistributedSystemConfigProperties.*;
+import static org.junit.Assert.*;
+
+import java.io.BufferedReader;
+import java.io.File;
+import java.io.FileReader;
+import java.io.IOException;
+import java.util.Properties;
+
+import org.junit.Test;
+import org.junit.experimental.categories.Category;
+
+import com.gemstone.gemfire.cache.Cache;
+import com.gemstone.gemfire.cache.Region;
+import com.gemstone.gemfire.cache.RegionShortcut;
+import com.gemstone.gemfire.cache.client.ClientCache;
+import com.gemstone.gemfire.cache.client.ClientCacheFactory;
+import com.gemstone.gemfire.cache.client.ClientRegionShortcut;
+import com.gemstone.gemfire.cache.server.CacheServer;
+import com.gemstone.gemfire.distributed.Locator;
+import com.gemstone.gemfire.internal.AvailablePort;
+import com.gemstone.gemfire.test.dunit.Assert;
+import com.gemstone.gemfire.test.dunit.Host;
+import com.gemstone.gemfire.test.dunit.SerializableCallable;
+import com.gemstone.gemfire.test.dunit.SerializableRunnable;
+import com.gemstone.gemfire.test.dunit.VM;
+import com.gemstone.gemfire.test.dunit.cache.internal.JUnit4CacheTestCase;
+import com.gemstone.gemfire.test.junit.categories.DistributedTest;
+
+@Category(DistributedTest.class)
+public class ProductUseLogDUnitTest extends JUnit4CacheTestCase {
+
+  @Override
+  public void preSetUp() {
+    disconnectAllFromDS();
+  }
+  
+  @Override
+  public Properties getDistributedSystemProperties() {
+    Properties p = super.getDistributedSystemProperties();
+    p.put(USE_CLUSTER_CONFIGURATION, "false");
+    return p;
+  }
+  
+  @Test
+  public void testMembershipMonitoring() throws Exception {
+    Host host = Host.getHost(0);
+    VM vm0 = host.getVM(0);
+    VM vm1 = host.getVM(1);
+
+    // use a locator so we will monitor server load and record member->server mappings
+    int locatorPort = AvailablePort.getRandomAvailablePort(AvailablePort.SOCKET);
+    Properties p = new Properties();
+    p.put(START_LOCATOR, "localhost[" + locatorPort + "],peer=false");
+    p.put(USE_CLUSTER_CONFIGURATION, "false");
+    InternalDistributedSystem system = getSystem(p);
+    
+    InternalLocator locator = (InternalLocator)Locator.getLocator();
+    // server location is forced on for product use logging
+    assertTrue(locator.isServerLocator());
+    
+    File logFile = new File("locator"+locatorPort+"views.log");
+    // the locator should have already created this file
+    assertTrue(logFile.exists());
+    
+    assertTrue(logFile.exists());
+    int serverPort = (Integer)vm0.invoke(new SerializableCallable("get system") {
+      public Object call() {
+        getSystem();
+        Cache cache = getCache();
+        cache.createRegionFactory(RegionShortcut.REPLICATE).create("myregion");
+        CacheServer server = cache.addCacheServer();
+        server.setPort(0);
+        try {
+          server.start();
+        } catch (IOException e) {
+          Assert.fail("failed to start server", e);
+        }
+        return server.getPort();
+      }
+    });
+    
+    vm1.invoke(new SerializableRunnable("create a client") {
+      public void run() {
+        ClientCache clientCache = new ClientCacheFactory()
+            .setPoolSubscriptionEnabled(true)
+            .addPoolServer("localhost", serverPort)
+            .create();
+        Region r = clientCache.createClientRegionFactory(ClientRegionShortcut.PROXY).create("myregion");
+        r.registerInterest(".*");
+        r.put("somekey", "somevalue");
+      }
+    });
+    
+    vm0.invoke(new SerializableRunnable("check region") {
+      public void run() {
+        Region r = getCache().getRegion("myregion");
+        Assert.assertNotNull(r.get("somekey"));
+      }
+    });
+
+    
+    // wait for the server info to be received and logged 
+    Thread.sleep(2 * CacheServer.DEFAULT_LOAD_POLL_INTERVAL);
+
+    system.disconnect();
+
+    String logContents = readFile(logFile);
+    assertTrue("expected " + logFile + " to contain a View", logContents.contains("View"));
+    assertTrue("expected " + logFile + " to have a server count of 1", logContents.contains("server count: 1"));
+    assertTrue("expected " + logFile + " to have a client count of 1" , logContents.contains("client count: 1"));
+    assertTrue("expected " + logFile + " to have a queue count of 1", logContents.contains("queue count: 1"));
+  }
+  
+  private String readFile(File file) throws IOException {
+    BufferedReader reader = new BufferedReader(new FileReader(file));
+    StringBuilder sb = new StringBuilder(10000);
+    String line;
+    while ( (line = reader.readLine()) != null ) {
+      sb.append(line).append(File.separator);
+    }
+    return sb.toString();
+  }
+
+}