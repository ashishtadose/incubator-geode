--- conflicted
+++ resolved
@@ -16,43 +16,36 @@
  */
 package com.gemstone.gemfire.internal.compression;
 
-<<<<<<< HEAD
-import org.junit.experimental.categories.Category;
-import org.junit.Test;
-
+import static com.gemstone.gemfire.distributed.DistributedSystemConfigProperties.*;
 import static org.junit.Assert.*;
-
-import com.gemstone.gemfire.test.dunit.cache.internal.JUnit4CacheTestCase;
-import com.gemstone.gemfire.test.dunit.internal.JUnit4DistributedTestCase;
-import com.gemstone.gemfire.test.junit.categories.DistributedTest;
 
 import java.io.File;
 import java.io.IOException;
 import java.io.PrintStream;
 import java.util.Properties;
 
-=======
->>>>>>> 61ad7e44
+import org.junit.Test;
+import org.junit.experimental.categories.Category;
+
 import com.gemstone.gemfire.cache.Region;
-import com.gemstone.gemfire.cache30.CacheTestCase;
 import com.gemstone.gemfire.compression.Compressor;
 import com.gemstone.gemfire.compression.SnappyCompressor;
 import com.gemstone.gemfire.internal.cache.LocalRegion;
-import com.gemstone.gemfire.test.dunit.*;
-
-import java.io.File;
-import java.io.IOException;
-import java.io.PrintStream;
-import java.util.Properties;
-
-import static com.gemstone.gemfire.distributed.DistributedSystemConfigProperties.*;
+import com.gemstone.gemfire.test.dunit.Host;
+import com.gemstone.gemfire.test.dunit.IgnoredException;
+import com.gemstone.gemfire.test.dunit.LogWriterUtils;
+import com.gemstone.gemfire.test.dunit.SerializableCallable;
+import com.gemstone.gemfire.test.dunit.SerializableRunnable;
+import com.gemstone.gemfire.test.dunit.VM;
+import com.gemstone.gemfire.test.dunit.cache.internal.JUnit4CacheTestCase;
+import com.gemstone.gemfire.test.junit.categories.DistributedTest;
 
 /**
  * Tests configured and badly configured cache.xml files with regards to compression.
- * 
  */
 @Category(DistributedTest.class)
 public class CompressionCacheConfigDUnitTest extends JUnit4CacheTestCase {
+
   /**
    * The name of our test region.
    */
@@ -69,23 +62,14 @@
   private static final String BAD_COMPRESSOR = "<?xml version=\"1.0\" encoding=\"UTF-8\"?>\n<!DOCTYPE cache PUBLIC \"-//GemStone Systems, Inc.//GemFire Declarative Cache 8.0//EN\" \"http://www.gemstone.com/dtd/cache8_0.dtd\">\n<cache lock-lease=\"120\" lock-timeout=\"60\" search-timeout=\"300\" is-server=\"true\" copy-on-read=\"false\">\n<region name=\"compressedRegion\">\n<region-attributes data-policy=\"replicate\" cloning-enabled=\"true\">\n<compressor>\n<class-name>BAD_COMPRESSOR</class-name>\n</compressor>\n</region-attributes>\n</region>\n</cache>";
 
   /**
-   * Create a new CompressionCacheConfigDUnitTest.
-   * @param name test name.
-   */
-  public CompressionCacheConfigDUnitTest() {
-    super();
-  }
-
-  /**
    * Asserts that a member is successfully initialized with a compressed region when
    * a compressor is included in the region attributes.
-   * @throws Exception
    */
   @Test
   public void testCreateCacheWithGoodCompressor() throws Exception {
     try {
       SnappyCompressor.getDefaultInstance();
-    } catch (Throwable t) {
+    } catch (Throwable t) { // TODO: use junit Assume
       // Not a supported OS
       return;
     }
@@ -99,7 +83,6 @@
   /**
    * Asserts that member initialization fails when an unrecognized compressor is declared in the
    * cache.xml.
-   * @throws Exception
    */
   @Test
   public void testCreateCacheWithBadCompressor() throws Exception {
