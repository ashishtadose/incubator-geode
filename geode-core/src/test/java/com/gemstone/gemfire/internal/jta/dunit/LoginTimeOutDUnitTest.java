/*
 * Licensed to the Apache Software Foundation (ASF) under one or more
 * contributor license agreements.  See the NOTICE file distributed with
 * this work for additional information regarding copyright ownership.
 * The ASF licenses this file to You under the Apache License, Version 2.0
 * (the "License"); you may not use this file except in compliance with
 * the License.  You may obtain a copy of the License at
 *
 *      http://www.apache.org/licenses/LICENSE-2.0
 *
 * Unless required by applicable law or agreed to in writing, software
 * distributed under the License is distributed on an "AS IS" BASIS,
 * WITHOUT WARRANTIES OR CONDITIONS OF ANY KIND, either express or implied.
 * See the License for the specific language governing permissions and
 * limitations under the License.
 */
package com.gemstone.gemfire.internal.jta.dunit;

<<<<<<< HEAD
import static org.junit.Assert.*;

import java.io.BufferedReader;
import java.io.BufferedWriter;
import java.io.File;
import java.io.FileOutputStream;
import java.io.FileReader;
import java.io.IOException;
import java.io.OutputStreamWriter;
import java.sql.Connection;
import java.sql.SQLException;
import java.sql.Statement;
import java.util.Properties;
import javax.naming.Context;
import javax.naming.NamingException;
import javax.sql.DataSource;

import org.apache.logging.log4j.Logger;
import org.junit.Test;
import org.junit.experimental.categories.Category;

=======
>>>>>>> 61ad7e44
import com.gemstone.gemfire.cache.Cache;
import com.gemstone.gemfire.cache.CacheFactory;
import com.gemstone.gemfire.distributed.internal.InternalDistributedSystem;
import com.gemstone.gemfire.internal.OSProcess;
import com.gemstone.gemfire.internal.jta.CacheUtils;
import com.gemstone.gemfire.internal.logging.LogService;
<<<<<<< HEAD
import com.gemstone.gemfire.test.dunit.Assert;
import com.gemstone.gemfire.test.dunit.AsyncInvocation;
import com.gemstone.gemfire.test.dunit.Host;
import com.gemstone.gemfire.test.dunit.RMIException;
import com.gemstone.gemfire.test.dunit.ThreadUtils;
import com.gemstone.gemfire.test.dunit.VM;
import com.gemstone.gemfire.test.dunit.Wait;
import com.gemstone.gemfire.test.dunit.WaitCriterion;
import com.gemstone.gemfire.test.dunit.internal.JUnit4DistributedTestCase;
import com.gemstone.gemfire.test.junit.categories.DistributedTest;
=======
import com.gemstone.gemfire.test.dunit.*;
>>>>>>> 61ad7e44
import com.gemstone.gemfire.util.test.TestUtil;
import org.apache.logging.log4j.Logger;

import javax.naming.Context;
import javax.naming.NamingException;
import javax.sql.DataSource;
import java.io.*;
import java.sql.Connection;
import java.sql.SQLException;
import java.sql.Statement;
import java.util.Properties;

import static com.gemstone.gemfire.distributed.DistributedSystemConfigProperties.*;

@Category(DistributedTest.class)
public class LoginTimeOutDUnitTest extends JUnit4DistributedTestCase {
  private static final Logger logger = LogService.getLogger();

  protected static volatile boolean runTest1Ready = false;
  protected static volatile boolean runTest2Done = false;
  
  private static Cache cache;
  private static String tblName;

  public LoginTimeOutDUnitTest() {
    super();
  }

  private static String readFile(String filename) throws IOException {
    BufferedReader br = new BufferedReader(new FileReader(filename));
    String nextLine = "";
    StringBuffer sb = new StringBuffer();
    while ((nextLine = br.readLine()) != null) {
      sb.append(nextLine);
      //
      // note:
      //   BufferedReader strips the EOL character.
      //
      //    sb.append(lineSep);
    }
    logger.debug("***********\n " + sb);
    return sb.toString();
  }

  private static String modifyFile(String str) throws IOException {
    String search = "<jndi-binding type=\"XAPooledDataSource\"";
    String last_search = "</jndi-binding>";
    String newDB = "newDB_" + OSProcess.getId();
    String jndi_str = "<jndi-binding type=\"XAPooledDataSource\" jndi-name=\"XAPooledDataSource\"          jdbc-driver-class=\"org.apache.derby.jdbc.EmbeddedDriver\" init-pool-size=\"1\" max-pool-size=\"1\" idle-timeout-seconds=\"600\" blocking-timeout-seconds=\"60\" login-timeout-seconds=\"1\" conn-pooled-datasource-class=\"org.apache.derby.jdbc.EmbeddedConnectionPoolDataSource\" xa-datasource-class=\"org.apache.derby.jdbc.EmbeddedXADataSource\" user-name=\"mitul\" password=\"83f0069202c571faf1ae6c42b4ad46030e4e31c17409e19a\" connection-url=\"jdbc:derby:"+newDB+";create=true\" >";
    String config_prop = "<config-property>"
        + "<config-property-name>description</config-property-name>"
        + "<config-property-type>java.lang.String</config-property-type>"
        + "<config-property-value>hi</config-property-value>"
        + "</config-property>"
        + "<config-property>"
        + "<config-property-name>user</config-property-name>"
        + "<config-property-type>java.lang.String</config-property-type>"
        + "<config-property-value>mitul</config-property-value>"
        + "</config-property>"
        + "<config-property>"
        + "<config-property-name>password</config-property-name>"
        + "<config-property-type>java.lang.String</config-property-type>"
        + "<config-property-value>83f0069202c571faf1ae6c42b4ad46030e4e31c17409e19a</config-property-value>        "
        + "</config-property>" + "<config-property>"
        + "<config-property-name>databaseName</config-property-name>"
        + "<config-property-type>java.lang.String</config-property-type>"
        + "<config-property-value>"+newDB+"</config-property-value>"
        + "</config-property>\n";
    String new_str = jndi_str + config_prop;
    /*
     * String new_str = " <jndi-binding type=\"XAPooledDataSource\"
     * jndi-name=\"XAPooledDataSource\"
     * jdbc-driver-class=\"org.apache.derby.jdbc.EmbeddedDriver\"
     * init-pool-size=\"5\" max-pool-size=\"30\" idle-timeout-seconds=\"600\"
     * blocking-timeout-seconds=\"60\" login-timeout-seconds=\"20\"
     * conn-pooled-datasource-class=\"org.apache.derby.jdbc.EmbeddedConnectionPoolDataSource\"
     * xa-datasource-class=\"org.apache.derby.jdbc.EmbeddedXADataSource\"
     * user-name=\"mitul\"
     * password=\"83f0069202c571faf1ae6c42b4ad46030e4e31c17409e19a\"
     * connection-url=\"jdbc:derby:"+newDB+";create=true\" > <property
     * key=\"description\" value=\"hi\"/> <property key=\"databaseName\"
     * value=\""+newDB+"\"/> <property key=\"user\" value=\"mitul\"/> <property
     * key=\"password\"
     * value=\"83f0069202c571faf1ae6c42b4ad46030e4e31c17409e19a\"/>";
     */
    int n1 = str.indexOf(search);
    logger.debug("Start Index = " + n1);
    int n2 = str.indexOf(last_search, n1);
    StringBuffer sbuff = new StringBuffer(str);
    logger.debug("END Index = " + n2);
    String modified_str = sbuff.replace(n1, n2, new_str).toString();
    return modified_str;
  }

  public static String init(String className) throws Exception {
    logger.debug("PATH11 ");
    Properties props = new Properties();
    int pid = OSProcess.getId();
    String path = File.createTempFile("dunit-cachejta_", ".xml").getAbsolutePath();
    logger.debug("PATH " + path);
    /** * Return file as string and then modify the string accordingly ** */
    String file_as_str = readFile(TestUtil.getResourcePath(CacheUtils.class, "cachejta.xml"));
    file_as_str = file_as_str.replaceAll("newDB", "newDB_" + pid);
    String modified_file_str = modifyFile(file_as_str);
    FileOutputStream fos = new FileOutputStream(path);
    BufferedWriter wr = new BufferedWriter(new OutputStreamWriter(fos));
    wr.write(modified_file_str);
    wr.flush();
    wr.close();
    props.setProperty(CACHE_XML_FILE, path);
    props.setProperty(MCAST_PORT, "0");
    String tableName = "";
    cache = new CacheFactory(props).create();
    if (className != null && !className.equals("")) {
      String time = new Long(System.currentTimeMillis()).toString();
      tableName = className + time;
      createTable(tableName);
    }
    tblName = tableName;
    return tableName;
  }

  public static void createTable(String tableName) throws Exception {
    Context ctx = cache.getJNDIContext();
    DataSource ds = (DataSource) ctx.lookup("java:/SimpleDataSource");
    String sql = "create table " + tableName + " (id integer NOT NULL, name varchar(50), CONSTRAINT "+tableName+"_key PRIMARY KEY(id))";
    logger.debug(sql);
    Connection conn = ds.getConnection();
    Statement sm = conn.createStatement();
    sm.execute(sql);
    sm.close();
    sm = conn.createStatement();
    for (int i = 1; i <= 10; i++) {
      sql = "insert into " + tableName + " values (" + i + ",'name" + i + "')";
      sm.addBatch(sql);
      logger.debug(sql);
    }
    sm.executeBatch();
    conn.close();
  }

  public static void destroyTable() throws Exception {
    try {
      String tableName = tblName;
      Context ctx = cache.getJNDIContext();
      DataSource ds = (DataSource) ctx.lookup("java:/SimpleDataSource");
      Connection conn = ds.getConnection();
      logger.debug(" trying to drop table: " + tableName);
      String sql = "drop table " + tableName;
      Statement sm = conn.createStatement();
      sm.execute(sql);
      conn.close();
    }
    catch (NamingException ne) {
      logger.debug("destroy table naming exception: " + ne);
      throw ne;
    }
    catch (SQLException se) {
      logger.debug("destroy table sql exception: " + se);
      throw se;
    }
    finally {
      closeCache();
    }
  }

  private static void closeCache() {
    try {
      if (!cache.isClosed()) {
        cache.close();
      }
    }
    finally {
      InternalDistributedSystem ids = InternalDistributedSystem.getAnyInstance();
      if (ids != null) {
         ids.disconnect();
      }
      cache = null;
      tblName = null;
    }
  }

  public void disabledsetUp() throws Exception {
    super.setUp();
    Host host = Host.getHost(0);
    VM vm0 = host.getVM(0);
    Object o[] = new Object[1];
    o[0] = getUniqueName();
    vm0.invoke(LoginTimeOutDUnitTest.class, "init", o);
  }

  public void disabledtearDown2() throws Exception {
    Host host = Host.getHost(0);
    VM vm0 = host.getVM(0);
    try {
      vm0.invoke(() -> LoginTimeOutDUnitTest.destroyTable());
    } catch (Exception e) {
      if ( (e instanceof RMIException) || (e instanceof SQLException)) {
        // sometimes we have lock timeout problems destroying the table in
        // this test
        vm0.invoke(() -> disconnectFromDS());
      }
    }
  }
  
  @Test
  public void testBug52206() {
    // reenable setUp and testLoginTimeout to work on bug 52206
  }
  
  // this test and the setUp and teardown2 methods are disabled due to frequent
  // failures in CI runs.  See bug #52206
  public void disabledtestLoginTimeOut() throws Exception {
    Host host = Host.getHost(0);
    VM vm0 = host.getVM(0);
    AsyncInvocation test1 = vm0.invokeAsync(() -> LoginTimeOutDUnitTest.runTest1());
    AsyncInvocation test2 = vm0.invokeAsync(() -> LoginTimeOutDUnitTest.runTest2());
    ThreadUtils.join(test2, 120 * 1000);
    if(test2.exceptionOccurred()){
      Assert.fail("asyncObj failed", test2.getException());
    }
    ThreadUtils.join(test1, 30000);
  }

  public static void runTest1() throws Exception {
    final int MAX_CONNECTIONS = 1;
    DataSource ds = null;
    try {
      try {
        Context ctx = cache.getJNDIContext();
        ds = (DataSource) ctx.lookup("java:/XAPooledDataSource");
      }
      catch (NamingException e) {
        logger.debug("Naming Exception caught in lookup: " + e);
        fail("failed in naming lookup: " + e);
      }
      catch (Exception e) {
        logger.debug("Exception caught during naming lookup: {}", e);
        fail("failed in naming lookup: " + e);
      }
      try {
        for (int count = 0; count < MAX_CONNECTIONS; count++) {
          ds.getConnection();
        }
      }
      catch (Exception e) {
        logger.debug("Exception caught in runTest1: {}", e);
        fail("Exception caught in runTest1: " + e);
      }
    } finally {
      runTest1Ready = true;
    }
    logger.debug("runTest1 got all of the goodies and is now sleeping");
    WaitCriterion ev = new WaitCriterion() {
      public boolean done() {
        return runTest2Done;  
      }
      public String description() {
        return null;
      }
    };
    Wait.waitForCriterion(ev, 60 * 1000, 200, true);
  }

  public static void runTest2() throws Exception {
    try {
      logger.debug("runTest2 sleeping");
      WaitCriterion ev = new WaitCriterion() {
        public boolean done() {
          return runTest1Ready;  
        }
        public String description() {
          return null;
        }
      };
      Wait.waitForCriterion(ev, 60 * 1000, 200, true);
      
      DataSource ds = null;
      try {
        Context ctx = cache.getJNDIContext();
        ds = (DataSource) ctx.lookup("java:/XAPooledDataSource");
      }
      catch (NamingException e) {
        logger.debug("Exception caught during naming lookup: " + e);
        fail("failed in naming lookup: " + e);
      }
      catch (Exception e) {
        logger.debug("Exception caught during naming lookup: " + e);
        fail("failed in because of unhandled excpetion: " + e);
      }
      try {
        logger.debug("runTest2 about to acquire connection ");
        ds.getConnection();
        fail("expected a Login time-out exceeded");
      }
      catch (SQLException sqle) {
        if (sqle.getMessage().indexOf("Login time-out exceeded") == -1) {
          logger.debug("Exception caught in runTest2: {}", sqle);
          fail("failed because of unhandled exception : " + sqle) ;
        }
      }
      catch (Exception e) {
        logger.debug("Exception caught in runTest2: {}", e);
        fail("failed because of unhandled exception : " + e);
      }
    } finally {
      // allow runtest1 to exit
      runTest2Done = true;
    }
  }
}<|MERGE_RESOLUTION|>--- conflicted
+++ resolved
@@ -16,7 +16,7 @@
  */
 package com.gemstone.gemfire.internal.jta.dunit;
 
-<<<<<<< HEAD
+import static com.gemstone.gemfire.distributed.DistributedSystemConfigProperties.*;
 import static org.junit.Assert.*;
 
 import java.io.BufferedReader;
@@ -35,18 +35,16 @@
 import javax.sql.DataSource;
 
 import org.apache.logging.log4j.Logger;
+import org.junit.Ignore;
 import org.junit.Test;
 import org.junit.experimental.categories.Category;
 
-=======
->>>>>>> 61ad7e44
 import com.gemstone.gemfire.cache.Cache;
 import com.gemstone.gemfire.cache.CacheFactory;
 import com.gemstone.gemfire.distributed.internal.InternalDistributedSystem;
 import com.gemstone.gemfire.internal.OSProcess;
 import com.gemstone.gemfire.internal.jta.CacheUtils;
 import com.gemstone.gemfire.internal.logging.LogService;
-<<<<<<< HEAD
 import com.gemstone.gemfire.test.dunit.Assert;
 import com.gemstone.gemfire.test.dunit.AsyncInvocation;
 import com.gemstone.gemfire.test.dunit.Host;
@@ -57,22 +55,7 @@
 import com.gemstone.gemfire.test.dunit.WaitCriterion;
 import com.gemstone.gemfire.test.dunit.internal.JUnit4DistributedTestCase;
 import com.gemstone.gemfire.test.junit.categories.DistributedTest;
-=======
-import com.gemstone.gemfire.test.dunit.*;
->>>>>>> 61ad7e44
 import com.gemstone.gemfire.util.test.TestUtil;
-import org.apache.logging.log4j.Logger;
-
-import javax.naming.Context;
-import javax.naming.NamingException;
-import javax.sql.DataSource;
-import java.io.*;
-import java.sql.Connection;
-import java.sql.SQLException;
-import java.sql.Statement;
-import java.util.Properties;
-
-import static com.gemstone.gemfire.distributed.DistributedSystemConfigProperties.*;
 
 @Category(DistributedTest.class)
 public class LoginTimeOutDUnitTest extends JUnit4DistributedTestCase {
@@ -83,10 +66,6 @@
   
   private static Cache cache;
   private static String tblName;
-
-  public LoginTimeOutDUnitTest() {
-    super();
-  }
 
   private static String readFile(String filename) throws IOException {
     BufferedReader br = new BufferedReader(new FileReader(filename));
@@ -242,8 +221,8 @@
     }
   }
 
-  public void disabledsetUp() throws Exception {
-    super.setUp();
+  @Override
+  public final void postSetUp() throws Exception {
     Host host = Host.getHost(0);
     VM vm0 = host.getVM(0);
     Object o[] = new Object[1];
@@ -251,7 +230,8 @@
     vm0.invoke(LoginTimeOutDUnitTest.class, "init", o);
   }
 
-  public void disabledtearDown2() throws Exception {
+  @Override
+  public final void preTearDown() throws Exception {
     Host host = Host.getHost(0);
     VM vm0 = host.getVM(0);
     try {
@@ -265,14 +245,11 @@
     }
   }
   
-  @Test
-  public void testBug52206() {
-    // reenable setUp and testLoginTimeout to work on bug 52206
-  }
-  
   // this test and the setUp and teardown2 methods are disabled due to frequent
   // failures in CI runs.  See bug #52206
-  public void disabledtestLoginTimeOut() throws Exception {
+  @Ignore("TODO: test is disabled due to #52206")
+  @Test
+  public void testLoginTimeOut() throws Exception {
     Host host = Host.getHost(0);
     VM vm0 = host.getVM(0);
     AsyncInvocation test1 = vm0.invokeAsync(() -> LoginTimeOutDUnitTest.runTest1());
