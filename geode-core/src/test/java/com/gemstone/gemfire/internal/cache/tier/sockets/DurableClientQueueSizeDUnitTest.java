/*
 * Licensed to the Apache Software Foundation (ASF) under one or more
 * contributor license agreements.  See the NOTICE file distributed with
 * this work for additional information regarding copyright ownership.
 * The ASF licenses this file to You under the Apache License, Version 2.0
 * (the "License"); you may not use this file except in compliance with
 * the License.  You may obtain a copy of the License at
 *
 *      http://www.apache.org/licenses/LICENSE-2.0
 *
 * Unless required by applicable law or agreed to in writing, software
 * distributed under the License is distributed on an "AS IS" BASIS,
 * WITHOUT WARRANTIES OR CONDITIONS OF ANY KIND, either express or implied.
 * See the License for the specific language governing permissions and
 * limitations under the License.
 */
package com.gemstone.gemfire.internal.cache.tier.sockets;

<<<<<<< HEAD
import static org.junit.Assert.*;

import java.util.Iterator;
import java.util.Properties;

import org.junit.Ignore;
import org.junit.Test;
import org.junit.experimental.categories.Category;

=======
>>>>>>> 61ad7e44
import com.gemstone.gemfire.cache.CacheFactory;
import com.gemstone.gemfire.cache.Region;
import com.gemstone.gemfire.cache.RegionFactory;
import com.gemstone.gemfire.cache.RegionShortcut;
import com.gemstone.gemfire.cache.client.*;
import com.gemstone.gemfire.cache.client.internal.PoolImpl;
import com.gemstone.gemfire.cache.server.CacheServer;
import com.gemstone.gemfire.distributed.DistributedSystem;
import com.gemstone.gemfire.distributed.internal.DistributionConfig;
import com.gemstone.gemfire.internal.AvailablePort;
import com.gemstone.gemfire.internal.cache.GemFireCacheImpl;
<<<<<<< HEAD
import com.gemstone.gemfire.test.dunit.DistributedTestUtils;
import com.gemstone.gemfire.test.dunit.Host;
import com.gemstone.gemfire.test.dunit.IgnoredException;
import com.gemstone.gemfire.test.dunit.VM;
import com.gemstone.gemfire.test.dunit.internal.JUnit4DistributedTestCase;
import com.gemstone.gemfire.test.junit.categories.DistributedTest;
=======
import com.gemstone.gemfire.test.dunit.*;

import java.util.Iterator;
import java.util.Properties;

import static com.gemstone.gemfire.distributed.DistributedSystemConfigProperties.*;
>>>>>>> 61ad7e44

@Category(DistributedTest.class)
@SuppressWarnings("serial")
public class DurableClientQueueSizeDUnitTest extends JUnit4DistributedTestCase {

  private static VM vm0 = null;
  private static VM vm1 = null;
  private static VM vm2 = null;
  private static VM vm3 = null;

  private static GemFireCacheImpl cache;
  
  private static int port0;

  private static int port1;

  private static final int EXCEPTION = -5;

  public static final String REGION_NAME = "DurableClientQueueSizeDunitTest_region";

  public static final String NEW_REGION = "DurableClientQueueSizeDunitTest_region_2";

  public static final String POOL_NAME = "my-pool";

  public static final String DEFAULT_POOL_NAME = "DEFAULT";

  @Override
  public final void postSetUp() throws Exception {
    vm0 = Host.getHost(0).getVM(0);
    vm1 = Host.getHost(0).getVM(1);
    vm2 = Host.getHost(0).getVM(2);
    vm3 = Host.getHost(0).getVM(3);

    port0 = (Integer) vm0.invoke(() -> DurableClientQueueSizeDUnitTest.createCacheServer( ));
    port1 = (Integer) vm1.invoke(() -> DurableClientQueueSizeDUnitTest.createCacheServer( ));
    IgnoredException.addIgnoredException("java.net.SocketException");
    IgnoredException.addIgnoredException("Unexpected IOException");
  }

  @Override
  public final void preTearDown() throws Exception {
    closeCache();

    vm2.invoke(() -> DurableClientQueueSizeDUnitTest.closeCache());
    vm3.invoke(() -> DurableClientQueueSizeDUnitTest.closeCache());

    vm0.invoke(() -> DurableClientQueueSizeDUnitTest.closeCache());
    vm1.invoke(() -> DurableClientQueueSizeDUnitTest.closeCache());
  }

  @Test
  public void testNonDurableClientFails() throws Exception {
    vm2.invoke(DurableClientQueueSizeDUnitTest.class, "createClientCache",
        new Object[] { vm2.getHost(), new Integer[] { port0, port1 }, false });

    vm2.invoke(() -> DurableClientQueueSizeDUnitTest.verifyQueueSize( EXCEPTION ));
  }

  // this test is disabled due to a high rate of failure.  It fails with
  // the queue size being 11 instead of 10 in the first verifyQueueSize check.
  // See internal ticket #52227.
  public void disabledtestSinglePoolClientReconnectsBeforeTimeOut() throws Exception {
    int num = 10;
    vm2.invoke(DurableClientQueueSizeDUnitTest.class, "createClientCache",
        new Object[] { vm2.getHost(), new Integer[] { port0, port1 }});
    vm2.invoke(() -> DurableClientQueueSizeDUnitTest.verifyQueueSize( PoolImpl.PRIMARY_QUEUE_NOT_AVAILABLE ));
    vm2.invoke(() -> DurableClientQueueSizeDUnitTest.doRI());
    vm2.invoke(() -> DurableClientQueueSizeDUnitTest.readyForEvents());

    vm2.invoke(() -> DurableClientQueueSizeDUnitTest.closeCache(Boolean.TRUE));

    vm0.invoke(() -> DurableClientQueueSizeDUnitTest.doPuts(num));
    
    vm2.invoke(DurableClientQueueSizeDUnitTest.class, "createClientCache",
        new Object[] { vm2.getHost(), new Integer[] { port0, port1 }});

    vm2.invoke(() -> DurableClientQueueSizeDUnitTest.verifyQueueSize( num + 1 /* +1 for marker */));
    vm2.invoke(() -> DurableClientQueueSizeDUnitTest.readyForEvents());
    vm2.invoke(() -> DurableClientQueueSizeDUnitTest.verifyQueueSize( EXCEPTION ));

  }

  @Test
  public void testSinglePoolClientReconnectsAfterTimeOut() throws Exception {
    int num = 10;
    long timeoutSeconds = 10;
    vm2.invoke(
        DurableClientQueueSizeDUnitTest.class,
        "createClientCache",
        new Object[] { vm2.getHost(), new Integer[] { port0, port1 },
            String.valueOf(timeoutSeconds), true });
    vm2.invoke(() -> DurableClientQueueSizeDUnitTest.doRI());
    vm2.invoke(() -> DurableClientQueueSizeDUnitTest.readyForEvents());

    vm2.invoke(() -> DurableClientQueueSizeDUnitTest.closeCache(Boolean.TRUE));

    vm0.invoke(() -> DurableClientQueueSizeDUnitTest.doPuts(num));
    Thread.sleep(timeoutSeconds * 1000); // TODO use a waitCriterion

    vm2.invoke(DurableClientQueueSizeDUnitTest.class, "createClientCache",
        new Object[] { vm2.getHost(), new Integer[] { port0, port1 }});

    vm2.invoke(() -> DurableClientQueueSizeDUnitTest.verifyQueueSize( PoolImpl.PRIMARY_QUEUE_TIMED_OUT ));
  }

  @Test
  public void testPrimaryServerRebootReturnsCorrectResponse() throws Exception {
    int num = 10;
    vm2.invoke(DurableClientQueueSizeDUnitTest.class, "createClientCache",
        new Object[] { vm2.getHost(), new Integer[] { port0, port1 } });
    vm2.invoke(() -> DurableClientQueueSizeDUnitTest.doRI());
    vm2.invoke(() -> DurableClientQueueSizeDUnitTest.readyForEvents());

    vm2.invoke(() -> DurableClientQueueSizeDUnitTest.closeCache( Boolean.TRUE ));

    vm0.invoke(() -> DurableClientQueueSizeDUnitTest.doPuts( num ));

    // Identify primary and restart it
    boolean isVM0Primary = (Boolean) vm0.invoke(() -> DurableClientQueueSizeDUnitTest.isPrimary());
    int port = 0;
    if (isVM0Primary) {
      vm0.invoke(() -> DurableClientQueueSizeDUnitTest.closeCache());
      vm0.invoke(() -> DurableClientQueueSizeDUnitTest.createCacheServer( port0 ));
      port = port0;
    } else { // vm1 is primary
      vm1.invoke(() -> DurableClientQueueSizeDUnitTest.closeCache());
      vm1.invoke(() -> DurableClientQueueSizeDUnitTest.createCacheServer( port1 ));
      port = port1;
    }

    vm2.invoke(DurableClientQueueSizeDUnitTest.class, "createClientCache",
        new Object[] { vm2.getHost(), new Integer[] { port } });

    vm2.invoke(() -> DurableClientQueueSizeDUnitTest.verifyQueueSize( PoolImpl.PRIMARY_QUEUE_NOT_AVAILABLE ));
  }

  public void bug51854_testMultiPoolClientReconnectsBeforeTimeOut() throws Exception {
    int num = 10;
    vm2.invoke(DurableClientQueueSizeDUnitTest.class, "createClientCache",
        new Object[] { vm2.getHost(), new Integer[] { port0, port1 }, "300",
            true/* durable */, true /* multiPool */});
    vm2.invoke(() -> DurableClientQueueSizeDUnitTest.verifyQueueSize( PoolImpl.PRIMARY_QUEUE_NOT_AVAILABLE, PoolImpl.PRIMARY_QUEUE_NOT_AVAILABLE ));
    vm2.invoke(() -> DurableClientQueueSizeDUnitTest.doRI());
    vm2.invoke(() -> DurableClientQueueSizeDUnitTest.readyForEvents());

    vm2.invoke(() -> DurableClientQueueSizeDUnitTest.closeCache(Boolean.TRUE));

    vm0.invoke(() -> DurableClientQueueSizeDUnitTest.doPuts(num));
    
    vm2.invoke(DurableClientQueueSizeDUnitTest.class, "createClientCache",
        new Object[] { vm2.getHost(), new Integer[] { port0, port1 }, "300",
            true/* durable */, true /* multiPool */});

    vm2.invoke(() -> DurableClientQueueSizeDUnitTest.verifyQueueSize( num + 1 /* +1 for marker */, (num * 2) + 1));
    vm2.invoke(() -> DurableClientQueueSizeDUnitTest.readyForEvents());
    vm2.invoke(() -> DurableClientQueueSizeDUnitTest.verifyQueueSize( EXCEPTION, EXCEPTION ));
  }

  public void bug51854_testMultiPoolClientReconnectsAfterTimeOut() throws Exception {
    int num = 10;
    long timeout = 10;
    vm2.invoke(
        DurableClientQueueSizeDUnitTest.class,
        "createClientCache",
        new Object[] { vm2.getHost(), new Integer[] { port0, port1 },
            String.valueOf(timeout), true/* durable */, true /* multiPool */});
    vm2.invoke(() -> DurableClientQueueSizeDUnitTest.verifyQueueSize( PoolImpl.PRIMARY_QUEUE_NOT_AVAILABLE, PoolImpl.PRIMARY_QUEUE_NOT_AVAILABLE ));
    vm2.invoke(() -> DurableClientQueueSizeDUnitTest.doRI());
    vm2.invoke(() -> DurableClientQueueSizeDUnitTest.readyForEvents());

    vm2.invoke(() -> DurableClientQueueSizeDUnitTest.closeCache(Boolean.TRUE));

    vm0.invoke(() -> DurableClientQueueSizeDUnitTest.doPuts(num));
//    vm0.invoke(DurableClientQueueSizeDUnitTest.class,
//        "verifyQueueSizeAtServer", new Object[] { DEFAULT_POOL_NAME, num + 1 });
//    vm0.invoke(DurableClientQueueSizeDUnitTest.class,
//        "verifyQueueSizeAtServer", new Object[] { POOL_NAME, num * 2 + 1 });
    Thread.sleep(timeout * 1000); // TODO use a waitCriterion
    
    vm2.invoke(DurableClientQueueSizeDUnitTest.class, "createClientCache",
        new Object[] { vm2.getHost(), new Integer[] { port0, port1 }, "300",
            true/* durable */, true /* multiPool */});

    vm2.invoke(() -> DurableClientQueueSizeDUnitTest.verifyQueueSize( PoolImpl.PRIMARY_QUEUE_TIMED_OUT, PoolImpl.PRIMARY_QUEUE_TIMED_OUT));
  }

  @Ignore("TODO")
  @Test
  public void testMultiPoolClientFailsOver() throws Exception {
  }

  public static void closeCache() throws Exception {
    closeCache(false);
  }

  public static void closeCache(Boolean keepAlive) throws Exception {
    setSpecialDurable(false);
    if (cache != null) {
      cache.close(keepAlive);
    }
  }

  public static Boolean isPrimary() throws Exception {
    return CacheClientNotifier.getInstance().getClientProxies().iterator().next().isPrimary();
  }

  public static Integer createCacheServer() throws Exception {
    return createCacheServer(
        AvailablePort.getRandomAvailablePort(AvailablePort.SOCKET));
  }

  @SuppressWarnings("deprecation")
  public static Integer createCacheServer(Integer serverPort)
      throws Exception {
    Properties props = new Properties();
<<<<<<< HEAD
    props.setProperty("locators", "localhost["+DistributedTestUtils.getDUnitLocatorPort()+"]");
//    props.setProperty("log-level", "fine");
//    props.setProperty("log-file", "server_" + OSProcess.getId() + ".log");
//    props.setProperty("statistic-archive-file", "server_" + OSProcess.getId()
//        + ".gfs");
//    props.setProperty("statistic-sampling-enabled", "true");

    DurableClientQueueSizeDUnitTest test = new DurableClientQueueSizeDUnitTest();
=======
    props.setProperty(LOCATORS, "localhost[" + DistributedTestUtils.getDUnitLocatorPort() + "]");
    DurableClientQueueSizeDUnitTest test = new DurableClientQueueSizeDUnitTest(
        "DurableClientQueueSizeDUnitTest");
>>>>>>> 61ad7e44
    DistributedSystem ds = test.getSystem(props);
    ds.disconnect();
    cache = (GemFireCacheImpl)CacheFactory.create(test.getSystem());
//    cache = (GemFireCacheImpl) new CacheFactory(props).create();

    RegionFactory<String, String> rf = cache
        .createRegionFactory(RegionShortcut.REPLICATE);

    rf.create(REGION_NAME);
    rf.create(NEW_REGION);

    CacheServer server = cache.addCacheServer();
    server.setPort(serverPort);
    server.start();
    return server.getPort();
  }

  public static void createClientCache(Host host, Integer[] ports)
      throws Exception {
    createClientCache(host, ports, "300", Boolean.TRUE);
  }

  public static void createClientCache(Host host, Integer[] ports, Boolean durable)
      throws Exception {
    createClientCache(host, ports, "300", durable);
  }

  public static void createClientCache(Host host, Integer[] ports,
      String timeoutMilis, Boolean durable) throws Exception {
    createClientCache(host, ports, timeoutMilis, durable, false);
  }

  public static void setSpecialDurable(Boolean bool) {
    System.setProperty(DistributionConfig.GEMFIRE_PREFIX + "SPECIAL_DURABLE", bool.toString());
  }

  @SuppressWarnings("deprecation")
  public static void createClientCache(Host host, Integer[] ports,
      String timeoutSeconds, Boolean durable, Boolean multiPool) throws Exception {
    if (multiPool) {
      System.setProperty(DistributionConfig.GEMFIRE_PREFIX + "SPECIAL_DURABLE", "true");
    }
    Properties props = new Properties();
    if (durable) {
      props.setProperty(DURABLE_CLIENT_ID,
          "my-durable-client");
      props.setProperty(DURABLE_CLIENT_TIMEOUT,
          timeoutSeconds);
    }

    DistributedSystem ds = new DurableClientQueueSizeDUnitTest().getSystem(props);
    ds.disconnect();
    ClientCacheFactory ccf = new ClientCacheFactory(props);
    ccf.setPoolSubscriptionEnabled(true);
    ccf.setPoolSubscriptionAckInterval(50);
    ccf.setPoolSubscriptionRedundancy(1);
    ccf.setPoolMaxConnections(1);
    for (int port : ports) {
      ccf.addPoolServer(host.getHostName(), port);
    }
    cache = (GemFireCacheImpl) ccf.create();

    ClientRegionFactory<String, String> crf = cache
        .createClientRegionFactory(ClientRegionShortcut.CACHING_PROXY);

    crf.setPoolName(cache.getDefaultPool().getName());
    crf.create(REGION_NAME);

    if (multiPool) {
      String poolName = POOL_NAME;
      PoolFactory pf = PoolManager.createFactory();
      for (int port : ports) {
        pf.addServer(host.getHostName(), port);
      }
      pf.setSubscriptionEnabled(true);
      pf.create(poolName);
      crf.setPoolName(poolName);
      crf.create(NEW_REGION);
    }
  }
  
  @SuppressWarnings("unchecked")
  public static void doRI() {
    cache.getRegion(REGION_NAME).registerInterest("ALL_KEYS", true);
    if (cache.getRegion(NEW_REGION) != null) {
      cache.getRegion(NEW_REGION).registerInterest("ALL_KEYS", true);
    }
  }
  
  public static void readyForEvents() {
    cache.readyForEvents();
  }
  
  @SuppressWarnings("unchecked")
  public static void doPuts(Integer numOfPuts) throws Exception {
    Region<String, String> region = cache.getRegion(REGION_NAME);

    for (int j = 0; j < numOfPuts; j++) {
      region.put("KEY_" + j, "VALUE_" + j);
    }

    region = cache.getRegion(NEW_REGION);

    for (int j = 0; j < (numOfPuts*2); j++) {
      region.put("KEY_" + j, "VALUE_" + j);
    }
  }

  public static void verifyQueueSizeAtServer(String poolName, Integer num) throws Exception {
    Iterator<CacheClientProxy> it = CacheClientNotifier.getInstance().getClientProxies().iterator();
    while (it.hasNext()) {
      CacheClientProxy ccp = it.next();
      if (ccp.getDurableId().contains(poolName)) {
        assertEquals(num.intValue(), ccp.getQueueSize());
      }
    }
  }

  public static void verifyQueueSize(Integer num) throws Exception {
    verifyQueueSize(num, Integer.MIN_VALUE);
  }

  public static void verifyQueueSize(Integer num1, Integer num2) throws Exception {
    try {
      assertEquals(num1.intValue(),
          PoolManager.find(DEFAULT_POOL_NAME).getPendingEventCount());
    } catch (IllegalStateException ise) {
      assertEquals(EXCEPTION, num1.intValue());
    }
    if (num2 != Integer.MIN_VALUE) {
      try {
        assertEquals(num2.intValue(),
            PoolManager.find(POOL_NAME).getPendingEventCount());
      } catch (IllegalStateException ise) {
        assertEquals(EXCEPTION, num2.intValue());
      }
    }
  }
}<|MERGE_RESOLUTION|>--- conflicted
+++ resolved
@@ -16,7 +16,7 @@
  */
 package com.gemstone.gemfire.internal.cache.tier.sockets;
 
-<<<<<<< HEAD
+import static com.gemstone.gemfire.distributed.DistributedSystemConfigProperties.*;
 import static org.junit.Assert.*;
 
 import java.util.Iterator;
@@ -26,34 +26,27 @@
 import org.junit.Test;
 import org.junit.experimental.categories.Category;
 
-=======
->>>>>>> 61ad7e44
 import com.gemstone.gemfire.cache.CacheFactory;
 import com.gemstone.gemfire.cache.Region;
 import com.gemstone.gemfire.cache.RegionFactory;
 import com.gemstone.gemfire.cache.RegionShortcut;
-import com.gemstone.gemfire.cache.client.*;
+import com.gemstone.gemfire.cache.client.ClientCacheFactory;
+import com.gemstone.gemfire.cache.client.ClientRegionFactory;
+import com.gemstone.gemfire.cache.client.ClientRegionShortcut;
+import com.gemstone.gemfire.cache.client.PoolFactory;
+import com.gemstone.gemfire.cache.client.PoolManager;
 import com.gemstone.gemfire.cache.client.internal.PoolImpl;
 import com.gemstone.gemfire.cache.server.CacheServer;
 import com.gemstone.gemfire.distributed.DistributedSystem;
 import com.gemstone.gemfire.distributed.internal.DistributionConfig;
 import com.gemstone.gemfire.internal.AvailablePort;
 import com.gemstone.gemfire.internal.cache.GemFireCacheImpl;
-<<<<<<< HEAD
 import com.gemstone.gemfire.test.dunit.DistributedTestUtils;
 import com.gemstone.gemfire.test.dunit.Host;
 import com.gemstone.gemfire.test.dunit.IgnoredException;
 import com.gemstone.gemfire.test.dunit.VM;
 import com.gemstone.gemfire.test.dunit.internal.JUnit4DistributedTestCase;
 import com.gemstone.gemfire.test.junit.categories.DistributedTest;
-=======
-import com.gemstone.gemfire.test.dunit.*;
-
-import java.util.Iterator;
-import java.util.Properties;
-
-import static com.gemstone.gemfire.distributed.DistributedSystemConfigProperties.*;
->>>>>>> 61ad7e44
 
 @Category(DistributedTest.class)
 @SuppressWarnings("serial")
@@ -72,9 +65,9 @@
 
   private static final int EXCEPTION = -5;
 
-  public static final String REGION_NAME = "DurableClientQueueSizeDunitTest_region";
-
-  public static final String NEW_REGION = "DurableClientQueueSizeDunitTest_region_2";
+  public static final String REGION_NAME = DurableClientQueueSizeDUnitTest.class.getSimpleName() + "_region";
+
+  public static final String NEW_REGION = DurableClientQueueSizeDUnitTest.class.getSimpleName() + "_region_2";
 
   public static final String POOL_NAME = "my-pool";
 
@@ -106,7 +99,7 @@
 
   @Test
   public void testNonDurableClientFails() throws Exception {
-    vm2.invoke(DurableClientQueueSizeDUnitTest.class, "createClientCache",
+    vm2.invoke(DurableClientQueueSizeDUnitTest.class, "createClientCache", // TODO: change to lambda
         new Object[] { vm2.getHost(), new Integer[] { port0, port1 }, false });
 
     vm2.invoke(() -> DurableClientQueueSizeDUnitTest.verifyQueueSize( EXCEPTION ));
@@ -115,7 +108,9 @@
   // this test is disabled due to a high rate of failure.  It fails with
   // the queue size being 11 instead of 10 in the first verifyQueueSize check.
   // See internal ticket #52227.
-  public void disabledtestSinglePoolClientReconnectsBeforeTimeOut() throws Exception {
+  @Ignore("TODO: test is disabled due to #52227")
+  @Test
+  public void testSinglePoolClientReconnectsBeforeTimeOut() throws Exception {
     int num = 10;
     vm2.invoke(DurableClientQueueSizeDUnitTest.class, "createClientCache",
         new Object[] { vm2.getHost(), new Integer[] { port0, port1 }});
@@ -190,7 +185,9 @@
     vm2.invoke(() -> DurableClientQueueSizeDUnitTest.verifyQueueSize( PoolImpl.PRIMARY_QUEUE_NOT_AVAILABLE ));
   }
 
-  public void bug51854_testMultiPoolClientReconnectsBeforeTimeOut() throws Exception {
+  @Ignore("TODO: test is disabled due to #51854")
+  @Test
+  public void testMultiPoolClientReconnectsBeforeTimeOut() throws Exception {
     int num = 10;
     vm2.invoke(DurableClientQueueSizeDUnitTest.class, "createClientCache",
         new Object[] { vm2.getHost(), new Integer[] { port0, port1 }, "300",
@@ -212,7 +209,9 @@
     vm2.invoke(() -> DurableClientQueueSizeDUnitTest.verifyQueueSize( EXCEPTION, EXCEPTION ));
   }
 
-  public void bug51854_testMultiPoolClientReconnectsAfterTimeOut() throws Exception {
+  @Ignore("TODO: test is disabled due to #51854")
+  @Test
+  public void testMultiPoolClientReconnectsAfterTimeOut() throws Exception {
     int num = 10;
     long timeout = 10;
     vm2.invoke(
@@ -240,7 +239,7 @@
     vm2.invoke(() -> DurableClientQueueSizeDUnitTest.verifyQueueSize( PoolImpl.PRIMARY_QUEUE_TIMED_OUT, PoolImpl.PRIMARY_QUEUE_TIMED_OUT));
   }
 
-  @Ignore("TODO")
+  @Ignore("TODO: test is not implemented")
   @Test
   public void testMultiPoolClientFailsOver() throws Exception {
   }
@@ -269,24 +268,11 @@
   public static Integer createCacheServer(Integer serverPort)
       throws Exception {
     Properties props = new Properties();
-<<<<<<< HEAD
-    props.setProperty("locators", "localhost["+DistributedTestUtils.getDUnitLocatorPort()+"]");
-//    props.setProperty("log-level", "fine");
-//    props.setProperty("log-file", "server_" + OSProcess.getId() + ".log");
-//    props.setProperty("statistic-archive-file", "server_" + OSProcess.getId()
-//        + ".gfs");
-//    props.setProperty("statistic-sampling-enabled", "true");
-
+    props.setProperty(LOCATORS, "localhost[" + DistributedTestUtils.getDUnitLocatorPort() + "]");
     DurableClientQueueSizeDUnitTest test = new DurableClientQueueSizeDUnitTest();
-=======
-    props.setProperty(LOCATORS, "localhost[" + DistributedTestUtils.getDUnitLocatorPort() + "]");
-    DurableClientQueueSizeDUnitTest test = new DurableClientQueueSizeDUnitTest(
-        "DurableClientQueueSizeDUnitTest");
->>>>>>> 61ad7e44
     DistributedSystem ds = test.getSystem(props);
     ds.disconnect();
     cache = (GemFireCacheImpl)CacheFactory.create(test.getSystem());
-//    cache = (GemFireCacheImpl) new CacheFactory(props).create();
 
     RegionFactory<String, String> rf = cache
         .createRegionFactory(RegionShortcut.REPLICATE);
