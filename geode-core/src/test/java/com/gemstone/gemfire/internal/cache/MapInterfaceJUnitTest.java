--- conflicted
+++ resolved
@@ -16,7 +16,7 @@
  */
 package com.gemstone.gemfire.internal.cache;
 
-<<<<<<< HEAD
+import static com.gemstone.gemfire.distributed.DistributedSystemConfigProperties.*;
 import static org.junit.Assert.*;
 
 import java.util.HashMap;
@@ -38,27 +38,14 @@
 import com.gemstone.gemfire.cache.util.CacheWriterAdapter;
 import com.gemstone.gemfire.distributed.DistributedSystem;
 import com.gemstone.gemfire.test.junit.categories.IntegrationTest;
-=======
-import com.gemstone.gemfire.cache.*;
-import com.gemstone.gemfire.cache.util.CacheWriterAdapter;
-import com.gemstone.gemfire.distributed.DistributedSystem;
-import com.gemstone.gemfire.test.junit.categories.IntegrationTest;
-import junit.framework.Assert;
-import org.junit.Test;
-import org.junit.experimental.categories.Category;
-
-import java.util.HashMap;
-import java.util.Map;
-import java.util.Properties;
-
-import static com.gemstone.gemfire.distributed.DistributedSystemConfigProperties.LOCATORS;
-import static com.gemstone.gemfire.distributed.DistributedSystemConfigProperties.MCAST_PORT;
-import static org.junit.Assert.assertEquals;
-import static org.junit.Assert.fail;
->>>>>>> 61ad7e44
 
 @Category(IntegrationTest.class)
 public class MapInterfaceJUnitTest {
+
+  protected boolean hasBeenNotified = false;
+
+  protected Region region2 = null;
+  protected int counter = 0;
 
   @Test
   public void testLocalClear() {
@@ -169,11 +156,8 @@
     ds.disconnect();
   }
  
-  protected boolean hasBeenNotified = false;
-
   @Test
   public void testBeforeRegionClearCallBack() {
-   
     Properties props = new Properties();
     props.setProperty(MCAST_PORT, "0");
     props.setProperty(LOCATORS, "");
@@ -187,6 +171,7 @@
       factory.setScope(Scope.LOCAL);
       factory.setCacheWriter(new CacheWriterAdapter() {
 
+        @Override
         public void beforeRegionClear(RegionEvent event) throws CacheWriterException {
           synchronized (this) {
             this.notify();
@@ -241,11 +226,8 @@
     ds.disconnect();
   }
 
-  protected Region region2 = null; 
-  protected int counter = 0;
   @Test
   public void testSetValue() {
-
     Properties props = new Properties();
     props.setProperty(MCAST_PORT, "0");
     props.setProperty(LOCATORS, "");
@@ -259,6 +241,7 @@
       factory.setScope(Scope.LOCAL);
       factory.setCacheWriter(new CacheWriterAdapter() {
 
+        @Override
         public void beforeUpdate(EntryEvent event) throws CacheWriterException {
           synchronized (this) {
             this.notify();
@@ -288,7 +271,6 @@
     catch (Exception e) {
       throw new AssertionError(" failed due to ", e);
     }
-   
   }
   
   class DoesClear implements Runnable {
@@ -299,6 +281,7 @@
       this.region = reg;
     }
 
+    @Override
     public void run() {
       this.region.clear();
     }
@@ -306,10 +289,10 @@
   
   class DoesPut implements Runnable {
 
-  
     DoesPut() {
     }
 
+    @Override
     public void run() {
      ((Map.Entry)(MapInterfaceJUnitTest.this.region2.entrySet().iterator().next())).setValue(new Integer(8));
     }
