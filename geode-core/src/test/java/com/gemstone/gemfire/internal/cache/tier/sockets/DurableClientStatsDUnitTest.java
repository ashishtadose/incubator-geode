--- conflicted
+++ resolved
@@ -16,8 +16,8 @@
  */
 package com.gemstone.gemfire.internal.cache.tier.sockets;
 
-<<<<<<< HEAD
-import static org.junit.Assert.*;
+import static com.gemstone.gemfire.distributed.DistributedSystemConfigProperties.*;
+import static com.gemstone.gemfire.test.dunit.Assert.*;
 
 import java.util.ArrayList;
 import java.util.Properties;
@@ -26,8 +26,6 @@
 import org.junit.Test;
 import org.junit.experimental.categories.Category;
 
-=======
->>>>>>> 61ad7e44
 import com.gemstone.gemfire.cache.Cache;
 import com.gemstone.gemfire.cache.CacheException;
 import com.gemstone.gemfire.cache.InterestResultPolicy;
@@ -36,8 +34,6 @@
 import com.gemstone.gemfire.cache.client.PoolFactory;
 import com.gemstone.gemfire.cache.client.PoolManager;
 import com.gemstone.gemfire.cache30.CacheSerializableRunnable;
-<<<<<<< HEAD
-import com.gemstone.gemfire.distributed.internal.DistributionConfig;
 import com.gemstone.gemfire.internal.cache.CacheServerImpl;
 import com.gemstone.gemfire.internal.cache.PoolFactoryImpl;
 import com.gemstone.gemfire.test.dunit.Assert;
@@ -47,17 +43,6 @@
 import com.gemstone.gemfire.test.dunit.Wait;
 import com.gemstone.gemfire.test.dunit.internal.JUnit4DistributedTestCase;
 import com.gemstone.gemfire.test.junit.categories.DistributedTest;
-=======
-import com.gemstone.gemfire.internal.cache.CacheServerImpl;
-import com.gemstone.gemfire.internal.cache.PoolFactoryImpl;
-import com.gemstone.gemfire.test.dunit.*;
-
-import java.util.ArrayList;
-import java.util.Properties;
-import java.util.concurrent.RejectedExecutionException;
-
-import static com.gemstone.gemfire.distributed.DistributedSystemConfigProperties.*;
->>>>>>> 61ad7e44
 
 /**
  * The DUnitTest checks whether the following Three counts are incremented
@@ -85,10 +70,6 @@
 
   private final String K1 = "Key1";
 
-  public DurableClientStatsDUnitTest() {
-    super();
-  }
-
   @Override
   public final void postSetUp() throws Exception {
     Host host = Host.getHost(0);
@@ -107,8 +88,6 @@
   
   @Test
   public void testNonDurableClientStatistics() {
-
-
     // Step 1: Starting the servers
     PORT1 = ((Integer)this.server1VM.invoke(() -> CacheServerTestUtil.createCacheServer( regionName, new Boolean(true)
              ))).intValue();
@@ -144,9 +123,8 @@
 
     this.server1VM.invoke(() -> DurableClientStatsDUnitTest.checkStatisticsWithExpectedValues( new Integer(0),
             new Integer(0), new Integer(0) ));
-  
-    
-  }
+  }
+
   @Test
   public void testDurableClientStatistics() {
 
@@ -186,9 +164,7 @@
     this.server1VM.invoke(() -> DurableClientStatsDUnitTest.checkStatisticsWithExpectedValues( new Integer(3),
             new Integer(4), new Integer(2) ));
   }
-  
-  
-  
+
   public void startRegisterAndCloseDurableClientCache(int durableClientTimeout) {
     final String durableClientId = getName() + "_client";
 
@@ -295,7 +271,7 @@
           + stats.get_eventEnqueuedWhileClientAwayCount());
     }
     catch (Exception e) {
-      fail("Exception thrown while executing checkStatistics()");
+      fail("Exception thrown while executing checkStatistics()", e);
     }
   }
 
@@ -319,7 +295,7 @@
       assertEquals(enqueueCount, stats.get_eventEnqueuedWhileClientAwayCount());
     }
     catch (Exception e) {
-      fail("Exception thrown while executing checkStatisticsWithExpectedValues()");
+      fail("Exception thrown while executing checkStatisticsWithExpectedValues()", e);
     }
   }
 
@@ -365,9 +341,7 @@
       assertEquals(value, r.getEntry(key).getValue());
     }
     catch (Exception e) {
-
-      fail("Put in Server has some fight");
-
+      fail("Put in Server has some fight", e);
     }
   }
 
