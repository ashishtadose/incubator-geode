/*
 * Licensed to the Apache Software Foundation (ASF) under one or more
 * contributor license agreements.  See the NOTICE file distributed with
 * this work for additional information regarding copyright ownership.
 * The ASF licenses this file to You under the Apache License, Version 2.0
 * (the "License"); you may not use this file except in compliance with
 * the License.  You may obtain a copy of the License at
 *
 *      http://www.apache.org/licenses/LICENSE-2.0
 *
 * Unless required by applicable law or agreed to in writing, software
 * distributed under the License is distributed on an "AS IS" BASIS,
 * WITHOUT WARRANTIES OR CONDITIONS OF ANY KIND, either express or implied.
 * See the License for the specific language governing permissions and
 * limitations under the License.
 */
package com.gemstone.gemfire.internal.cache.execute;

<<<<<<< HEAD
import org.junit.experimental.categories.Category;
import org.junit.Test;

import static org.junit.Assert.*;

import com.gemstone.gemfire.test.dunit.cache.internal.JUnit4CacheTestCase;
import com.gemstone.gemfire.test.dunit.internal.JUnit4DistributedTestCase;
import com.gemstone.gemfire.test.junit.categories.DistributedTest;

import java.io.Serializable;
import java.util.ArrayList;
import java.util.Collection;
import java.util.Collections;
import java.util.HashMap;
import java.util.HashSet;
import java.util.Iterator;
import java.util.List;
import java.util.Map;
import java.util.Properties;
import java.util.Set;
import java.util.concurrent.TimeUnit;

import com.gemstone.gemfire.cache.AttributesFactory;
import com.gemstone.gemfire.cache.Cache;
import com.gemstone.gemfire.cache.CacheFactory;
import com.gemstone.gemfire.cache.DataPolicy;
import com.gemstone.gemfire.cache.EntryOperation;
import com.gemstone.gemfire.cache.PartitionAttributes;
import com.gemstone.gemfire.cache.PartitionAttributesFactory;
import com.gemstone.gemfire.cache.PartitionResolver;
import com.gemstone.gemfire.cache.Region;
import com.gemstone.gemfire.cache.RegionAttributes;
=======
import com.gemstone.gemfire.cache.*;
>>>>>>> 61ad7e44
import com.gemstone.gemfire.cache.Region.Entry;
import com.gemstone.gemfire.cache.execute.*;
import com.gemstone.gemfire.cache.partition.PartitionRegionHelper;
import com.gemstone.gemfire.distributed.DistributedSystem;
import com.gemstone.gemfire.distributed.internal.DM;
import com.gemstone.gemfire.distributed.internal.InternalDistributedSystem;
import com.gemstone.gemfire.distributed.internal.LonerDistributionManager;
import com.gemstone.gemfire.internal.cache.*;
import com.gemstone.gemfire.internal.cache.execute.data.CustId;
import com.gemstone.gemfire.internal.cache.execute.data.Customer;
import com.gemstone.gemfire.internal.cache.execute.data.Order;
import com.gemstone.gemfire.internal.cache.execute.data.OrderId;
import com.gemstone.gemfire.internal.cache.functions.TestFunction;
import com.gemstone.gemfire.internal.i18n.LocalizedStrings;
import com.gemstone.gemfire.test.dunit.*;

import java.io.Serializable;
import java.util.*;
import java.util.concurrent.TimeUnit;

import static com.gemstone.gemfire.distributed.DistributedSystemConfigProperties.LOCATORS;
import static com.gemstone.gemfire.distributed.DistributedSystemConfigProperties.MCAST_PORT;

@Category(DistributedTest.class)
public class PRFunctionExecutionDUnitTest extends
    PartitionedRegionDUnitTestCase {
  private static final String TEST_FUNCTION7 = TestFunction.TEST_FUNCTION7;
  private static final String TEST_FUNCTION2 = TestFunction.TEST_FUNCTION2;
  static Cache cache = null;
  static String regionName = null;
  private static final long serialVersionUID = 1L;

  public PRFunctionExecutionDUnitTest() {
    super();
  }

  /**
   * Test to validate that the function execution is successful on PR with Loner Distributed System
   * @throws Exception
   */
  @Test
  public void testFunctionExecution() throws Exception {
    final String rName = getUniqueName();
    Host host = Host.getHost(0);
    final VM datastore = host.getVM(3);

    datastore
        .invoke(new SerializableCallable("Create PR with Function Factory") {
          public Object call() throws Exception {
            
            Properties props = new Properties();
            props.setProperty(MCAST_PORT, "0");
            props.setProperty(LOCATORS, "");
            
            DistributedSystem ds = getSystem(props);
            assertNotNull(ds);
            ds.disconnect();
            ds = getSystem(props);
            cache = CacheFactory.create(ds);
            assertNotNull(cache);
            
            RegionAttributes ra = PartitionedRegionTestHelper
                .createRegionAttrsForPR(0, 10);
            AttributesFactory raf = new AttributesFactory(ra);

            PartitionAttributesImpl pa = new PartitionAttributesImpl();
            pa.setAll(ra.getPartitionAttributes());
            raf.setPartitionAttributes(pa);

            Region pr = cache.createRegion(rName, raf.create());

            final String testKey = "execKey";
            final Set testKeysSet = new HashSet();
            testKeysSet.add(testKey);
            
            Function function = new TestFunction(true,
                TestFunction.TEST_FUNCTION1);
              FunctionService.registerFunction(function);

              Execution dataSet = FunctionService.onRegion(pr);
              ResultCollector result = dataSet.withArgs(
                  Boolean.TRUE).withFilter(testKeysSet).execute(function);
              System.out.println("KBKBKB : Result I got : " + result.getResult());
            return Boolean.TRUE;
          }
        });
  }

  @Test
  public void testHAFunctionExecution() throws Exception {
    final String rName = getUniqueName();
    Host host = Host.getHost(0);
    final VM datastore = host.getVM(3);
    getCache();

    datastore
        .invoke(new SerializableCallable("Create PR with Function Factory") {
          public Object call() throws Exception {
            RegionAttributes ra = PartitionedRegionTestHelper
                .createRegionAttrsForPR(0, 10);
            AttributesFactory raf = new AttributesFactory(ra);

            PartitionAttributesImpl pa = new PartitionAttributesImpl();
            pa.setAll(ra.getPartitionAttributes());
            raf.setPartitionAttributes(pa);

            Region pr = getCache().createRegion(rName, raf.create());
            final String testKey = "execKey";
            final Set testKeysSet = new HashSet();
            testKeysSet.add(testKey);

            Function function = new TestFunction(false,
                TestFunction.TEST_FUNCTION10);
            try {
              FunctionService.registerFunction(function);
              fail("It should have failed with Function attributes don't match");
            }
            catch (Exception expected) {
              expected.printStackTrace();
              assertTrue(expected.getMessage().contains(
                  "For Functions with isHA true, hasResult must also be true."));
            }

            try {
              Execution dataSet = FunctionService.onRegion(pr);
              dataSet.withFilter(testKeysSet).withArgs(
                  testKey).execute(function);
              fail("It should have failed with Function attributes don't match");
            }
            catch (Exception expected) {
              expected.printStackTrace();
              assertTrue(expected.getMessage().contains(
                  "For Functions with isHA true, hasResult must also be true."));
            }
            return Boolean.TRUE;
          }
        });
  }
 
  /**
   * Test remote execution by a pure accessor which doesn't have the function
   * factory present.
   *
   * @throws Exception
   */
  @Test
  public void testRemoteSingleKeyExecution_byName() throws Exception {
    final String rName = getUniqueName();
    Host host = Host.getHost(0);
    final VM accessor = host.getVM(2);
    final VM datastore = host.getVM(3);
    getCache();
    
    accessor.invoke(new SerializableCallable("Create PR") {
      public Object call() throws Exception {
        RegionAttributes ra = PartitionedRegionTestHelper
            .createRegionAttrsForPR(0, 0);

        getCache().createRegion(
            rName, ra);
        return Boolean.TRUE;
      }
    });

    datastore
        .invoke(new SerializableCallable("Create PR with Function Factory") {
          public Object call() throws Exception {
            RegionAttributes ra = PartitionedRegionTestHelper
                .createRegionAttrsForPR(0, 10);
            AttributesFactory raf = new AttributesFactory(ra);

            PartitionAttributesImpl pa = new PartitionAttributesImpl();
            pa.setAll(ra.getPartitionAttributes());
            raf.setPartitionAttributes(pa);

            getCache().createRegion(
                rName, raf.create());
            Function function = new TestFunction(true,TEST_FUNCTION2);
            FunctionService.registerFunction(function);
            return Boolean.TRUE;
          }
        });

    accessor.invoke(new SerializableCallable(
        "Create data, invoke exectuable") {
      public Object call() throws Exception {
        PartitionedRegion pr = (PartitionedRegion)getCache().getRegion(rName);

        final String testKey = "execKey";
        final Set testKeysSet = new HashSet();
        testKeysSet.add(testKey);
        DistributedSystem.setThreadsSocketPolicy(false);
        Function function = new TestFunction(true, TEST_FUNCTION2);
        FunctionService.registerFunction(function);
        Execution dataSet = FunctionService.onRegion(pr);
        try {
          dataSet.withFilter(testKeysSet).withArgs(Boolean.TRUE).execute(
              function.getId());
        }
        catch (Exception expected) {
          // No data should cause exec to throw
          assertTrue(expected.getMessage().contains(
              "No target node found for KEY = " + testKey));
        }
        pr.put(testKey, new Integer(1));
        ResultCollector rs1 = dataSet.withFilter(testKeysSet).withArgs(
            Boolean.TRUE).execute(function.getId());
        assertEquals(Boolean.TRUE, ((List)rs1.getResult()).get(0));
        ResultCollector rs2 = dataSet.withFilter(testKeysSet).withArgs(testKey)
            .execute(function.getId());
        assertEquals(new Integer(1), ((List)rs2.getResult()).get(0));

        HashMap putData = new HashMap();
        putData.put(testKey + "1", new Integer(2));
        putData.put(testKey + "2", new Integer(3));
        ResultCollector rs3 = dataSet.withFilter(testKeysSet).withArgs(putData)
            .execute(function.getId());
        assertEquals(Boolean.TRUE, ((List)rs3.getResult()).get(0));

        assertEquals(new Integer(2), pr.get(testKey + "1"));
        assertEquals(new Integer(3), pr.get(testKey + "2"));
        return Boolean.TRUE;
      }
    });
  }

  /**
   * Test local execution by a datastore Function throws the
   * FunctionInvocationTargetException. As this is the case of HA then system
   * should retry the function execution. After 5th attempt function will send
   * Boolean as last result. factory present.
   *
   * @throws Exception
   */
  @Test
  public void testLocalSingleKeyExecution_byName_FunctionInvocationTargetException()
      throws Exception {
    final String rName = getUniqueName();
    Host host = Host.getHost(0);
    final VM datastore = host.getVM(3);
    getCache();

    datastore
        .invoke(new SerializableCallable("Create PR with Function Factory") {
          public Object call() throws Exception {
            RegionAttributes ra = PartitionedRegionTestHelper
                .createRegionAttrsForPR(0, 10);
            AttributesFactory raf = new AttributesFactory(ra);

            PartitionAttributesImpl pa = new PartitionAttributesImpl();
            pa.setAll(ra.getPartitionAttributes());
            raf.setPartitionAttributes(pa);

            Region pr = getCache().createRegion(rName, raf.create());
            final String testKey = "execKey";
            final Set testKeysSet = new HashSet();
            testKeysSet.add(testKey);

            Function function = new TestFunction(true,
                TestFunction.TEST_FUNCTION_REEXECUTE_EXCEPTION);
            FunctionService.registerFunction(function);
            Execution dataSet = FunctionService.onRegion(pr);
            pr.put(testKey, new Integer(1));
            try {
              ResultCollector rs1 = dataSet.withFilter(testKeysSet).withArgs(
                  Boolean.TRUE).execute(function.getId());
              List list = (ArrayList)rs1.getResult();
              assertEquals(list.get(0), 5);
            }
            catch (Throwable e) {
              e.printStackTrace();
              Assert.fail("This is not expected Exception", e);
            }
            return Boolean.TRUE;
          }
        });
  }
 
 
  /**
   * Test remote execution by a pure accessor which doesn't have the function
   * factory present.Function throws the FunctionInvocationTargetException. As
   * this is the case of HA then system should retry the function execution.
   * After 5th attempt function will send Boolean as last result.
   *
   * @throws Exception
   */
  @Test
  public void testRemoteSingleKeyExecution_byName_FunctionInvocationTargetException()
      throws Exception {
    final String rName = getUniqueName();
    Host host = Host.getHost(0);
    final VM accessor = host.getVM(2);
    final VM datastore = host.getVM(3);
    getCache();

    accessor.invoke(new SerializableCallable("Create PR") {
      public Object call() throws Exception {
        RegionAttributes ra = PartitionedRegionTestHelper
            .createRegionAttrsForPR(0, 0);

        getCache().createRegion(rName, ra);
        return Boolean.TRUE;
      }
    });

    datastore
        .invoke(new SerializableCallable("Create PR with Function Factory") {
          public Object call() throws Exception {
            RegionAttributes ra = PartitionedRegionTestHelper
                .createRegionAttrsForPR(0, 10);
            AttributesFactory raf = new AttributesFactory(ra);

            PartitionAttributesImpl pa = new PartitionAttributesImpl();
            pa.setAll(ra.getPartitionAttributes());
            raf.setPartitionAttributes(pa);
            getCache().createRegion(rName, raf.create());
            Function function = new TestFunction(true,
                TestFunction.TEST_FUNCTION_REEXECUTE_EXCEPTION);
            FunctionService.registerFunction(function);
            return Boolean.TRUE;
          }
        });

    accessor.invoke(new SerializableCallable(
        "Create data, invoke exectuable") {
      public Object call() throws Exception {
        PartitionedRegion pr = (PartitionedRegion)getCache().getRegion(rName);

        final String testKey = "execKey";
        final Set testKeysSet = new HashSet();
        testKeysSet.add(testKey);
        DistributedSystem.setThreadsSocketPolicy(false);
        Function function = new TestFunction(true,
            TestFunction.TEST_FUNCTION_REEXECUTE_EXCEPTION);
        FunctionService.registerFunction(function);
        Execution dataSet = FunctionService.onRegion(pr);
        pr.put(testKey, new Integer(1));
        try {
          ResultCollector rs1 = dataSet.withFilter(testKeysSet).withArgs(
              Boolean.TRUE).execute(function.getId());
          List list = (ArrayList)rs1.getResult();
          assertEquals(list.get(0), 5);
        }
        catch (Throwable e) {
          e.printStackTrace();
          Assert.fail("This is not expected Exception", e);
        }
        return Boolean.TRUE;
      }
    });
  }
 
  /**
   * Test remote execution by a pure accessor which doesn't have the function
   * factory present.
   *
   * @throws Exception
   */
  @Test
  public void testRemoteSingleKeyExecution_byInstance() throws Exception {
    final String rName = getUniqueName();
    Host host = Host.getHost(0);
    final VM accessor = host.getVM(2);
    final VM datastore = host.getVM(3);
    getCache();
    accessor.invoke(new SerializableCallable("Create PR") {
      public Object call() throws Exception {
        RegionAttributes ra = PartitionedRegionTestHelper
            .createRegionAttrsForPR(0, 0);

        getCache().createRegion(
            rName, ra);
        return Boolean.TRUE;
      }
    });

    datastore
        .invoke(new SerializableCallable("Create PR with Function Factory") {
          public Object call() throws Exception {
            RegionAttributes ra = PartitionedRegionTestHelper
                .createRegionAttrsForPR(0, 10);
            AttributesFactory raf = new AttributesFactory(ra);

            PartitionAttributesImpl pa = new PartitionAttributesImpl();
            pa.setAll(ra.getPartitionAttributes());
            raf.setPartitionAttributes(pa);

            getCache().createRegion(
                rName, raf.create());
            Function function = new TestFunction(true,TEST_FUNCTION2);
            FunctionService.registerFunction(function);
            return Boolean.TRUE;
          }
        });

    Object o = accessor.invoke(new SerializableCallable(
        "Create data, invoke exectuable") {
      public Object call() throws Exception {
        PartitionedRegion pr = (PartitionedRegion)getCache().getRegion(rName);

        final String testKey = "execKey";
        final Set testKeysSet = new HashSet();
        testKeysSet.add(testKey);
        DistributedSystem.setThreadsSocketPolicy(false);
        Function function = new TestFunction(true,TEST_FUNCTION2);
        FunctionService.registerFunction(function);
        //DefaultResultCollector rs = new DefaultResultCollector();
        Execution dataSet = FunctionService.onRegion(pr); //withCollector(rs);

        try {
          dataSet.withFilter(testKeysSet).withArgs(Boolean.TRUE).execute(
              function);

        }
        catch (Exception expected) {
          // No data should cause exec to throw
          assertTrue(expected.getMessage().contains(
              "No target node found for KEY = " + testKey));
        }

        pr.put(testKey, new Integer(1));
        ResultCollector rs1 = dataSet.withFilter(testKeysSet).withArgs(Boolean.TRUE)
            .execute(function);
        assertEquals(Boolean.TRUE, ((List)rs1.getResult()).get(0));
        ResultCollector rs2 =dataSet.withFilter(testKeysSet).withArgs(testKey).execute(function);
        assertEquals(new Integer(1), ((List)rs2.getResult()).get(0));

        HashMap putData = new HashMap();
        putData.put(testKey + "1", new Integer(2));
        putData.put(testKey + "2", new Integer(3));
        ResultCollector rs3 = dataSet.withFilter(testKeysSet).withArgs(putData).execute(function);
        assertEquals(Boolean.TRUE, ((List)rs3.getResult()).get(0));

        assertEquals(new Integer(2), pr.get(testKey + "1"));
        assertEquals(new Integer(3), pr.get(testKey + "2"));
        return Boolean.TRUE;
      }
    });
    assertEquals(Boolean.TRUE, o);
  }

  /**
   * Test remote execution of inline function by a pure accessor
   *
   * @throws Exception
   */
  @Test
  public void testRemoteSingleKeyExecution_byInlineFunction() throws Exception {
    final String rName = getUniqueName();
    Host host = Host.getHost(0);
    final VM accessor = host.getVM(2);
    final VM datastore = host.getVM(3);
    getCache();
    accessor.invoke(new SerializableCallable("Create PR") {
      public Object call() throws Exception {
        RegionAttributes ra = PartitionedRegionTestHelper
            .createRegionAttrsForPR(0, 0);

        getCache().createRegion(
            rName, ra);
        return Boolean.TRUE;
      }
    });

    datastore
        .invoke(new SerializableCallable("Create PR with Function Factory") {
          public Object call() throws Exception {
            RegionAttributes ra = PartitionedRegionTestHelper
                .createRegionAttrsForPR(0, 10);
            AttributesFactory raf = new AttributesFactory(ra);

            PartitionAttributesImpl pa = new PartitionAttributesImpl();
            pa.setAll(ra.getPartitionAttributes());
            raf.setPartitionAttributes(pa);

            getCache().createRegion(
                rName, raf.create());
            return Boolean.TRUE;
          }
        });

    Object o = accessor.invoke(new SerializableCallable(
        "Create data, invoke exectuable") {
      public Object call() throws Exception {
        PartitionedRegion pr = (PartitionedRegion)getCache().getRegion(rName);

        final String testKey = "execKey";
        final Set testKeysSet = new HashSet();
        testKeysSet.add(testKey);
        DistributedSystem.setThreadsSocketPolicy(false);
        Execution dataSet = FunctionService.onRegion(pr);
        pr.put(testKey, new Integer(1));
        ResultCollector rs1 =dataSet.withFilter(testKeysSet).withArgs(Boolean.TRUE).execute(new FunctionAdapter(){
          @Override
          public void execute(FunctionContext context) {
            if (context.getArguments() instanceof String) {
              context.getResultSender().lastResult("Success");
            }else if(context.getArguments() instanceof Boolean){
              context.getResultSender().lastResult(Boolean.TRUE);
            }
          }

          @Override
          public String getId() {
            return getClass().getName();
          }

          @Override
          public boolean hasResult() {
            return true;
          }
        });
        assertEquals(Boolean.TRUE, ((List)rs1.getResult()).get(0));
        return Boolean.TRUE;
      }
    });
    assertEquals(Boolean.TRUE, o);
  }
 
  /**
   * Test multi-key remote execution by a pure accessor which doesn't have the
   * function factory present.
   * ResultCollector = DefaultResultCollector
   * haveResults = true;
   *
   * @throws Exception
   */
  @Test
  public void testRemoteMultiKeyExecution_byName() throws Exception {
    final String rName = getUniqueName();
    Host host = Host.getHost(0);
    final VM accessor = host.getVM(3);
    final VM datastore0 = host.getVM(0);
    final VM datastore1 = host.getVM(1);
    final VM datastore2 = host.getVM(2);
    getCache();
    accessor.invoke(new SerializableCallable("Create PR") {
      public Object call() throws Exception {
        RegionAttributes ra = PartitionedRegionTestHelper
            .createRegionAttrsForPR(0, 0);
        getCache().createRegion(
            rName, ra);
        return Boolean.TRUE;
      }
    });

    SerializableCallable dataStoreCreate = new SerializableCallable(
        "Create PR with Function Factory") {
      public Object call() throws Exception {
        RegionAttributes ra = PartitionedRegionTestHelper
            .createRegionAttrsForPR(0, 10);
        AttributesFactory raf = new AttributesFactory(ra);
        PartitionAttributesImpl pa = new PartitionAttributesImpl();
        pa.setAll(ra.getPartitionAttributes());
        raf.setPartitionAttributes(pa);
        getCache().createRegion(
            rName, raf.create());
        Function function = new TestFunction(true,TEST_FUNCTION2);
        FunctionService.registerFunction(function);
        return Boolean.TRUE;
      }
    };
    datastore0.invoke(dataStoreCreate);
    datastore1.invoke(dataStoreCreate);
    datastore2.invoke(dataStoreCreate);

    Object o = accessor.invoke(new SerializableCallable(
        "Create data, invoke exectuable") {
      public Object call() throws Exception {
        PartitionedRegion pr = (PartitionedRegion)getCache().getRegion(rName);

        final HashSet testKeysSet = new HashSet();
        for (int i = (pr.getTotalNumberOfBuckets() * 2); i > 0; i--) {
          testKeysSet.add("execKey-" + i);
        }
        DistributedSystem.setThreadsSocketPolicy(false);
        Function function = new TestFunction(true,TEST_FUNCTION2);
        FunctionService.registerFunction(function);
        Execution dataSet = FunctionService.onRegion(pr);

        try {
          dataSet.withFilter(testKeysSet).withArgs(Boolean.TRUE).execute(
              function.getId());
        }
        catch (Exception expected) {
          assertTrue(expected.getMessage(), expected.getMessage().contains(
              "No target node found for KEY"));
        }

        int j = 0;
        HashSet origVals = new HashSet();
        for (Iterator i = testKeysSet.iterator(); i.hasNext();) {
          Integer val = new Integer(j++);
          origVals.add(val);
          pr.put(i.next(), val);
        }
        ResultCollector rs = dataSet.withFilter(testKeysSet).withArgs(Boolean.TRUE).execute(function.getId());
        List l = ((List)rs.getResult());
        assertEquals(3, l.size());
        
        for (Iterator i = l.iterator(); i.hasNext();) {
          assertEquals(Boolean.TRUE, i.next());
        }

        //DefaultResultCollector rc2 = new DefaultResultCollector();
        ResultCollector rc2 = dataSet.withFilter(testKeysSet).withArgs(testKeysSet)
            .execute(function.getId());
        List l2 = ((List)rc2.getResult());
        assertEquals(3, l2.size());
        HashSet foundVals = new HashSet();
        for (Iterator i = l2.iterator(); i.hasNext();) {
          ArrayList subL = (ArrayList)i.next();
          assertTrue(subL.size() > 0);
          for (Iterator subI = subL.iterator(); subI.hasNext();) {
            assertTrue(foundVals.add(subI.next()));
          }
        }
        assertEquals(origVals, foundVals);
        return Boolean.TRUE;
      }
    });
    assertEquals(Boolean.TRUE, o);
  }

  
  @Test
  public void testRemoteMultiKeyExecution_BucketMoved() throws Exception {
    final String rName = getUniqueName();
    Host host = Host.getHost(0);
    final VM accessor = host.getVM(3);
    final VM datastore0 = host.getVM(0);
    final VM datastore1 = host.getVM(1);
    final VM datastore2 = host.getVM(2);
    getCache();
    accessor.invoke(new SerializableCallable("Create PR") {
      public Object call() throws Exception {
        AttributesFactory factory = new AttributesFactory();
        PartitionAttributesFactory paf = new PartitionAttributesFactory();
        paf.setTotalNumBuckets(113);
        paf.setLocalMaxMemory(0);
        paf.setRedundantCopies(1);
        paf.setStartupRecoveryDelay(0);
        PartitionAttributes partitionAttributes = paf.create();
        factory.setDataPolicy(DataPolicy.PARTITION);
        factory.setPartitionAttributes(partitionAttributes);
        RegionAttributes attrs = factory.create();
        getCache().createRegion(
            rName, attrs);
        return Boolean.TRUE;
      }
    });

    SerializableCallable dataStoreCreate = new SerializableCallable(
        "Create PR with Function Factory") {
      public Object call() throws Exception {
        AttributesFactory factory = new AttributesFactory();
        PartitionAttributesFactory paf = new PartitionAttributesFactory();
        paf.setTotalNumBuckets(113);
        paf.setLocalMaxMemory(40);
        paf.setRedundantCopies(1);
        paf.setStartupRecoveryDelay(0);
        PartitionAttributes partitionAttributes = paf.create();
        factory.setDataPolicy(DataPolicy.PARTITION);
        factory.setPartitionAttributes(partitionAttributes);
        RegionAttributes attrs = factory.create();
        getCache().createRegion(
            rName, attrs);
        Function function = new TestFunction(true,TestFunction.TEST_FUNCTION_LASTRESULT);
        FunctionService.registerFunction(function);
        return Boolean.TRUE;
      }
    };
    datastore0.invoke(dataStoreCreate);
    datastore1.invoke(dataStoreCreate);
    
    SerializableCallable put = new SerializableCallable(
        "put in PR") {
      public Object call() throws Exception {
        PartitionedRegion pr = (PartitionedRegion)getCache().getRegion(rName);
        for (int i = 0; i < 113 ; i++) {
          pr.put(i, "execKey-" + i);
        }
        return Boolean.TRUE;
      }
    };
    accessor.invoke(put);

    datastore2.invoke(dataStoreCreate);
    
    Object result = accessor.invoke(new SerializableCallable(
        "invoke exectuable") {
      public Object call() throws Exception {
        PartitionedRegion pr = (PartitionedRegion)getCache().getRegion(rName);

        DistributedSystem.setThreadsSocketPolicy(false);
        Function function = new TestFunction(true,TestFunction.TEST_FUNCTION_LASTRESULT);
        FunctionService.registerFunction(function);
        Execution dataSet = FunctionService.onRegion(pr);
        ResultCollector rc2 = dataSet.withArgs(Boolean.TRUE).execute(function.getId());
        List l = ((List)rc2.getResult());
        return l;
      }
    });
    List l = (List)result;
    assertEquals(2, l.size());
    
  }
  
  @Test
  public void testLocalMultiKeyExecution_BucketMoved() throws Exception {
    IgnoredException.addIgnoredException("BucketMovedException");
    final String rName = getUniqueName();
    Host host = Host.getHost(0);
    final VM datastore0 = host.getVM(0);
    final VM datastore1 = host.getVM(1);
    getCache();

    SerializableCallable dataStoreCreate = new SerializableCallable(
        "Create PR with Function Factory") {
      public Object call() throws Exception {
        AttributesFactory factory = new AttributesFactory();
        PartitionAttributesFactory paf = new PartitionAttributesFactory();
        paf.setTotalNumBuckets(113);
        paf.setLocalMaxMemory(40);
        paf.setRedundantCopies(0);
        paf.setStartupRecoveryDelay(0);
        PartitionAttributes partitionAttributes = paf.create();
        factory.setDataPolicy(DataPolicy.PARTITION);
        factory.setPartitionAttributes(partitionAttributes);
        RegionAttributes attrs = factory.create();
        getCache().createRegion(
            rName, attrs);
        Function function = new TestFunction(true,TestFunction.TEST_FUNCTION_LASTRESULT);
        FunctionService.registerFunction(function);
        return Boolean.TRUE;
      }
    };
    datastore0.invoke(dataStoreCreate);
    
    SerializableCallable put = new SerializableCallable(
        "put in PR") {
      public Object call() throws Exception {
        PartitionedRegion pr = (PartitionedRegion)getCache().getRegion(rName);
        for (int i = 0; i < 113 ; i++) {
          pr.put(i, "execKey-" + i);
        }
        return Boolean.TRUE;
      }
    };
    datastore0.invoke(put);

    datastore1.invoke(dataStoreCreate);

    Object result = datastore0.invoke(new SerializableCallable(
        "invoke exectuable") {
      public Object call() throws Exception {
        PartitionedRegion pr = (PartitionedRegion)getCache().getRegion(rName);

        DistributedSystem.setThreadsSocketPolicy(false);
        Function function = new TestFunction(true,
            TestFunction.TEST_FUNCTION_LASTRESULT);
        FunctionService.registerFunction(function);
        Execution dataSet = FunctionService.onRegion(pr);
        ResultCollector rc2 = dataSet.withArgs(Boolean.TRUE).execute(
            function.getId());
        List l = ((List)rc2.getResult());
        return l;
      }
    });
    
    List l = (List)result;
    assertEquals(2, l.size());
    
  }
  
  
  
  /**
   * Test remote execution by a pure accessor which doesn't have the function
   * factory present.Function throws the FunctionInvocationTargetException. As
   * this is the case of HA then system should retry the function execution.
   * After 5th attempt function will send Boolean as last result.
   *
   * @throws Exception
   */
  @Test
  public void testRemoteMultipleKeyExecution_byName_FunctionInvocationTargetException()
      throws Exception {
    final String rName = getUniqueName();
    Host host = Host.getHost(0);
    final VM accessor = host.getVM(3);
    final VM datastore0 = host.getVM(0);
    final VM datastore1 = host.getVM(1);
    final VM datastore2 = host.getVM(2);
    getCache();
    accessor.invoke(new SerializableCallable("Create PR") {
      public Object call() throws Exception {
        RegionAttributes ra = PartitionedRegionTestHelper
            .createRegionAttrsForPR(0, 0);
        getCache().createRegion(rName, ra);
        return Boolean.TRUE;
      }
    });

    SerializableCallable dataStoreCreate = new SerializableCallable(
        "Create PR with Function Factory") {
      public Object call() throws Exception {
        RegionAttributes ra = PartitionedRegionTestHelper
            .createRegionAttrsForPR(0, 10);
        AttributesFactory raf = new AttributesFactory(ra);
        PartitionAttributesImpl pa = new PartitionAttributesImpl();
        pa.setAll(ra.getPartitionAttributes());
        raf.setPartitionAttributes(pa);
        getCache().createRegion(rName, raf.create());
        Function function = new TestFunction(true,
            TestFunction.TEST_FUNCTION_REEXECUTE_EXCEPTION);
        FunctionService.registerFunction(function);
        return Boolean.TRUE;
      }
    };
    datastore0.invoke(dataStoreCreate);
    datastore1.invoke(dataStoreCreate);
    datastore2.invoke(dataStoreCreate);

    Object o = accessor.invoke(new SerializableCallable(
        "Create data, invoke exectuable") {
      public Object call() throws Exception {
        PartitionedRegion pr = (PartitionedRegion)getCache().getRegion(rName);

        final HashSet testKeysSet = new HashSet();
        for (int i = (pr.getTotalNumberOfBuckets() * 2); i > 0; i--) {
          testKeysSet.add("execKey-" + i);
        }
        DistributedSystem.setThreadsSocketPolicy(false);
        Function function = new TestFunction(true,
            TestFunction.TEST_FUNCTION_REEXECUTE_EXCEPTION);
        FunctionService.registerFunction(function);
        Execution dataSet = FunctionService.onRegion(pr);

        int j = 0;
        HashSet origVals = new HashSet();
        for (Iterator i = testKeysSet.iterator(); i.hasNext();) {
          Integer val = new Integer(j++);
          origVals.add(val);
          pr.put(i.next(), val);
        }
        try {
          ResultCollector rs = dataSet.withFilter(testKeysSet).withArgs(
              Boolean.TRUE).execute(function.getId());
          List list = (ArrayList)rs.getResult();
          assertEquals(list.get(0), 5);
        }
        catch (Throwable e) {
          e.printStackTrace();
          Assert.fail("This is not expected Exception", e);
        }
        return Boolean.TRUE;
      }
    });
    assertEquals(Boolean.TRUE, o);
  }
 
  @Test
  public void testRemoteMultiKeyExecutionHA_CacheClose() throws Exception {
    final String rName = getUniqueName();
    Host host = Host.getHost(0);
    final VM accessor = host.getVM(3);
    final VM datastore0 = host.getVM(0);
    final VM datastore1 = host.getVM(1);
    final VM datastore2 = host.getVM(2);
    accessor.invoke(new SerializableCallable("Create PR") {
      public Object call() throws Exception {
        cache = getCache();
        RegionAttributes ra = PartitionedRegionTestHelper
            .createRegionAttrsForPR(1, 0);
        cache.createRegion(rName, ra);
        regionName = rName;
        return Boolean.TRUE;
      }
    });

    SerializableCallable dataStoreCreate = new SerializableCallable(
        "Create PR with Function Factory") {
      public Object call() throws Exception {
        RegionAttributes ra = PartitionedRegionTestHelper
            .createRegionAttrsForPR(1, 10);
        AttributesFactory raf = new AttributesFactory(ra);
        PartitionAttributesImpl pa = new PartitionAttributesImpl();
        pa.setAll(ra.getPartitionAttributes());
        raf.setPartitionAttributes(pa);
        getCache().createRegion(rName, raf.create());
        Function function = new TestFunction(true,
            TestFunction.TEST_FUNCTION_HA);
        FunctionService.registerFunction(function);
        return Boolean.TRUE;
      }
    };
    datastore0.invoke(dataStoreCreate);
    datastore1.invoke(dataStoreCreate);
    datastore2.invoke(dataStoreCreate);

    Object o = accessor.invoke(new SerializableCallable("Create data") {
      public Object call() throws Exception {
        PartitionedRegion pr = (PartitionedRegion)cache.getRegion(regionName);

        final HashSet testKeysSet = new HashSet();
        for (int i = (pr.getTotalNumberOfBuckets() * 2); i > 0; i--) {
          testKeysSet.add("execKey-" + i);
        }

        int j = 0;
        HashSet origVals = new HashSet();
        for (Iterator i = testKeysSet.iterator(); i.hasNext();) {
          Integer val = new Integer(j++);
          origVals.add(val);
          pr.put(i.next(), val);
        }
        return Boolean.TRUE;
      }
    });

    assertEquals(Boolean.TRUE, o);

    int AsyncInvocationArrSize = 1;
    AsyncInvocation[] async = new AsyncInvocation[AsyncInvocationArrSize];
    async[0] = accessor.invokeAsync(() -> PRFunctionExecutionDUnitTest.executeFunction());

    o = datastore0.invoke(new SerializableCallable("close cache") {
      public Object call() throws Exception {
        long startTime = System.currentTimeMillis();
        WaitCriterion wc = new WaitCriterion() {
          String excuse;

          public boolean done() {
            return false;
          }

          public String description() {
            return excuse;
          }
        };
        Wait.waitForCriterion(wc, 3000, 200, false);
        long endTime = System.currentTimeMillis();
        getCache().getLogger().fine(
            "Time wait for Cache Close = " + (endTime - startTime));
        getCache().close();
        return Boolean.TRUE;
      }
    });
    assertEquals(Boolean.TRUE, o);

    ThreadUtils.join(async[0], 60 * 1000);

    if (async[0].getException() != null) {
      Assert.fail("UnExpected Exception Occured : ", async[0].getException());
    }
    List l = (List)async[0].getReturnValue();
    assertEquals(2, l.size());
  }
 
  @Test
  public void testRemoteMultiKeyExecutionHA_Disconnect() throws Exception {
    final String rName = getUniqueName();
    Host host = Host.getHost(0);
    final VM accessor = host.getVM(3);
    final VM datastore0 = host.getVM(0);
    final VM datastore1 = host.getVM(1);
    final VM datastore2 = host.getVM(2);
    accessor.invoke(new SerializableCallable("Create PR") {
      public Object call() throws Exception {
        cache = getCache();
        RegionAttributes ra = PartitionedRegionTestHelper
            .createRegionAttrsForPR(1, 0);
        cache.createRegion(rName, ra);
        regionName = rName;
        return Boolean.TRUE;
      }
    });

    SerializableCallable dataStoreCreate = new SerializableCallable(
        "Create PR with Function Factory") {
      public Object call() throws Exception {
        RegionAttributes ra = PartitionedRegionTestHelper
            .createRegionAttrsForPR(1, 10);
        AttributesFactory raf = new AttributesFactory(ra);
        PartitionAttributesImpl pa = new PartitionAttributesImpl();
        pa.setAll(ra.getPartitionAttributes());
        raf.setPartitionAttributes(pa);
        getCache().createRegion(rName, raf.create());
        Function function = new TestFunction(true,
            TestFunction.TEST_FUNCTION_HA);
        FunctionService.registerFunction(function);
        return Boolean.TRUE;
      }
    };
    datastore0.invoke(dataStoreCreate);
    datastore1.invoke(dataStoreCreate);
    datastore2.invoke(dataStoreCreate);

    Object o = accessor.invoke(new SerializableCallable("Create data") {
      public Object call() throws Exception {
        PartitionedRegion pr = (PartitionedRegion)cache.getRegion(regionName);

        final HashSet testKeysSet = new HashSet();
        for (int i = (pr.getTotalNumberOfBuckets() * 2); i > 0; i--) {
          testKeysSet.add("execKey-" + i);
        }

        int j = 0;
        HashSet origVals = new HashSet();
        for (Iterator i = testKeysSet.iterator(); i.hasNext();) {
          Integer val = new Integer(j++);
          origVals.add(val);
          pr.put(i.next(), val);
        }
        return Boolean.TRUE;
      }
    });

    assertEquals(Boolean.TRUE, o);

    int AsyncInvocationArrSize = 1;
    AsyncInvocation[] async = new AsyncInvocation[AsyncInvocationArrSize];
    async[0] = accessor.invokeAsync(() -> PRFunctionExecutionDUnitTest.executeFunction());

    o = datastore0.invoke(new SerializableCallable("disconnect") {
      public Object call() throws Exception {
        long startTime = System.currentTimeMillis();
        WaitCriterion wc = new WaitCriterion() {
          String excuse;

          public boolean done() {
            return false;
          }

          public String description() {
            return excuse;
          }
        };
        Wait.waitForCriterion(wc, 3000, 200, false);
        long endTime = System.currentTimeMillis();
        getCache().getLogger().fine(
            "Time wait for Cache Close = " + (endTime - startTime));
        getCache().getDistributedSystem().disconnect();
        return Boolean.TRUE;
      }
    });
    assertEquals(Boolean.TRUE, o);

    ThreadUtils.join(async[0], 60 * 1000);

    if (async[0].getException() != null) {
      Assert.fail("UnExpected Exception Occured : ", async[0].getException());
    }
    List l = (List)async[0].getReturnValue();
    assertEquals(2, l.size());
  }
 
  public static Object executeFunction() {
    PartitionedRegion pr = (PartitionedRegion)cache.getRegion(regionName);
    final HashSet testKeysSet = new HashSet();
    for (int i = (pr.getTotalNumberOfBuckets() * 2); i > 0; i--) {
      testKeysSet.add("execKey-" + i);
    }
    Function function = new TestFunction(true, TestFunction.TEST_FUNCTION_HA);
    FunctionService.registerFunction(function);
    Execution dataSet = FunctionService.onRegion(pr);
    ResultCollector rs = dataSet.withFilter(testKeysSet).withArgs(Boolean.TRUE)
        .execute(function.getId());
    List l = ((List)rs.getResult());
    return l;
  }
 
  /**
   * Test multi-key remote execution of inline function by a pure accessor
   * ResultCollector = DefaultResultCollector
   * haveResults = true;
   *
   * @throws Exception
   */
  @Test
  public void testRemoteMultiKeyExecution_byInlineFunction() throws Exception {
    final String rName = getUniqueName();
    Host host = Host.getHost(0);
    final VM accessor = host.getVM(3);
    final VM datastore0 = host.getVM(0);
    final VM datastore1 = host.getVM(1);
    final VM datastore2 = host.getVM(2);
    getCache();
    accessor.invoke(new SerializableCallable("Create PR") {
      public Object call() throws Exception {
        RegionAttributes ra = PartitionedRegionTestHelper
            .createRegionAttrsForPR(0, 0);
        getCache().createRegion(
            rName, ra);
        return Boolean.TRUE;
      }
    });

    SerializableCallable dataStoreCreate = new SerializableCallable(
        "Create PR with Function Factory") {
      public Object call() throws Exception {
        RegionAttributes ra = PartitionedRegionTestHelper
            .createRegionAttrsForPR(0, 10);
        AttributesFactory raf = new AttributesFactory(ra);
        PartitionAttributesImpl pa = new PartitionAttributesImpl();
        pa.setAll(ra.getPartitionAttributes());
        raf.setPartitionAttributes(pa);
        getCache().createRegion(
            rName, raf.create());
        return Boolean.TRUE;
      }
    };
    datastore0.invoke(dataStoreCreate);
    datastore1.invoke(dataStoreCreate);
    datastore2.invoke(dataStoreCreate);

    Object o = accessor.invoke(new SerializableCallable(
        "Create data, invoke exectuable") {
      public Object call() throws Exception {
        PartitionedRegion pr = (PartitionedRegion)getCache().getRegion(rName);

        final HashSet testKeysSet = new HashSet();
        for (int i = (pr.getTotalNumberOfBuckets() * 2); i > 0; i--) {
          testKeysSet.add("execKey-" + i);
        }
        DistributedSystem.setThreadsSocketPolicy(false);
        Execution dataSet = FunctionService.onRegion(pr);
        int j = 0;
        HashSet origVals = new HashSet();
        for (Iterator i = testKeysSet.iterator(); i.hasNext();) {
          Integer val = new Integer(j++);
          origVals.add(val);
          pr.put(i.next(), val);
        }
        ResultCollector rs = dataSet.withFilter(testKeysSet).withArgs(Boolean.TRUE).execute(new FunctionAdapter(){
          @Override
          public void execute(FunctionContext context) {
            if (context.getArguments() instanceof String) {
              context.getResultSender().lastResult("Success");
            }else if(context.getArguments() instanceof Boolean){
              context.getResultSender().lastResult(Boolean.TRUE);
            }
          }

          @Override
          public String getId() {
            return getClass().getName();
          }

          @Override
          public boolean hasResult() {
            return true;
          }
        });
        List l = ((List)rs.getResult());
        assertEquals(3, l.size());
        for (Iterator i = l.iterator(); i.hasNext();) {
          assertEquals(Boolean.TRUE, i.next());
        }
        return Boolean.TRUE;
      }
    });
    assertEquals(Boolean.TRUE, o);
  }
  /**
   * Test multi-key remote execution by a pure accessor which doesn't have the
   * function factory present.
   * ResultCollector = CustomResultCollector
   * haveResults = true;
   *
   * @throws Exception
   */
  @Test
  public void testRemoteMultiKeyExecutionWithCollector_byName() throws Exception {
    final String rName = getUniqueName();
    Host host = Host.getHost(0);
    final VM accessor = host.getVM(3);
    final VM datastore0 = host.getVM(0);
    final VM datastore1 = host.getVM(1);
    final VM datastore2 = host.getVM(2);
    accessor.invoke(new SerializableCallable("Create PR") {
      public Object call() throws Exception {
        RegionAttributes ra = PartitionedRegionTestHelper
            .createRegionAttrsForPR(0, 0);
        getCache().createRegion(
            rName, ra);
        return Boolean.TRUE;
      }
    });

    SerializableCallable dataStoreCreate = new SerializableCallable(
        "Create PR with Function Factory") {
      public Object call() throws Exception {
        RegionAttributes ra = PartitionedRegionTestHelper
            .createRegionAttrsForPR(0, 10);
        AttributesFactory raf = new AttributesFactory(ra);
        PartitionAttributesImpl pa = new PartitionAttributesImpl();
        pa.setAll(ra.getPartitionAttributes());
        raf.setPartitionAttributes(pa);
        getCache().createRegion(
            rName, raf.create());
        Function function = new TestFunction(true,TEST_FUNCTION2);
        FunctionService.registerFunction(function);
        return Boolean.TRUE;
      }
    };
    datastore0.invoke(dataStoreCreate);
    datastore1.invoke(dataStoreCreate);
    datastore2.invoke(dataStoreCreate);

    Object o = accessor.invoke(new SerializableCallable(
        "Create data, invoke exectuable") {
      public Object call() throws Exception {
        PartitionedRegion pr = (PartitionedRegion)getCache().getRegion(rName);

        final HashSet testKeysSet = new HashSet();
        for (int i = (pr.getTotalNumberOfBuckets() * 2); i > 0; i--) {
          testKeysSet.add("execKey-" + i);
        }
        DistributedSystem.setThreadsSocketPolicy(false);
        Function function = new TestFunction(true,TEST_FUNCTION2);
        FunctionService.registerFunction(function);
        Execution dataSet = FunctionService.onRegion(pr);
        dataSet.withCollector(new CustomResultCollector());
        int j = 0;
        for (Iterator i = testKeysSet.iterator(); i.hasNext();) {
          Integer val = new Integer(j++);
          pr.put(i.next(), val);
        }
        ResultCollector rs = dataSet.withFilter(testKeysSet).withArgs(Boolean.TRUE).execute(function.getId());
        List l = ((List)rs.getResult());
        assertEquals(3, l.size());
        
        for (Iterator i = l.iterator(); i.hasNext();) {
          assertEquals(Boolean.TRUE, i.next());
        }
        return Boolean.TRUE;
      }
    });
    assertEquals(Boolean.TRUE, o);
  }
 
  /**
   * Test multi-key remote execution by a pure accessor which doesn't have the
   * function factory present.
   * ResultCollector = DefaultResultCollector
   * haveResults = false;
   * @throws Exception
   */
  @Test
  public void testRemoteMultiKeyExecutionNoResult_byName() throws Exception {
    final String rName = getUniqueName();
    Host host = Host.getHost(0);
    final VM accessor = host.getVM(3);
    final VM datastore0 = host.getVM(0);
    final VM datastore1 = host.getVM(1);
    final VM datastore2 = host.getVM(2);
    accessor.invoke(new SerializableCallable("Create PR") {
      public Object call() throws Exception {
        RegionAttributes ra = PartitionedRegionTestHelper
            .createRegionAttrsForPR(0, 0);
        getCache().createRegion(
            rName, ra);
        return Boolean.TRUE;
      }
    });

    SerializableCallable dataStoreCreate = new SerializableCallable(
        "Create PR with Function Factory") {
      public Object call() throws Exception {
        RegionAttributes ra = PartitionedRegionTestHelper
            .createRegionAttrsForPR(0, 10);
        AttributesFactory raf = new AttributesFactory(ra);
        PartitionAttributesImpl pa = new PartitionAttributesImpl();
        pa.setAll(ra.getPartitionAttributes());
        raf.setPartitionAttributes(pa);
        getCache().createRegion(
            rName, raf.create());
        Function function = new TestFunction(false,TEST_FUNCTION7);
        FunctionService.registerFunction(function);
        return Boolean.TRUE;
      }
    };
    datastore0.invoke(dataStoreCreate);
    datastore1.invoke(dataStoreCreate);
    datastore2.invoke(dataStoreCreate);

    Object o = accessor.invoke(new SerializableCallable(
        "Create data, invoke exectuable") {
      public Object call(){
        PartitionedRegion pr = (PartitionedRegion)getCache().getRegion(rName);

        final HashSet testKeysSet = new HashSet();
        for (int i = (pr.getTotalNumberOfBuckets() * 2); i > 0; i--) {
          testKeysSet.add("execKey-" + i);
        }
        DistributedSystem.setThreadsSocketPolicy(false);
        Function function = new TestFunction(false,TEST_FUNCTION7);
        FunctionService.registerFunction(function);
        Execution dataSet = FunctionService.onRegion(pr);
        int j = 0;
        HashSet origVals = new HashSet();
        for (Iterator i = testKeysSet.iterator(); i.hasNext();) {
          Integer val = new Integer(j++);
          origVals.add(val);
          pr.put(i.next(), val);
        }
        ResultCollector rs;
        try {
          rs = dataSet.withFilter(testKeysSet).withArgs(Boolean.TRUE).execute(function.getId());
          rs.getResult();
        }
        catch (Exception expected) {
          expected.printStackTrace();
          assertTrue(expected.getMessage().startsWith(LocalizedStrings.ExecuteFunction_CANNOT_0_RESULTS_HASRESULT_FALSE
              .toLocalizedString("return any")));
          return Boolean.TRUE;
        }
        return Boolean.FALSE;
      }
    });
    assertEquals(Boolean.TRUE, o);
  }
 
  /**
   * Test multi-key remote execution by a pure accessor which doesn't have the
   * function factory present.
   * ResultCollector = DefaultResultCollector
   * haveResults = true;
   * result Timeout = 10 milliseconds
   * expected result to be 0.(as the execution gets the timeout)
   * @throws Exception
   */
  @Test
  public void testRemoteMultiKeyExecution_timeout() throws Exception {
    final String rName = getUniqueName();
    Host host = Host.getHost(0);
    final VM accessor = host.getVM(3);
    final VM datastore0 = host.getVM(0);
    final VM datastore1 = host.getVM(1);
    final VM datastore2 = host.getVM(2);
    getCache();
    accessor.invoke(new SerializableCallable("Create PR") {
      public Object call() throws Exception {
        RegionAttributes ra = PartitionedRegionTestHelper
            .createRegionAttrsForPR(0, 0);
        getCache().createRegion(
            rName, ra);
        return Boolean.TRUE;
      }
    });

    SerializableCallable dataStoreCreate = new SerializableCallable(
        "Create PR with Function Factory") {
      public Object call() throws Exception {
        RegionAttributes ra = PartitionedRegionTestHelper
            .createRegionAttrsForPR(0, 10);
        AttributesFactory raf = new AttributesFactory(ra);
        PartitionAttributesImpl pa = new PartitionAttributesImpl();
        pa.setAll(ra.getPartitionAttributes());
        raf.setPartitionAttributes(pa);
        getCache().createRegion(
            rName, raf.create());
        Function function = new TestFunction(true,TEST_FUNCTION2);
        FunctionService.registerFunction(function);
        return Boolean.TRUE;
      }
    };
    datastore0.invoke(dataStoreCreate);
    datastore1.invoke(dataStoreCreate);
    datastore2.invoke(dataStoreCreate);

    Object o = accessor.invoke(new SerializableCallable(
        "Create data, invoke exectuable") {
      public Object call() throws Exception {
        PartitionedRegion pr = (PartitionedRegion)getCache().getRegion(rName);

        final HashSet testKeysSet = new HashSet();
        for (int i = (pr.getTotalNumberOfBuckets() * 2); i > 0; i--) {
          testKeysSet.add("execKey-" + i);
        }
        DistributedSystem.setThreadsSocketPolicy(false);
        Function function = new TestFunction(true,TEST_FUNCTION2);
        FunctionService.registerFunction(function);
        Execution dataSet = FunctionService.onRegion(pr);
        
        int j = 0;
        HashSet origVals = new HashSet();
        for (Iterator i = testKeysSet.iterator(); i.hasNext();) {
          Integer val = new Integer(j++);
          origVals.add(val);
          pr.put(i.next(), val);
        }
//        long startTime = System.currentTimeMillis();
        ResultCollector rs = dataSet.withFilter(testKeysSet).withArgs("TestingTimeOut")
        .execute(function.getId());
//        long endTime = System.currentTimeMillis();
        List l = ((List)rs.getResult(10000, TimeUnit.MILLISECONDS));
        assertEquals(3, l.size());  // this test may fail..but rarely
        
        return Boolean.TRUE;
      }
    });
    assertEquals(Boolean.TRUE, o);
  }
 
  /**
   * Test multi-key remote execution by a pure accessor which doesn't have the
   * function factory present.
   * ResultCollector = CustomResultCollector
   * haveResults = false;
   * @throws Exception
   */
  @Test
  public void testRemoteMultiKeyExecutionWithCollectorNoResult_byName() throws Exception {
    final String rName = getUniqueName();
    Host host = Host.getHost(0);
    final VM accessor = host.getVM(3);
    final VM datastore0 = host.getVM(0);
    final VM datastore1 = host.getVM(1);
    final VM datastore2 = host.getVM(2);
    accessor.invoke(new SerializableCallable("Create PR") {
      public Object call() throws Exception {
        RegionAttributes ra = PartitionedRegionTestHelper
            .createRegionAttrsForPR(0, 0);
        getCache().createRegion(
            rName, ra);
        return Boolean.TRUE;
      }
    });

    SerializableCallable dataStoreCreate = new SerializableCallable(
        "Create PR with Function Factory") {
      public Object call() throws Exception {
        RegionAttributes ra = PartitionedRegionTestHelper
            .createRegionAttrsForPR(0, 10);
        AttributesFactory raf = new AttributesFactory(ra);
        PartitionAttributesImpl pa = new PartitionAttributesImpl();
        pa.setAll(ra.getPartitionAttributes());
        raf.setPartitionAttributes(pa);
        getCache().createRegion(
            rName, raf.create());
        Function function = new TestFunction(false,TEST_FUNCTION7);
        FunctionService.registerFunction(function);
        return Boolean.TRUE;
      }
    };
    datastore0.invoke(dataStoreCreate);
    datastore1.invoke(dataStoreCreate);
    datastore2.invoke(dataStoreCreate);

    Object o = accessor.invoke(new SerializableCallable(
        "Create data, invoke exectuable") {
      public Object call(){
        PartitionedRegion pr = (PartitionedRegion)getCache().getRegion(rName);

        final HashSet testKeysSet = new HashSet();
        for (int i = (pr.getTotalNumberOfBuckets() * 2); i > 0; i--) {
          testKeysSet.add("execKey-" + i);
        }
        DistributedSystem.setThreadsSocketPolicy(false);
        Function function = new TestFunction(false,TEST_FUNCTION7);
        FunctionService.registerFunction(function);
        Execution dataSet = FunctionService.onRegion(pr);
        dataSet.withCollector(new CustomResultCollector());
        int j = 0;
        HashSet origVals = new HashSet();
        for (Iterator i = testKeysSet.iterator(); i.hasNext();) {
          Integer val = new Integer(j++);
          origVals.add(val);
          pr.put(i.next(), val);
        }
        ResultCollector rs;
        try {
          rs = dataSet.withFilter(testKeysSet).withArgs(Boolean.TRUE).execute(function.getId());
          rs.getResult();
        }
        catch (Exception expected) {
          assertTrue(expected.getMessage().startsWith(LocalizedStrings.ExecuteFunction_CANNOT_0_RESULTS_HASRESULT_FALSE
              .toLocalizedString("return any")));
          return Boolean.TRUE;
        }
        return Boolean.FALSE;
      }
    });
    assertEquals(Boolean.TRUE, o);
  }
  /**
   * Test multi-key remote execution by a pure accessor which doesn't have the
   * function factory present.
   *
   * @throws Exception
   */
  @Test
  public void testRemoteMultiKeyExecution_byInstance() throws Exception {
    final String rName = getUniqueName();
    Host host = Host.getHost(0);
    final VM accessor = host.getVM(3);
    final VM datastore0 = host.getVM(0);
    final VM datastore1 = host.getVM(1);
    final VM datastore2 = host.getVM(2);
    getCache();
    accessor.invoke(new SerializableCallable("Create PR") {
      public Object call() throws Exception {
        RegionAttributes ra = PartitionedRegionTestHelper
            .createRegionAttrsForPR(0, 0);
        getCache().createRegion(
            rName, ra);
        return Boolean.TRUE;
      }
    });

    SerializableCallable dataStoreCreate = new SerializableCallable(
        "Create PR with Function Factory") {
      public Object call() throws Exception {
        RegionAttributes ra = PartitionedRegionTestHelper
            .createRegionAttrsForPR(0, 10);
        AttributesFactory raf = new AttributesFactory(ra);
        PartitionAttributesImpl pa = new PartitionAttributesImpl();
        pa.setAll(ra.getPartitionAttributes());
        raf.setPartitionAttributes(pa);
        getCache().createRegion(
            rName, raf.create());
        Function function = new TestFunction(true,TEST_FUNCTION2);
        FunctionService.registerFunction(function);
        return Boolean.TRUE;
      }
    };
    datastore0.invoke(dataStoreCreate);
    datastore1.invoke(dataStoreCreate);
    datastore2.invoke(dataStoreCreate);

    Object o = accessor.invoke(new SerializableCallable(
        "Create data, invoke exectuable") {
      public Object call() throws Exception {
        PartitionedRegion pr = (PartitionedRegion)getCache().getRegion(rName);

        final HashSet testKeysSet = new HashSet();
        for (int i = (pr.getTotalNumberOfBuckets() * 2); i > 0; i--) {
          testKeysSet.add("execKey-" + i);
        }
        DistributedSystem.setThreadsSocketPolicy(false);
        Function function = new TestFunction(true,TEST_FUNCTION2);
        FunctionService.registerFunction(function);
        Execution dataSet = FunctionService.onRegion(pr);
        try {
          dataSet.withFilter(testKeysSet).withArgs(Boolean.TRUE).execute(
              function);
        }
        catch (Exception expected) {
          // No data should cause exec to throw
          LogWriterUtils.getLogWriter().warning("Exception Occured : "+ expected.getMessage());
          // boolean expectedStr = expected.getMessage().startsWith("No target
          // node was found for routingKey");
          // assertTrue("Unexpected exception: " + expected, expectedStr);
        }

        int j = 0;
        HashSet origVals = new HashSet();
        for (Iterator i = testKeysSet.iterator(); i.hasNext();) {
          Integer val = new Integer(j++);
          origVals.add(val);
          pr.put(i.next(), val);
        }
        //DefaultResultCollector rc1 = new DefaultResultCollector();
        ResultCollector rc1 = dataSet.withFilter(testKeysSet).withArgs(Boolean.TRUE)
            .execute(function);
        List l = ((List)rc1.getResult());
        assertEquals(3, l.size());
        
        for (Iterator i = l.iterator(); i.hasNext();) {
          assertEquals(Boolean.TRUE, i.next());
        }

        //DefaultResultCollector rc2 = new DefaultResultCollector();
        ResultCollector rc2 = dataSet.withFilter(testKeysSet).withArgs(testKeysSet)
            .execute(function);
        List l2 = ((List)rc2.getResult());
        //assertIndexDetailsEquals(pr.getTotalNumberOfBuckets(), l2.size());
        assertEquals(3, l2.size());
        
        // assertIndexDetailsEquals(pr.getTotalNumberOfBuckets(), l.size());
        HashSet foundVals = new HashSet();
        for (Iterator i = l2.iterator(); i.hasNext();) {
          ArrayList subL = (ArrayList)i.next();
          assertTrue(subL.size() > 0);
          for (Iterator subI = subL.iterator(); subI.hasNext();) {
            assertTrue(foundVals.add(subI.next()));            
          }
        }
        assertEquals(origVals, foundVals);
        return Boolean.TRUE;
      }
    });
    assertEquals(Boolean.TRUE, o);
  }

  
  /**
   * Test bucketFilter functionality
   *
   * @throws Exception
   */
  @Test
  public void testBucketFilter_1() throws Exception {
    final String rName = getUniqueName();
    Host host = Host.getHost(0);
    final VM accessor = host.getVM(3);
    final VM datastore0 = host.getVM(0);
    final VM datastore1 = host.getVM(1);
    final VM datastore2 = host.getVM(2);
    getCache();
    accessor.invoke(new SerializableCallable("Create PR") {
      public Object call() throws Exception {
        PartitionResolver resolver = new BucketFilterPRResolver();
        RegionAttributes ra = PartitionedRegionTestHelper
            .createRegionAttrsForPR(0, 0, resolver);
        getCache().createRegion(
            rName, ra);
        return Boolean.TRUE;
      }
    });

    SerializableCallable dataStoreCreate = new SerializableCallable(
        "Create PR with Function Factory") {
      public Object call() throws Exception {
        PartitionResolver resolver = new BucketFilterPRResolver();
        RegionAttributes ra = PartitionedRegionTestHelper
            .createRegionAttrsForPR(0, 10, resolver);
        AttributesFactory raf = new AttributesFactory(ra);
        PartitionAttributesImpl pa = new PartitionAttributesImpl();
        pa.setAll(ra.getPartitionAttributes());
        raf.setPartitionAttributes(pa);
        getCache().createRegion(
            rName, raf.create());
        Function function = new TestFunction(true,TestFunction.TEST_FUNCTION_BUCKET_FILTER);
        FunctionService.registerFunction(function);
        return Boolean.TRUE;
      }
    };
    datastore0.invoke(dataStoreCreate);
    datastore1.invoke(dataStoreCreate);
    datastore2.invoke(dataStoreCreate);

    Object o = accessor.invoke(new SerializableCallable("Create data") {
      public Object call() throws Exception {
        PartitionedRegion pr = (PartitionedRegion)getCache().getRegion(rName);
        for(int i = 0; i < 50; ++i) {
          pr.put(i, i);
        }
        return Boolean.TRUE;
      }
    });
    assertEquals(Boolean.TRUE, o);
    
    o = accessor.invoke(new SerializableCallable(
        "Execute function single filter") {
      public Object call() throws Exception {
        PartitionedRegion pr = (PartitionedRegion)getCache().getRegion(rName);
        Function function = new TestFunction(true,TestFunction.TEST_FUNCTION_BUCKET_FILTER);
        FunctionService.registerFunction(function);
        InternalExecution dataSet = (InternalExecution) FunctionService.onRegion(pr);
        Set<Integer> bucketSet = new HashSet<Integer>();
        bucketSet.add(2);
        ResultCollector<Integer, List<Integer>> rc = (ResultCollector<Integer, List<Integer>>) dataSet
            .withBucketFilter(bucketSet).execute(function);
        
        List<Integer> results = rc.getResult();
        assertEquals(bucketSet.size(), results.size());
        for(Integer bucket: results) {
          bucketSet.remove(bucket) ; 
        }
        assertTrue(bucketSet.isEmpty());
        return Boolean.TRUE;
      }
    });
    assertEquals(Boolean.TRUE, o);
    
    o = accessor.invoke(new SerializableCallable(
        "Execute function multiple filter") {
      public Object call() throws Exception {
        PartitionedRegion pr = (PartitionedRegion)getCache().getRegion(rName);
        Function function = new TestFunction(true,TestFunction.TEST_FUNCTION_BUCKET_FILTER);
        FunctionService.registerFunction(function);
        InternalExecution dataSet = (InternalExecution) FunctionService.onRegion(pr);
        Set<Integer> bucketSet = new HashSet<Integer>();
        bucketSet.add(2);
        bucketSet.add(3);
        ResultCollector<Integer, List<Integer>> rc = (ResultCollector<Integer, List<Integer>>) dataSet
            .withBucketFilter(bucketSet).execute(function);
        
        List<Integer> results = rc.getResult();
        assertEquals(bucketSet.size(), results.size());
        for(Integer bucket: results) {
          bucketSet.remove(bucket) ; 
        }
        assertTrue(bucketSet.isEmpty());
        return Boolean.TRUE;
      }
    });
    assertEquals(Boolean.TRUE, o);
    
    o = accessor.invoke(new SerializableCallable(
        "Execute function multiple filter") {
      public Object call() throws Exception {
        PartitionedRegion pr = (PartitionedRegion)getCache().getRegion(rName);
        Function function = new TestFunction(true,TestFunction.TEST_FUNCTION_BUCKET_FILTER);
        FunctionService.registerFunction(function);
        InternalExecution dataSet =  (InternalExecution) FunctionService.onRegion(pr);
        Set<Integer> bucketSet = new HashSet<Integer>();
        bucketSet.add(1);
        bucketSet.add(2);
        bucketSet.add(3);
        bucketSet.add(0);
        bucketSet.add(4);
        ResultCollector<Integer, List<Integer>> rc = (ResultCollector<Integer, List<Integer>>) dataSet
            .withBucketFilter(bucketSet).execute(function);
        
        List<Integer> results = rc.getResult();
        assertEquals(bucketSet.size(), results.size());
        for(Integer bucket: results) {
          bucketSet.remove(bucket) ; 
        }
        getCache().getLogger().info("results buckets="+ results);
        getCache().getLogger().info("bucketset="+ bucketSet);
        assertTrue(bucketSet.isEmpty()); 
        return Boolean.TRUE;
      }
    });
    assertEquals(Boolean.TRUE, o);
    
  }
  
  @Test
  public void testBucketFilterOverride() throws Exception {
    final String rName = getUniqueName();
    Host host = Host.getHost(0);
    final VM accessor = host.getVM(3);
    final VM datastore0 = host.getVM(0);
    final VM datastore1 = host.getVM(1);
    final VM datastore2 = host.getVM(2);
    getCache();
    accessor.invoke(new SerializableCallable("Create PR") {
      public Object call() throws Exception {
        PartitionResolver resolver = new BucketFilterPRResolver();
        RegionAttributes ra = PartitionedRegionTestHelper
            .createRegionAttrsForPR(0, 0, resolver);
        getCache().createRegion(
            rName, ra);
        return Boolean.TRUE;
      }
    });

    SerializableCallable dataStoreCreate = new SerializableCallable(
        "Create PR with Function Factory") {
      public Object call() throws Exception {
        PartitionResolver resolver = new BucketFilterPRResolver();
        RegionAttributes ra = PartitionedRegionTestHelper
            .createRegionAttrsForPR(0, 10, resolver);
        AttributesFactory raf = new AttributesFactory(ra);
        PartitionAttributesImpl pa = new PartitionAttributesImpl();
        pa.setAll(ra.getPartitionAttributes());
        raf.setPartitionAttributes(pa);
        getCache().createRegion(
            rName, raf.create());
        Function function = new TestFunction(true,TestFunction.TEST_FUNCTION_BUCKET_FILTER);
        FunctionService.registerFunction(function);
        return Boolean.TRUE;
      }
    };
    datastore0.invoke(dataStoreCreate);
    datastore1.invoke(dataStoreCreate);
    datastore2.invoke(dataStoreCreate);

    Object o = accessor.invoke(new SerializableCallable("Create data") {
      public Object call() throws Exception {
        PartitionedRegion pr = (PartitionedRegion)getCache().getRegion(rName);
        for(int i = 0; i < 50; ++i) {
          pr.put(i, i);
        }
        return Boolean.TRUE;
      }
    });
    assertEquals(Boolean.TRUE, o);
    
    o = accessor.invoke(new SerializableCallable(
        "Execute function with bucket filter override") {
      public Object call() throws Exception {
        PartitionedRegion pr = (PartitionedRegion)getCache().getRegion(rName);
        Function function = new TestFunction(true,TestFunction.TEST_FUNCTION_BUCKET_FILTER);
        FunctionService.registerFunction(function);
        InternalExecution dataSet = (InternalExecution) FunctionService.onRegion(pr);
        Set<Integer> bucketSet = new HashSet<Integer>();
        bucketSet.add(1);
        Set<Integer> keySet = new HashSet<Integer>();
        keySet.add(33);
        keySet.add(43);
        Set<Integer> expectedBucketSet = new HashSet<Integer>();
        expectedBucketSet.add(3);
        expectedBucketSet.add(4);
        ResultCollector<Integer, List<Integer>> rc = (ResultCollector<Integer, List<Integer>>) dataSet
            .withBucketFilter(bucketSet).withFilter(keySet).execute(function);
        
        List<Integer> results = rc.getResult();
        assertEquals(keySet.size(), results.size());
        for(Integer bucket: results) {
          expectedBucketSet.remove(bucket) ; 
        }
        assertTrue(expectedBucketSet.isEmpty());
        return Boolean.TRUE;
      }
    });
    assertEquals(Boolean.TRUE, o);
   
    
  }
  
  
  /**
   * Test ability to execute a multi-key function by a local data store
   * ResultCollector = DefaultResultCollector
   * haveResult = true
   * @throws Exception
   */
  @Test
  public void testLocalMultiKeyExecution_byName() throws Exception {
    final String rName = getUniqueName();
    Host host = Host.getHost(0);
    VM localOnly = host.getVM(3);
    getCache();
    Object o = localOnly.invoke(new SerializableCallable(
        "Create PR, validate local execution)") {
      public Object call() throws Exception {
        RegionAttributes ra = PartitionedRegionTestHelper
            .createRegionAttrsForPR(0, 10);
        AttributesFactory raf = new AttributesFactory(ra);
        PartitionAttributesImpl pa = new PartitionAttributesImpl();
        pa.setAll(ra.getPartitionAttributes());
        raf.setPartitionAttributes(pa);
        PartitionedRegion pr = (PartitionedRegion)getCache().createRegion(
            rName, raf.create());
        final String testKey = "execKey";
        DistributedSystem.setThreadsSocketPolicy(false);
        //Function function = new TestFunction(true,"TestFunction2");
        Function function = new TestFunction(true,TestFunction.TEST_FUNCTION2);
        FunctionService.registerFunction(function);
        Execution dataSet = FunctionService.onRegion(pr);
        final HashSet testKeysSet = new HashSet();
        testKeysSet.add(testKey);
        try {
          dataSet.withFilter(testKeysSet).withArgs(Boolean.TRUE).execute(function.getId());
        }
        catch (Exception expected) {
          // No data should cause exec to throw
          assertTrue(expected.getMessage().contains(
              "No target node found for KEY = " + testKey));
        }

        final HashSet testKeys = new HashSet();
        for (int i = (pr.getTotalNumberOfBuckets() * 2); i > 0; i--) {
          testKeys.add("execKey-" + i);
        }

        int j = 0;
        HashSet origVals = new HashSet();
        for (Iterator i = testKeys.iterator(); i.hasNext();) {
          Integer val = new Integer(j++);
          origVals.add(val);
          pr.put(i.next(), val);
        }

        ResultCollector rc1 = dataSet.withFilter(testKeys).withArgs(Boolean.TRUE)
            .execute(function.getId());
        List l = ((List)rc1.getResult());
        //assertIndexDetailsEquals(pr.getTotalNumberOfBuckets(), l.size());
        assertEquals(1, l.size());
        for (Iterator i = l.iterator(); i.hasNext();) {
          assertEquals(Boolean.TRUE, i.next());
        }

        //DefaultResultCollector rc2 = new DefaultResultCollector();
        ResultCollector rc2 = dataSet.withFilter(testKeys).withArgs(testKeys)
            .execute(function.getId());
        List l2 = ((List)rc2.getResult());
        assertEquals(1, l2.size());

        HashSet foundVals = new HashSet();
        for (Iterator i = l2.iterator(); i.hasNext();) {
          ArrayList subL = (ArrayList)i.next();
          assertTrue(subL.size() > 0);
          for (Iterator subI = subL.iterator(); subI.hasNext();) {
            assertTrue(foundVals.add(subI.next()));
          }
        }
        assertEquals(origVals, foundVals);
        return Boolean.TRUE;
      }
    });
    assertEquals(Boolean.TRUE, o);
  }

  /**
   * Test ability to execute a multi-key function by a local data store
   *
   * @throws Exception
   */
  @Test
  public void testLocalMultiKeyExecution_byInstance() throws Exception {
    final String rName = getUniqueName();
    Host host = Host.getHost(0);
    VM localOnly = host.getVM(3);
    getCache();
    Object o = localOnly.invoke(new SerializableCallable(
        "Create PR, validate local execution)") {
      public Object call() throws Exception {
        RegionAttributes ra = PartitionedRegionTestHelper
            .createRegionAttrsForPR(0, 10);
        AttributesFactory raf = new AttributesFactory(ra);
        PartitionAttributesImpl pa = new PartitionAttributesImpl();
        pa.setAll(ra.getPartitionAttributes());
        raf.setPartitionAttributes(pa);
        PartitionedRegion pr = (PartitionedRegion)getCache().createRegion(
            rName, raf.create());
        final String testKey = "execKey";
        DistributedSystem.setThreadsSocketPolicy(false);
        //Function function = new TestFunction(true,"TestFunction2");
        Function function = new TestFunction(true, TestFunction.TEST_FUNCTION2);
        FunctionService.registerFunction(function);
        //DefaultResultCollector rs = new DefaultResultCollector();
        Execution dataSet = FunctionService.onRegion(pr);
        final HashSet testKeysSet = new HashSet();
        testKeysSet.add(testKey);
        try {
          dataSet.withFilter(testKeysSet).withArgs(Boolean.TRUE).execute(function);
        }
        catch (Exception expected) {
          // No data should cause exec to throw
          assertTrue(expected.getMessage().contains(
              "No target node found for KEY = " + testKey));
        }

        final HashSet testKeys = new HashSet();
        for (int i = (pr.getTotalNumberOfBuckets() * 2); i > 0; i--) {
          testKeys.add("execKey-" + i);
        }

        int j = 0;
        HashSet origVals = new HashSet();
        for (Iterator i = testKeys.iterator(); i.hasNext();) {
          Integer val = new Integer(j++);
          origVals.add(val);
          pr.put(i.next(), val);
        }

        //DefaultResultCollector rc1 = new DefaultResultCollector();
        ResultCollector rc1 = dataSet.withFilter(testKeys).withArgs(Boolean.TRUE)
            .execute(function);
        List l = ((List)rc1.getResult());
        assertEquals(1, l.size());
        for (Iterator i = l.iterator(); i.hasNext();) {
          assertEquals(Boolean.TRUE, i.next());
        }

        //DefaultResultCollector rc2 = new DefaultResultCollector();
        ResultCollector rc2 = dataSet.withFilter(testKeys).withArgs(testKeys)
            .execute(function);
        List l2 = ((List)rc2.getResult());
        assertEquals(1, l2.size());

        HashSet foundVals = new HashSet();
        for (Iterator i = l2.iterator(); i.hasNext();) {
          ArrayList subL = (ArrayList)i.next();
          assertTrue(subL.size() > 0);
          for (Iterator subI = subL.iterator(); subI.hasNext();) {
            assertTrue(foundVals.add(subI.next()));
          }
        }
        assertEquals(origVals, foundVals);
        return Boolean.TRUE;
      }
    });
    assertEquals(Boolean.TRUE, o);
  }

  /**
   * Ensure that the execution is limited to a single bucket put another way,
   * that the routing logic works correctly such that there is not extra
   * execution
   *
   * @throws Exception
   */
  @Test
  public void testMultiKeyExecutionOnASingleBucket_byName() throws Exception {
    final String rName = getUniqueName();
    Host host = Host.getHost(0);
    final VM datastore0 = host.getVM(0);
    final VM datastore1 = host.getVM(1);
    final VM datastore2 = host.getVM(2);
    final VM datastore3 = host.getVM(3);
    getCache();
    SerializableCallable dataStoreCreate = new SerializableCallable(
        "Create PR with Function Factory") {
      public Object call() throws Exception {
        RegionAttributes ra = PartitionedRegionTestHelper
            .createRegionAttrsForPR(0, 10);
        AttributesFactory raf = new AttributesFactory(ra);
        PartitionAttributesImpl pa = new PartitionAttributesImpl();
        pa.setAll(ra.getPartitionAttributes());
        pa.setTotalNumBuckets(17);
        raf.setPartitionAttributes(pa);
        getCache().createRegion(
            rName, raf.create());
        Function function = new TestFunction(true,TEST_FUNCTION2);
        FunctionService.registerFunction(function);
        return Boolean.TRUE;
      }
    };
    datastore0.invoke(dataStoreCreate);
    datastore1.invoke(dataStoreCreate);
    datastore2.invoke(dataStoreCreate);
    datastore3.invoke(dataStoreCreate);

    Object o = datastore3.invoke(new SerializableCallable(
        "Create data, invoke exectuable") {
      public Object call() throws Exception {
        PartitionedRegion pr = (PartitionedRegion)getCache().getRegion(rName);
        DistributedSystem.setThreadsSocketPolicy(false);
        final HashSet testKeys = new HashSet();
        for (int i = (pr.getTotalNumberOfBuckets() * 3); i > 0; i--) {
          testKeys.add("execKey-" + i);
        }
        int j = 0;
        for (Iterator i = testKeys.iterator(); i.hasNext();) {
          Integer val = new Integer(j++);
          pr.put(i.next(), val);
        }
        // Assert there is data each bucket
        for (int bid = 0; bid < pr.getTotalNumberOfBuckets(); bid++) {
          assertTrue(pr.getBucketKeys(bid).size() > 0);
        }
        for (Iterator kiter = testKeys.iterator(); kiter.hasNext();) {
          Set singleKeySet = Collections.singleton(kiter.next());
          Function function = new TestFunction(true,TEST_FUNCTION2);
          FunctionService.registerFunction(function);
          Execution dataSet = FunctionService.onRegion(pr);
          ResultCollector rc1 = dataSet.withFilter(singleKeySet).withArgs(Boolean.TRUE)
              .execute(function.getId());
          List l = ((List)rc1.getResult());
          assertEquals(1, l.size());
          assertEquals(Boolean.TRUE, l.iterator().next());

          //DefaultResultCollector rc2 = new DefaultResultCollector();
          ResultCollector rc2 = dataSet.withFilter(singleKeySet).withArgs(new HashSet(singleKeySet))
              .execute(function.getId());
          List l2 = ((List)rc2.getResult());

          assertEquals(1, l2.size());
          List subList = (List)l2.iterator().next();
          assertEquals(1, subList.size());
          assertEquals(pr.get(singleKeySet.iterator().next()), subList
              .iterator().next());
        }
        return Boolean.TRUE;
      }
    });
    assertEquals(Boolean.TRUE, o);
  }

  /**
   * Ensure that the execution is limited to a single bucket put another way,
   * that the routing logic works correctly such that there is not extra
   * execution
   *
   * @throws Exception
   */
  @Test
  public void testMultiKeyExecutionOnASingleBucket_byInstance()
      throws Exception {
    final String rName = getUniqueName();
    Host host = Host.getHost(0);
    final VM datastore0 = host.getVM(0);
    final VM datastore1 = host.getVM(1);
    final VM datastore2 = host.getVM(2);
    final VM datastore3 = host.getVM(3);
    getCache();
    SerializableCallable dataStoreCreate = new SerializableCallable(
        "Create PR with Function Factory") {
      public Object call() throws Exception {
        RegionAttributes ra = PartitionedRegionTestHelper
            .createRegionAttrsForPR(0, 10);
        AttributesFactory raf = new AttributesFactory(ra);
        PartitionAttributesImpl pa = new PartitionAttributesImpl();
        pa.setAll(ra.getPartitionAttributes());
        pa.setTotalNumBuckets(17);
        raf.setPartitionAttributes(pa);
        getCache().createRegion(
            rName, raf.create());
        Function function = new TestFunction(true, TestFunction.TEST_FUNCTION2);
        FunctionService.registerFunction(function);
        return Boolean.TRUE;
      }
    };
    datastore0.invoke(dataStoreCreate);
    datastore1.invoke(dataStoreCreate);
    datastore2.invoke(dataStoreCreate);
    datastore3.invoke(dataStoreCreate);

    Object o = datastore3.invoke(new SerializableCallable(
        "Create data, invoke exectuable") {
      public Object call() throws Exception {
        PartitionedRegion pr = (PartitionedRegion)getCache().getRegion(rName);
        DistributedSystem.setThreadsSocketPolicy(false);
        final HashSet testKeys = new HashSet();
        for (int i = (pr.getTotalNumberOfBuckets() * 3); i > 0; i--) {
          testKeys.add("execKey-" + i);
        }
        int j = 0;
        for (Iterator i = testKeys.iterator(); i.hasNext();) {
          Integer val = new Integer(j++);
          pr.put(i.next(), val);
        }
        // Assert there is data each bucket
        for (int bid = 0; bid < pr.getTotalNumberOfBuckets(); bid++) {
          assertTrue(pr.getBucketKeys(bid).size() > 0);
        }
        for (Iterator kiter = testKeys.iterator(); kiter.hasNext();) {
          Set singleKeySet = Collections.singleton(kiter.next());
          Function function = new TestFunction(true,TEST_FUNCTION2);
          FunctionService.registerFunction(function);
          Execution dataSet = FunctionService.onRegion(pr);
          ResultCollector rc1 = dataSet.withFilter(singleKeySet).withArgs(Boolean.TRUE)
              .execute(function);
          List l = ((List)rc1.getResult());
          assertEquals(1, l.size());
          assertEquals(Boolean.TRUE, l.iterator().next());

          //DefaultResultCollector rc2 = new DefaultResultCollector();
          ResultCollector rc2 = dataSet.withFilter(singleKeySet).withArgs(new HashSet(singleKeySet))
              .execute(function);
          List l2 = ((List)rc2.getResult());

          assertEquals(1, l2.size());
          List subList = (List)l2.iterator().next();
          assertEquals(1, subList.size());
          assertEquals(pr.get(singleKeySet.iterator().next()), subList
              .iterator().next());
        }
        return Boolean.TRUE;
      }
    });
    assertEquals(Boolean.TRUE, o);
  }

  /**
   * Ensure that the execution is happening all the PR as a whole
   *
   * @throws Exception
   */
  @Test
  public void testExecutionOnAllNodes_byName()
      throws Exception {
    final String rName = getUniqueName();
    Host host = Host.getHost(0);
    final VM datastore0 = host.getVM(0);
    final VM datastore1 = host.getVM(1);
    final VM datastore2 = host.getVM(2);
    final VM datastore3 = host.getVM(3);
    getCache();
    SerializableCallable dataStoreCreate = new SerializableCallable(
        "Create PR with Function Factory") {
      public Object call() throws Exception {
        RegionAttributes ra = PartitionedRegionTestHelper
            .createRegionAttrsForPR(0, 10);
        AttributesFactory raf = new AttributesFactory(ra);
        PartitionAttributesImpl pa = new PartitionAttributesImpl();
        pa.setAll(ra.getPartitionAttributes());
        pa.setTotalNumBuckets(17);
        raf.setPartitionAttributes(pa);
        getCache().createRegion(
            rName, raf.create());
        //Function function = new TestFunction(true,"TestFunction2");
        Function function = new TestFunction(true, TestFunction.TEST_FUNCTION2);
        FunctionService.registerFunction(function);
        return Boolean.TRUE;
      }
    };
    datastore0.invoke(dataStoreCreate);
    datastore1.invoke(dataStoreCreate);
    datastore2.invoke(dataStoreCreate);
    datastore3.invoke(dataStoreCreate);

    Object o = datastore3.invoke(new SerializableCallable(
        "Create data, invoke exectuable") {
      public Object call() throws Exception {
        PartitionedRegion pr = (PartitionedRegion)getCache().getRegion(rName);
        DistributedSystem.setThreadsSocketPolicy(false);
        final HashSet testKeys = new HashSet();
        for (int i = (pr.getTotalNumberOfBuckets() * 3); i > 0; i--) {
          testKeys.add("execKey-" + i);
        }
        int j = 0;
        for (Iterator i = testKeys.iterator(); i.hasNext();) {
          Integer val = new Integer(j++);
          pr.put(i.next(), val);
        }
        // Assert there is data in each bucket
        for (int bid = 0; bid < pr.getTotalNumberOfBuckets(); bid++) {
          assertTrue(pr.getBucketKeys(bid).size() > 0);
        }
        Function function = new TestFunction(true, TestFunction.TEST_FUNCTION2);
        FunctionService.registerFunction(function);
        Execution dataSet = FunctionService.onRegion(pr);
        ResultCollector rc1 = dataSet.withArgs(Boolean.TRUE)
            .execute(function.getId());
        List l = ((List)rc1.getResult());
        LogWriterUtils.getLogWriter().info(
            "PRFunctionExecutionDUnitTest#testExecutionOnAllNodes_byName : Result size :"
                + l.size() + " Result : " + l);
        assertEquals(4, l.size());
         
        for (int i=0; i<4; i++) {
          assertEquals(Boolean.TRUE, l.iterator().next());
        }
        return Boolean.TRUE;
//        for (int i=0; i<4; i++) {
//          List l = ((List)rc1.getResult());
//          assertIndexDetailsEquals(4, l.size());
//          assertIndexDetailsEquals(Boolean.TRUE, l.iterator().next());
//        }
//
//        return Boolean.TRUE;
      }
    });
    assertEquals(Boolean.TRUE, o);
  }
 
  /**
   * Ensure that the execution is happening all the PR as a whole
   *
   * @throws Exception
   */
  @Test
  public void testExecutionOnAllNodes_byInstance()
      throws Exception {
    final String rName = getUniqueName();
    Host host = Host.getHost(0);
    final VM datastore0 = host.getVM(0);
    final VM datastore1 = host.getVM(1);
    final VM datastore2 = host.getVM(2);
    final VM accessor = host.getVM(3);
    getCache();
    
    accessor.invoke(new SerializableCallable("Create PR") {
      public Object call() throws Exception {
        RegionAttributes ra = PartitionedRegionTestHelper
            .createRegionAttrsForPR(0, 0);
        AttributesFactory raf = new AttributesFactory(ra);
        PartitionAttributesImpl pa = new PartitionAttributesImpl();
        pa.setAll(ra.getPartitionAttributes());
        pa.setTotalNumBuckets(17);
        raf.setPartitionAttributes(pa);
        
        getCache().createRegion(
            rName, raf.create());
        return Boolean.TRUE;
      }
    });
    
    SerializableCallable dataStoreCreate = new SerializableCallable(
        "Create PR with Function Factory") {
      public Object call() throws Exception {
        RegionAttributes ra = PartitionedRegionTestHelper
            .createRegionAttrsForPR(0, 10);
        AttributesFactory raf = new AttributesFactory(ra);
        PartitionAttributesImpl pa = new PartitionAttributesImpl();
        pa.setAll(ra.getPartitionAttributes());
        pa.setTotalNumBuckets(17);
        raf.setPartitionAttributes(pa);
        getCache().createRegion(
            rName, raf.create());
        //Function function = new TestFunction(true,"TestFunction2");
        Function function = new TestFunction(true,TestFunction.TEST_FUNCTION2);
        FunctionService.registerFunction(function);
        return Boolean.TRUE;
      }
    };
    datastore0.invoke(dataStoreCreate);
    datastore1.invoke(dataStoreCreate);
    datastore2.invoke(dataStoreCreate);

    Object o = accessor.invoke(new SerializableCallable(
        "Create data, invoke exectuable") {
      public Object call() throws Exception {
        PartitionedRegion pr = (PartitionedRegion)getCache().getRegion(rName);
        DistributedSystem.setThreadsSocketPolicy(false);
        final HashSet testKeys = new HashSet();
        for (int i = (pr.getTotalNumberOfBuckets() * 3); i > 0; i--) {
          testKeys.add("execKey-" + i);
        }
        int j = 0;
        for (Iterator i = testKeys.iterator(); i.hasNext();) {
          Integer val = new Integer(j++);
          pr.put(i.next(), val);
        }
        // Assert there is data in each bucket
        for (int bid = 0; bid < pr.getTotalNumberOfBuckets(); bid++) {
          assertTrue(pr.getBucketKeys(bid).size() > 0);
        }
        Function function = new TestFunction(true, TestFunction.TEST_FUNCTION2);
        FunctionService.registerFunction(function);
        Execution dataSet = FunctionService.onRegion(pr);
        ResultCollector rc1 = dataSet.withArgs(Boolean.TRUE)
            .execute(function);
       
        List l = ((List)rc1.getResult());
        assertEquals(3, l.size());
         
        for (int i=0; i<3; i++) {
          assertEquals(Boolean.TRUE, l.iterator().next());
        }
        return Boolean.TRUE;
      }
    });
    assertEquals(Boolean.TRUE, o);
  }
 
  /**
   * Ensure that the execution of inline function is happening all the PR as a whole
   *
   * @throws Exception
   */
  @Test
  public void testExecutionOnAllNodes_byInlineFunction()
      throws Exception {
    final String rName = getUniqueName();
    Host host = Host.getHost(0);
    final VM datastore0 = host.getVM(0);
    final VM datastore1 = host.getVM(1);
    final VM datastore2 = host.getVM(2);
    final VM datastore3 = host.getVM(3);
    getCache();
    SerializableCallable dataStoreCreate = new SerializableCallable(
        "Create PR with Function Factory") {
      public Object call() throws Exception {
        RegionAttributes ra = PartitionedRegionTestHelper
            .createRegionAttrsForPR(0, 10);
        AttributesFactory raf = new AttributesFactory(ra);
        PartitionAttributesImpl pa = new PartitionAttributesImpl();
        pa.setAll(ra.getPartitionAttributes());
        pa.setTotalNumBuckets(17);
        raf.setPartitionAttributes(pa);
        getCache().createRegion(
            rName, raf.create());
        return Boolean.TRUE;
      }
    };
    datastore0.invoke(dataStoreCreate);
    datastore1.invoke(dataStoreCreate);
    datastore2.invoke(dataStoreCreate);
    datastore3.invoke(dataStoreCreate);

    Object o = datastore3.invoke(new SerializableCallable(
        "Create data, invoke exectuable") {
      public Object call() throws Exception {
        PartitionedRegion pr = (PartitionedRegion)getCache().getRegion(rName);
        DistributedSystem.setThreadsSocketPolicy(false);
        final HashSet testKeys = new HashSet();
        for (int i = (pr.getTotalNumberOfBuckets() * 3); i > 0; i--) {
          testKeys.add("execKey-" + i);
        }
        int j = 0;
        for (Iterator i = testKeys.iterator(); i.hasNext();) {
          Integer val = new Integer(j++);
          pr.put(i.next(), val);
        }
        // Assert there is data in each bucket
        for (int bid = 0; bid < pr.getTotalNumberOfBuckets(); bid++) {
          assertTrue(pr.getBucketKeys(bid).size() > 0);
        }
        Execution dataSet = FunctionService.onRegion(pr);
        ResultCollector rc1 = dataSet.withArgs(Boolean.TRUE)
            .execute(new FunctionAdapter(){
              @Override
              public void execute(FunctionContext context) {
                if (context.getArguments() instanceof String) {
                  context.getResultSender().lastResult("Success");
                }else if(context.getArguments() instanceof Boolean){
                  context.getResultSender().lastResult(Boolean.TRUE);
                }
              }

              @Override
              public String getId() {
                return getClass().getName();
              }

              @Override
              public boolean hasResult() {
                return true;
              }
            });
        List l = ((List)rc1.getResult());
        LogWriterUtils.getLogWriter().info(
            "PRFunctionExecutionDUnitTest#testExecutionOnAllNodes_byName : Result size :"
                + l.size() + " Result : " + l);
        assertEquals(4, l.size());
        Iterator iterator = l.iterator();
        for (int i=0; i<4; i++) {
          assertEquals(Boolean.TRUE, iterator.next());
        }
        return Boolean.TRUE;
      }
    });
    assertEquals(Boolean.TRUE, o);
  }
   
  @Test
  public void testBug40714() throws Exception {
    final String rName = getUniqueName();
    Host host = Host.getHost(0);
    final VM datastore0 = host.getVM(0);
    final VM datastore1 = host.getVM(1);
    final VM datastore2 = host.getVM(2);
    final VM datastore3 = host.getVM(3);
    getCache();
    SerializableCallable dataStoreCreate = new SerializableCallable(
        "Create PR with Function Factory") {
      public Object call() throws Exception {
        RegionAttributes ra = PartitionedRegionTestHelper
            .createRegionAttrsForPR(0, 10);
        AttributesFactory raf = new AttributesFactory(ra);
        PartitionAttributesImpl pa = new PartitionAttributesImpl();
        pa.setAll(ra.getPartitionAttributes());
        pa.setTotalNumBuckets(17);
        raf.setPartitionAttributes(pa);
        getCache().createRegion(rName, raf.create());
        FunctionService.registerFunction(
            new FunctionAdapter() {
              @Override
              public void execute(FunctionContext context) {
                if (context.getArguments() instanceof String) {
                  context.getResultSender().lastResult("Failure");
                }
                else if (context.getArguments() instanceof Boolean) {
                  context.getResultSender().lastResult(Boolean.FALSE);
                }
              }

              @Override
              public String getId() {
                return "Function";
              }

              @Override
              public boolean hasResult() {
                return true;
              }
            });
        return Boolean.TRUE;
      }
    };
    datastore0.invoke(dataStoreCreate);
    datastore1.invoke(dataStoreCreate);
    datastore2.invoke(dataStoreCreate);
    datastore3.invoke(dataStoreCreate);

    Object o = datastore3.invoke(new SerializableCallable(
        "Create data, invoke exectuable") {
      public Object call() throws Exception {
        PartitionedRegion pr = (PartitionedRegion)getCache().getRegion(rName);
        DistributedSystem.setThreadsSocketPolicy(false);
        final HashSet testKeys = new HashSet();
        for (int i = (pr.getTotalNumberOfBuckets() * 3); i > 0; i--) {
          testKeys.add("execKey-" + i);
        }
        int j = 0;
        for (Iterator i = testKeys.iterator(); i.hasNext();) {
          Integer val = new Integer(j++);
          pr.put(i.next(), val);
        }
        // Assert there is data in each bucket
        for (int bid = 0; bid < pr.getTotalNumberOfBuckets(); bid++) {
          assertTrue(pr.getBucketKeys(bid).size() > 0);
        }
        Execution dataSet = FunctionService.onRegion(pr);
        ResultCollector rc1 = dataSet.withArgs(Boolean.TRUE).execute(
            new FunctionAdapter() {
              @Override
              public void execute(FunctionContext context) {
                if (context.getArguments() instanceof String) {
                  context.getResultSender().lastResult("Success");
                }
                else if (context.getArguments() instanceof Boolean) {
                  context.getResultSender().lastResult(Boolean.TRUE);
                }
              }

              @Override
              public String getId() {
                return "Function";
              }

              @Override
              public boolean hasResult() {
                return true;
              }
            });
        List l = ((List)rc1.getResult());
        LogWriterUtils.getLogWriter().info(
            "PRFunctionExecutionDUnitTest#testExecutionOnAllNodes_byName : Result size :"
                + l.size() + " Result : " + l);
        assertEquals(4, l.size());
        Iterator iterator = l.iterator();
        for (int i = 0; i < 4; i++) {
          Boolean res = (Boolean)iterator.next();
          assertEquals(Boolean.TRUE, res);
        }
        return Boolean.TRUE;
      }
    });
    assertEquals(Boolean.TRUE, o);
  }
  /**
   * Ensure that the execution is happening on all the PR as a whole
   * with LocalReadPR as LocalDataSet
   *
   * @throws Exception
   */
  @Test
  public void testExecutionOnAllNodes_LocalReadPR()
      throws Exception {
    final String rName = getUniqueName();
    Host host = Host.getHost(0);
    final VM datastore0 = host.getVM(0);
    final VM datastore1 = host.getVM(1);
    final VM datastore2 = host.getVM(2);
    final VM datastore3 = host.getVM(3);
    getCache();
    SerializableCallable dataStoreCreate = new SerializableCallable(
        "Create PR with Function Factory") {
      public Object call() throws Exception {
        RegionAttributes ra = PartitionedRegionTestHelper
            .createRegionAttrsForPR(0, 10);
        AttributesFactory raf = new AttributesFactory(ra);
        PartitionAttributesImpl pa = new PartitionAttributesImpl();
        pa.setAll(ra.getPartitionAttributes());
        pa.setTotalNumBuckets(17);
        pa.setPartitionResolver(new CustomerIDPartitionResolver("CustomerIDPartitionResolver"));
        raf.setPartitionAttributes(pa);
        getCache().createRegion(
            rName, raf.create());
        Function function = new TestFunction(true,TestFunction.TEST_FUNCTION3);
        FunctionService.registerFunction(function);
        return Boolean.TRUE;
      }
    };
    datastore0.invoke(dataStoreCreate);
    datastore1.invoke(dataStoreCreate);
    datastore2.invoke(dataStoreCreate);
    datastore3.invoke(dataStoreCreate);

    Object o = datastore3.invoke(new SerializableCallable(
        "Create data, invoke exectuable") {
      public Object call() throws Exception {
        PartitionedRegion pr = (PartitionedRegion)getCache().getRegion(rName);
        DistributedSystem.setThreadsSocketPolicy(false);
        final HashSet testKeys = new HashSet();
        
        // here put custid and Customer into the PR
        // later check for them      
        for (int i = 1; i <= 10; i++) {
          CustId custid = new CustId(i);
          Customer customer = new Customer("name" + i, "Address" + i);
          try {
            pr.put(custid, customer);
            assertNotNull(pr.get(custid));
            assertEquals(customer, pr.get(custid));
            testKeys.add(custid);
          }
          catch (Exception e) {
            Assert.fail(
                "putCustomerPartitionedRegion : failed while doing put operation in CustomerPartitionedRegion ",
                e);
          }
          LogWriterUtils.getLogWriter().fine("Customer :- { " + custid + " : " + customer + " }");
        }
        
        Function function = new TestFunction(true,TestFunction.TEST_FUNCTION3);
        FunctionService.registerFunction(function);
        Execution dataSet = FunctionService.onRegion(pr);
        ResultCollector rc1 = dataSet.withArgs(testKeys)
            .execute(function.getId());
        
        List l = ((List)rc1.getResult());        
        assertEquals(4, l.size());
        ArrayList vals = new ArrayList();
        Iterator itr = l.iterator();
        for (int i=0; i<4; i++) {          
          vals.addAll((ArrayList)itr.next());              
        }
        assertEquals(vals.size(),testKeys.size());  
        return Boolean.TRUE;
      }
    });
    assertEquals(Boolean.TRUE, o);
  }

  /**
   * Ensure that the execution is happening on all the PR as a whole
   * with LocalReadPR as LocalDataSet
   *
   * @throws Exception
   */
  @Test
  public void testExecutionOnMultiNodes_LocalReadPR()
      throws Exception {
    //final String rName = getUniqueName();
    final String rName1 = "CustomerPartitionedRegionName";
    final String rName2 = "OrderPartitionedRegionName";
    Host host = Host.getHost(0);
    final VM datastore0 = host.getVM(0);
    final VM datastore1 = host.getVM(1);
    final VM datastore2 = host.getVM(2);
    final VM datastore3 = host.getVM(3);
    getCache();
    SerializableCallable dataStoreCreate1 = new SerializableCallable(
        "Create PR with Function Factory") {
      public Object call() throws Exception {
        RegionAttributes ra = PartitionedRegionTestHelper
            .createRegionAttrsForPR(0, 10);
        AttributesFactory raf = new AttributesFactory(ra);
        PartitionAttributesImpl pa = new PartitionAttributesImpl();
        pa.setAll(ra.getPartitionAttributes());
        pa.setTotalNumBuckets(17);
        pa.setPartitionResolver(new CustomerIDPartitionResolver("CustomerIDPartitionResolver"));
        raf.setPartitionAttributes(pa);
        getCache().createRegion(
            rName1, raf.create());
        Function function = new TestFunction(true, TestFunction.TEST_FUNCTION3);
        FunctionService.registerFunction(function);
        
        return Boolean.TRUE;
      }
    };
    
    SerializableCallable dataStoreCreate2 = new SerializableCallable(
    "Create PR with Function Factory") {
  public Object call() throws Exception {
    RegionAttributes ra = PartitionedRegionTestHelper
        .createRegionAttrsForPR(0, 10);
    AttributesFactory raf = new AttributesFactory(ra);
    PartitionAttributesImpl pa = new PartitionAttributesImpl();
    pa.setAll(ra.getPartitionAttributes());
    pa.setTotalNumBuckets(17);
    pa.setPartitionResolver(new CustomerIDPartitionResolver("CustomerIDPartitionResolver"));
    pa.setColocatedWith(rName1);
    raf.setPartitionAttributes(pa);
    getCache().createRegion(
        rName2, raf.create());
    return Boolean.TRUE;
  }
};
    datastore0.invoke(dataStoreCreate1);
    datastore1.invoke(dataStoreCreate1);
    datastore2.invoke(dataStoreCreate1);
    datastore3.invoke(dataStoreCreate1);

    datastore0.invoke(dataStoreCreate2);
    datastore1.invoke(dataStoreCreate2);
    datastore2.invoke(dataStoreCreate2);
    datastore3.invoke(dataStoreCreate2);
    
    Object o = datastore3.invoke(new SerializableCallable(
        "Create data, invoke exectuable") {
      public Object call() throws Exception {
        PartitionedRegion pr = (PartitionedRegion)getCache().getRegion(rName1);
        DistributedSystem.setThreadsSocketPolicy(false);
        final HashSet testKeys = new HashSet();
        
        // here put custid and Customer into the PR
        // later check for them        
        for (int i = 1; i <= 100; i++) {
          CustId custid = new CustId(i);
          Customer customer = new Customer("name" + i, "Address" + i);
          try {
            pr.put(custid, customer);
            assertNotNull(pr.get(custid));
            assertEquals(customer, pr.get(custid));
            if(i>5)
              testKeys.add(custid);
          }
          catch (Exception e) {
            Assert.fail(
                "putCustomerPartitionedRegion : failed while doing put operation in CustomerPartitionedRegion ",
                e);
          }
          LogWriterUtils.getLogWriter().fine("Customer :- { " + custid + " : " + customer + " }");
        }

        PartitionedRegion partitionedregion = (PartitionedRegion)getCache().getRegion(rName2);
        assertNotNull(partitionedregion);
        for (int i = 1; i <= 100; i++) {
          CustId custid = new CustId(i);
          for (int j = 1; j <= 10; j++) {
            int oid = (i * 10) + j;
            OrderId orderId = new OrderId(oid, custid);
            Order order = new Order("OREDR" + oid);
            try {
              partitionedregion.put(orderId, order);
              //assertTrue(partitionedregion.containsKey(orderId));
              //assertIndexDetailsEquals(order,partitionedregion.get(orderId));
              
            }
            catch (Exception e) {
              Assert.fail(
                  "putOrderPartitionedRegion : failed while doing put operation in OrderPartitionedRegion ",
                  e);
            }
            LogWriterUtils.getLogWriter().fine("Order :- { " + orderId + " : " + order + " }");
          }
        }
                
        Function function = new TestFunction(true, TestFunction.TEST_FUNCTION3);
        FunctionService.registerFunction(function);
        Execution dataSet = FunctionService.onRegion(pr);
                
        ResultCollector rc1 =  dataSet.withFilter(testKeys).execute(function.getId());
        List l = ((List)rc1.getResult());
        assertTrue(4>=l.size());        
        ArrayList vals = new ArrayList();
        Iterator itr = l.iterator();
        for (int i=0; i<l.size(); i++) {          
          vals.addAll((ArrayList)itr.next());              
        }        
        assertEquals(testKeys.size(),vals.size());  
        return Boolean.TRUE;
      }
    });
    assertEquals(Boolean.TRUE, o);
  }

  /**
   * Assert the {@link RegionFunctionContext} yields the proper objects.
   */
  @Test
  public void testLocalDataContext() throws Exception
  {
    final String rName = getUniqueName();
    Host host = Host.getHost(0);
    final VM accessor = host.getVM(1);
    final VM datastore1 = host.getVM(2);
    final VM datastore2 = host.getVM(3);
    getCache();
    final Integer key1 = new Integer(1);
    final Integer key2 = new Integer(2);

    final SerializableCallable createDataStore = new SerializableCallable("Create datastore for " + rName) {
      public Object call() throws Exception {
        RegionAttributes ra = PartitionedRegionTestHelper
        .createRegionAttrsForPR(0, 10);
        getCache().createRegion(rName, ra);
        return Boolean.TRUE;
      }
    };
    datastore1.invoke(createDataStore);
    datastore2.invoke(createDataStore);

    accessor.invoke(new SerializableCallable("Create accessor for " + rName +
    ", create buckets") {
      public Object call() throws Exception {
        RegionAttributes ra = PartitionedRegionTestHelper
        .createRegionAttrsForPR(0, 0);
        Region pr = getCache().createRegion(rName, ra);
        // Assuming that bucket balancing will create a single bucket (per key)
        // in different datastores
        pr.put(key1, key1);
        pr.put(key2, key2);
        return Boolean.TRUE;
      }
    });

    final SerializableCallable assertFuncionContext = new SerializableCallable("Invoke function, assert context") {
      public Object call() throws Exception {
        Region r = getCache().getRegion(rName);
        Function f = new FunctionAdapter() {
          // @Override
          @Override
          public void execute(FunctionContext context) {
            RegionFunctionContext rContext = (RegionFunctionContext) context;
            assertEquals(Collections.singleton(key1), rContext.getFilter());  
            assertTrue(PartitionRegionHelper.isPartitionedRegion(rContext.getDataSet()));
            final Region ld = PartitionRegionHelper.getLocalDataForContext(rContext);
            assertTrue(PartitionRegionHelper.getColocatedRegions(ld).isEmpty());
            // Assert the data is local only
            assertNull(ld.get(key2));
            assertEquals(key1, ld.get(key1));
            assertLocalKeySet(key1, ld.keySet());
            assertLocalValues(key1, ld.values());
            assertLocalEntrySet(key1, ld.entrySet());
            context.getResultSender().lastResult(Boolean.TRUE);
          }
          // @Override
          @Override
          public String getId() {
            return getClass().getName();
          }
        };
        ArrayList res = (ArrayList) FunctionService.onRegion(r).withFilter(Collections.singleton(key1)).execute(f).getResult();
        assertEquals(1, res.size());
        return res.get(0);
      }
    };
    assertTrue(((Boolean) accessor.invoke(assertFuncionContext)).booleanValue());
    assertTrue(((Boolean) datastore1.invoke(assertFuncionContext)).booleanValue());
    assertTrue(((Boolean) datastore2.invoke(assertFuncionContext)).booleanValue());
  }
 
  /**
   * Assert the {@link RegionFunctionContext} yields the proper objects.
   */
  @Test
  public void testLocalDataContextWithColocation() throws Exception
  {
    String rName = getUniqueName();
    Host host = Host.getHost(0);
    final VM accessor = host.getVM(1);
    final VM datastore1 = host.getVM(2);
    final VM datastore2 = host.getVM(3);
    getCache();
    final Integer key1 = new Integer(1);
    final Integer key2 = new Integer(2);

    final String rName_top = rName + "_top";
    final String rName_colo1 = rName + "_colo1";
    final String rName_colo2 = rName + "_colo2";
    
    final SerializableCallable createDataStore = new SerializableCallable("Create datastore for " + rName + " with colocated Regions") {
      public Object call() throws Exception {
        // create the "top" root region
        createRootRegion(rName_top, createColoRegionAttrs(0, 10, null));
        // create a root region colocated with top
        RegionAttributes colo = createColoRegionAttrs(0, 10, rName_top);
        createRootRegion(rName_colo1, colo);
        // Create a subregion colocated with top
        createRegion(rName_colo2, colo);
        return Boolean.TRUE;
      }
    };
    datastore1.invoke(createDataStore);
    datastore2.invoke(createDataStore);

    accessor.invoke(new SerializableCallable("Create accessor for " + rName
        + " with colocated Regions and create buckets") {
      public Object call() throws Exception {
        // create the "top" root region
        Region rtop = createRootRegion(rName_top, createColoRegionAttrs(0, 0, null));
        // create a root region colocated with top
        RegionAttributes colo = createColoRegionAttrs(0, 0, rName_top);
        Region rc1 = createRootRegion(rName_colo1, colo);
        // Create a subregion colocated with top
        Region rc2 = createRegion(rName_colo2, colo);

        // Assuming that bucket balancing will create a single bucket (per key)
        // in different datastores
        rtop.put(key1, key1);
        rtop.put(key2, key2);
        rc1.put(key1, key1);
        rc1.put(key2, key2);
        rc2.put(key1, key1);
        rc2.put(key2, key2);
        return Boolean.TRUE;
      }
    });
    
    final SerializableCallable assertFuncionContext = new SerializableCallable("Invoke function, assert context with colocation") {
      public Object call() throws Exception {
        Region r = getRootRegion(rName_top);
        Function f = new FunctionAdapter() {
          // @Override
          @Override
          public void execute(FunctionContext context) {
            RegionFunctionContext rContext = (RegionFunctionContext) context;
            assertEquals(Collections.singleton(key1), rContext.getFilter());  
            assertTrue(PartitionRegionHelper.isPartitionedRegion(rContext.getDataSet()));

            final Region pr = rContext.getDataSet();
            final Map<String, ? extends Region> prColos =
              PartitionRegionHelper.getColocatedRegions(pr);

            final Region ld = PartitionRegionHelper.getLocalDataForContext(rContext);
            final Map<String, ? extends Region> ldColos =
              PartitionRegionHelper.getColocatedRegions(ld);

            // Assert the colocation set doesn't contain the "top"
            assertFalse(prColos.containsKey(rName_top));
            assertFalse(ldColos.containsKey(rName_top));

            Region c1 = getRootRegion(rName_colo1);
            Region c2 = getRootRegion().getSubregion(rName_colo2);
            // assert colocated regions and local forms of colocated regions
            {
              assertSame(c1, prColos.get(c1.getFullPath()));
              Region lc = PartitionRegionHelper.getLocalData(c1);
              assertTrue(lc instanceof LocalDataSet);
              assertLocalKeySet(key1, lc.keySet());
              assertLocalValues(key1, lc.values());
              assertLocalEntrySet(key1, lc.entrySet());
            }
            {
              assertSame(c2, prColos.get(c2.getFullPath()));
              Region lc = PartitionRegionHelper.getLocalData(c2);
              assertTrue(lc instanceof LocalDataSet);
              assertLocalEntrySet(key1, lc.entrySet());
              assertLocalKeySet(key1, lc.keySet());
              assertLocalValues(key1, lc.values());
            }
            
            // Assert context's local colocated data
            {
              Region lc1 = ldColos.get(c1.getFullPath());
              assertEquals(c1.getFullPath(), lc1.getFullPath());
              assertTrue(lc1 instanceof LocalDataSet);
              assertLocalEntrySet(key1, lc1.entrySet());
              assertLocalKeySet(key1, lc1.keySet());
              assertLocalValues(key1, lc1.values());
            }
            {
              Region lc2 = ldColos.get(c2.getFullPath());
              assertEquals(c2.getFullPath(), lc2.getFullPath());
              assertTrue(lc2 instanceof LocalDataSet);
              assertLocalEntrySet(key1, lc2.entrySet());
              assertLocalKeySet(key1, lc2.keySet());
              assertLocalValues(key1, lc2.values());
            }

            // Assert both local forms of the "target" region is local only
            assertNull(ld.get(key2));
            assertEquals(key1, ld.get(key1));

            assertLocalEntrySet(key1, ld.entrySet());
            assertLocalKeySet(key1, ld.keySet());
            assertLocalValues(key1, ld.values());
            context.getResultSender().lastResult(Boolean.TRUE);
          }
          // @Override
          @Override
          public String getId() {
            return getClass().getName();
          }
        };
        ArrayList res = (ArrayList) FunctionService.onRegion(r).withFilter(Collections.singleton(key1)).execute(f).getResult();
        assertEquals(1, res.size());
        return res.get(0);
      }
    };
    assertTrue(((Boolean) accessor.invoke(assertFuncionContext)).booleanValue());
    assertTrue(((Boolean) datastore1.invoke(assertFuncionContext)).booleanValue());
    assertTrue(((Boolean) datastore2.invoke(assertFuncionContext)).booleanValue());
    
  }
 
  /**
   * This tests make sure that, in case of LonerDistributedSystem we dont get ClassCast Exception.
   * Just making sure that the function executed on lonerDistribuedSystem
   */
 
  @Test
  public void testBug41118() {
    Host host = Host.getHost(0);
    final VM lonerVM = host.getVM(1);
    lonerVM.invoke(() -> PRFunctionExecutionDUnitTest.bug41118());
  }
 
  public static void bug41118(){
    InternalDistributedSystem ds = new PRFunctionExecutionDUnitTest().getSystem();
    assertNotNull(ds);
    ds.disconnect();
    Properties props = new Properties();
    props.setProperty(MCAST_PORT, "0");
    ds = (InternalDistributedSystem)DistributedSystem.connect(props);
    
    DM dm = ds.getDistributionManager();
    assertEquals("Distributed System is not loner", true, dm instanceof LonerDistributionManager);
    
    Cache cache = CacheFactory.create(ds);
    AttributesFactory factory = new AttributesFactory();
    factory.setDataPolicy(DataPolicy.PARTITION);
    assertNotNull(cache);
    Region region = cache.createRegion("PartitonedRegion", factory.create());
    for (int i = 0; i < 20; i++) {
      region.put("KEY_" + i, "VALUE_" + i);
    }
    Set<String> keysForGet = new HashSet<String>();
    keysForGet.add("KEY_4");
    keysForGet.add("KEY_9");
    keysForGet.add("KEY_7");
    try {
      Execution execution = FunctionService.onRegion(region).withFilter(
          keysForGet).withArgs(Boolean.TRUE);
      ResultCollector rc = execution.execute(new FunctionAdapter() {
        @Override
        public void execute(FunctionContext fc) {
          RegionFunctionContext context = (RegionFunctionContext)fc;
          Set keys = context.getFilter();
          Set keysTillSecondLast = new HashSet();
          int setSize = keys.size();
          Iterator keysIterator = keys.iterator();
          for (int i = 0; i < (setSize - 1); i++) {
            keysTillSecondLast.add(keysIterator.next());
          }
          for (Object k : keysTillSecondLast) {
            context.getResultSender().sendResult(
                (Serializable)PartitionRegionHelper.getLocalDataForContext(
                    context).get(k));
          }
          Object lastResult = keysIterator.next();
          context.getResultSender().lastResult(
              (Serializable)PartitionRegionHelper.getLocalDataForContext(
                  context).get(lastResult));
        }

        @Override
        public String getId() {
          return getClass().getName();
        }
      });
      rc.getResult();
      ds.disconnect();
    }
    catch (Exception e) {
      LogWriterUtils.getLogWriter().info("Exception Occured : " + e.getMessage());
      e.printStackTrace();
      Assert.fail("Test failed", e);
    }
  }

  /**
   * Test function that only throws exception.
   */
  public static class TestFunctionException implements Function {

    private static final long serialVersionUID = 3745637361374073217L;

    static final String ID = "TestFunctionException";

    public boolean hasResult() {
      return true;
    }

    public void execute(FunctionContext context) {
      // first send some results
      for (int index = 0; index < 5; ++index) {
        context.getResultSender().sendResult(Integer.valueOf(index));
      }
      // then throw an exception
      throw new NullPointerException("simulated exception with myId: "
          + GemFireCacheImpl.getInstance().getMyId());
    }

    public String getId() {
      return ID;
    }

    public boolean optimizeForWrite() {
      return false;
    }

    public boolean isHA() {
      return false;
    }
  }

  @Test
  public void testFunctionExecutionException_41779() throws Exception {
    final String rName = getUniqueName();
    Host host = Host.getHost(0);
    final VM datastore1 = host.getVM(0);
    final VM datastore2 = host.getVM(1);
    final VM datastore3 = host.getVM(2);
    final VM datastore4 = host.getVM(3);
    final Cache cache = getCache();

    @SuppressWarnings("serial")
    final SerializableRunnable createFact = new SerializableRunnable(
        "Create PR with Function Factory") {
      public void run() {
        RegionAttributes<?, ?> ra = PartitionedRegionTestHelper
            .createRegionAttrsForPR(0, 10);
        @SuppressWarnings("unchecked")
        AttributesFactory<?, ?> raf = new AttributesFactory(ra);

        PartitionAttributesImpl pa = new PartitionAttributesImpl();
        pa.setAll(ra.getPartitionAttributes());
        raf.setPartitionAttributes(pa);

        getCache().createRegionFactory(raf.create()).create(rName);
        Function function = new TestFunctionException();
        FunctionService.registerFunction(function);
      }
    };
    // create stores on all VMs including controller
    datastore1.invoke(createFact);
    datastore2.invoke(createFact);
    datastore3.invoke(createFact);
    datastore4.invoke(createFact);
    createFact.run();

    InternalExecution exec = (InternalExecution)FunctionService.onRegion(cache
        .getRegion(rName));
    exec.setWaitOnExceptionFlag(true);
    try {
      List results = (List)exec.execute(TestFunctionException.ID).getResult();
      fail("expected a function exception");
    } catch (FunctionException fe) {
      // expect exceptions from all VMs
      assertEquals(
          "did not get expected number of exceptions: " + fe.getExceptions(),
          5, fe.getExceptions().size());
    }
  }

  protected static void assertLocalValues(final Integer value, final Collection values) {
    assertEquals(values, Collections.singleton(value));
    assertTrue(values.contains(value));
    assertEquals(1, values.size());
    Iterator vsi = values.iterator();
    assertTrue(vsi.hasNext());
    assertEquals(value, vsi.next());
    assertFalse(vsi.hasNext());
  }
  protected static void assertLocalKeySet(final Integer key, final Set keySet) {
    assertEquals(keySet, Collections.singleton(key));
    assertEquals(1, keySet.size());
  }
  protected static void assertLocalEntrySet(final Integer key, final Set entrySet) {
    assertEquals(1, entrySet.size());
    Iterator esi = entrySet.iterator();
    assertTrue(esi.hasNext());
    Region.Entry re = (Entry)esi.next();
    if (re instanceof EntrySnapshot) {
      assertTrue(((EntrySnapshot)re).wasInitiallyLocal());
    } else {
      assertTrue(re.isLocal());
    }
    assertEquals(key, re.getKey());
    assertEquals(key, re.getValue());
    assertFalse(esi.hasNext());
  }
  public static class TestResolver implements PartitionResolver, Serializable
  {
    public String getName() {
      return "ResolverName_" + getClass().getName();
    }
    public Serializable getRoutingObject(EntryOperation opDetails) {
      return (Serializable) opDetails.getKey();
    }
    public void close() {}
    public Properties getProperties() { return new Properties(); }
  }
  protected RegionAttributes createColoRegionAttrs(int red, int mem, String coloRegion) {
    final TestResolver resolver = new TestResolver();
    AttributesFactory attr = new AttributesFactory();
    attr.setPartitionAttributes(new PartitionAttributesFactory()
      .setPartitionResolver(resolver)
      .setRedundantCopies(red)
      .setLocalMaxMemory(mem)
      .setColocatedWith(coloRegion)
      .create());
    return attr.create();
  }
  
  public static class BucketFilterPRResolver implements PartitionResolver {    
    
    @Override
    public void close() {            
    }

    @Override
    public Object getRoutingObject(EntryOperation opDetails) {
      Object key = opDetails.getKey();
      return key.hashCode() / 10 ;
    }

    @Override
    public String getName() {
      return "testBucketFilter_1";
    }    
  }
}
<|MERGE_RESOLUTION|>--- conflicted
+++ resolved
@@ -16,15 +16,8 @@
  */
 package com.gemstone.gemfire.internal.cache.execute;
 
-<<<<<<< HEAD
-import org.junit.experimental.categories.Category;
-import org.junit.Test;
-
+import static com.gemstone.gemfire.distributed.DistributedSystemConfigProperties.*;
 import static org.junit.Assert.*;
-
-import com.gemstone.gemfire.test.dunit.cache.internal.JUnit4CacheTestCase;
-import com.gemstone.gemfire.test.dunit.internal.JUnit4DistributedTestCase;
-import com.gemstone.gemfire.test.junit.categories.DistributedTest;
 
 import java.io.Serializable;
 import java.util.ArrayList;
@@ -39,6 +32,9 @@
 import java.util.Set;
 import java.util.concurrent.TimeUnit;
 
+import org.junit.Test;
+import org.junit.experimental.categories.Category;
+
 import com.gemstone.gemfire.cache.AttributesFactory;
 import com.gemstone.gemfire.cache.Cache;
 import com.gemstone.gemfire.cache.CacheFactory;
@@ -48,49 +44,64 @@
 import com.gemstone.gemfire.cache.PartitionAttributesFactory;
 import com.gemstone.gemfire.cache.PartitionResolver;
 import com.gemstone.gemfire.cache.Region;
+import com.gemstone.gemfire.cache.Region.Entry;
 import com.gemstone.gemfire.cache.RegionAttributes;
-=======
-import com.gemstone.gemfire.cache.*;
->>>>>>> 61ad7e44
-import com.gemstone.gemfire.cache.Region.Entry;
-import com.gemstone.gemfire.cache.execute.*;
+import com.gemstone.gemfire.cache.execute.Execution;
+import com.gemstone.gemfire.cache.execute.Function;
+import com.gemstone.gemfire.cache.execute.FunctionAdapter;
+import com.gemstone.gemfire.cache.execute.FunctionContext;
+import com.gemstone.gemfire.cache.execute.FunctionException;
+import com.gemstone.gemfire.cache.execute.FunctionService;
+import com.gemstone.gemfire.cache.execute.RegionFunctionContext;
+import com.gemstone.gemfire.cache.execute.ResultCollector;
 import com.gemstone.gemfire.cache.partition.PartitionRegionHelper;
 import com.gemstone.gemfire.distributed.DistributedSystem;
 import com.gemstone.gemfire.distributed.internal.DM;
 import com.gemstone.gemfire.distributed.internal.InternalDistributedSystem;
 import com.gemstone.gemfire.distributed.internal.LonerDistributionManager;
-import com.gemstone.gemfire.internal.cache.*;
+import com.gemstone.gemfire.internal.cache.EntrySnapshot;
+import com.gemstone.gemfire.internal.cache.GemFireCacheImpl;
+import com.gemstone.gemfire.internal.cache.LocalDataSet;
+import com.gemstone.gemfire.internal.cache.PartitionAttributesImpl;
+import com.gemstone.gemfire.internal.cache.PartitionedRegion;
+import com.gemstone.gemfire.internal.cache.PartitionedRegionDUnitTestCase;
+import com.gemstone.gemfire.internal.cache.PartitionedRegionTestHelper;
 import com.gemstone.gemfire.internal.cache.execute.data.CustId;
 import com.gemstone.gemfire.internal.cache.execute.data.Customer;
 import com.gemstone.gemfire.internal.cache.execute.data.Order;
 import com.gemstone.gemfire.internal.cache.execute.data.OrderId;
 import com.gemstone.gemfire.internal.cache.functions.TestFunction;
 import com.gemstone.gemfire.internal.i18n.LocalizedStrings;
-import com.gemstone.gemfire.test.dunit.*;
-
-import java.io.Serializable;
-import java.util.*;
-import java.util.concurrent.TimeUnit;
-
-import static com.gemstone.gemfire.distributed.DistributedSystemConfigProperties.LOCATORS;
-import static com.gemstone.gemfire.distributed.DistributedSystemConfigProperties.MCAST_PORT;
+import com.gemstone.gemfire.test.dunit.Assert;
+import com.gemstone.gemfire.test.dunit.AsyncInvocation;
+import com.gemstone.gemfire.test.dunit.Host;
+import com.gemstone.gemfire.test.dunit.IgnoredException;
+import com.gemstone.gemfire.test.dunit.LogWriterUtils;
+import com.gemstone.gemfire.test.dunit.SerializableCallable;
+import com.gemstone.gemfire.test.dunit.SerializableRunnable;
+import com.gemstone.gemfire.test.dunit.ThreadUtils;
+import com.gemstone.gemfire.test.dunit.VM;
+import com.gemstone.gemfire.test.dunit.Wait;
+import com.gemstone.gemfire.test.dunit.WaitCriterion;
+import com.gemstone.gemfire.test.junit.categories.DistributedTest;
 
 @Category(DistributedTest.class)
-public class PRFunctionExecutionDUnitTest extends
-    PartitionedRegionDUnitTestCase {
+public class PRFunctionExecutionDUnitTest extends PartitionedRegionDUnitTestCase {
+
   private static final String TEST_FUNCTION7 = TestFunction.TEST_FUNCTION7;
   private static final String TEST_FUNCTION2 = TestFunction.TEST_FUNCTION2;
+
   static Cache cache = null;
   static String regionName = null;
-  private static final long serialVersionUID = 1L;
-
-  public PRFunctionExecutionDUnitTest() {
-    super();
+
+  @Override
+  public final void postTearDown() throws Exception {
+    cache = null;
+    regionName = null;
   }
 
   /**
    * Test to validate that the function execution is successful on PR with Loner Distributed System
-   * @throws Exception
    */
   @Test
   public void testFunctionExecution() throws Exception {
@@ -194,8 +205,6 @@
   /**
    * Test remote execution by a pure accessor which doesn't have the function
    * factory present.
-   *
-   * @throws Exception
    */
   @Test
   public void testRemoteSingleKeyExecution_byName() throws Exception {
@@ -283,12 +292,9 @@
    * FunctionInvocationTargetException. As this is the case of HA then system
    * should retry the function execution. After 5th attempt function will send
    * Boolean as last result. factory present.
-   *
-   * @throws Exception
    */
   @Test
-  public void testLocalSingleKeyExecution_byName_FunctionInvocationTargetException()
-      throws Exception {
+  public void testLocalSingleKeyExecution_byName_FunctionInvocationTargetException() throws Exception {
     final String rName = getUniqueName();
     Host host = Host.getHost(0);
     final VM datastore = host.getVM(3);
@@ -329,19 +335,15 @@
           }
         });
   }
- 
- 
+
   /**
    * Test remote execution by a pure accessor which doesn't have the function
    * factory present.Function throws the FunctionInvocationTargetException. As
    * this is the case of HA then system should retry the function execution.
    * After 5th attempt function will send Boolean as last result.
-   *
-   * @throws Exception
    */
   @Test
-  public void testRemoteSingleKeyExecution_byName_FunctionInvocationTargetException()
-      throws Exception {
+  public void testRemoteSingleKeyExecution_byName_FunctionInvocationTargetException() throws Exception {
     final String rName = getUniqueName();
     Host host = Host.getHost(0);
     final VM accessor = host.getVM(2);
@@ -408,8 +410,6 @@
   /**
    * Test remote execution by a pure accessor which doesn't have the function
    * factory present.
-   *
-   * @throws Exception
    */
   @Test
   public void testRemoteSingleKeyExecution_byInstance() throws Exception {
@@ -496,8 +496,6 @@
 
   /**
    * Test remote execution of inline function by a pure accessor
-   *
-   * @throws Exception
    */
   @Test
   public void testRemoteSingleKeyExecution_byInlineFunction() throws Exception {
@@ -577,8 +575,6 @@
    * function factory present.
    * ResultCollector = DefaultResultCollector
    * haveResults = true;
-   *
-   * @throws Exception
    */
   @Test
   public void testRemoteMultiKeyExecution_byName() throws Exception {
@@ -677,7 +673,6 @@
     assertEquals(Boolean.TRUE, o);
   }
 
-  
   @Test
   public void testRemoteMultiKeyExecution_BucketMoved() throws Exception {
     final String rName = getUniqueName();
@@ -827,20 +822,15 @@
     assertEquals(2, l.size());
     
   }
-  
-  
-  
+
   /**
    * Test remote execution by a pure accessor which doesn't have the function
    * factory present.Function throws the FunctionInvocationTargetException. As
    * this is the case of HA then system should retry the function execution.
    * After 5th attempt function will send Boolean as last result.
-   *
-   * @throws Exception
    */
   @Test
-  public void testRemoteMultipleKeyExecution_byName_FunctionInvocationTargetException()
-      throws Exception {
+  public void testRemoteMultipleKeyExecution_byName_FunctionInvocationTargetException() throws Exception {
     final String rName = getUniqueName();
     Host host = Host.getHost(0);
     final VM accessor = host.getVM(3);
@@ -1130,8 +1120,6 @@
    * Test multi-key remote execution of inline function by a pure accessor
    * ResultCollector = DefaultResultCollector
    * haveResults = true;
-   *
-   * @throws Exception
    */
   @Test
   public void testRemoteMultiKeyExecution_byInlineFunction() throws Exception {
@@ -1218,13 +1206,12 @@
     });
     assertEquals(Boolean.TRUE, o);
   }
+
   /**
    * Test multi-key remote execution by a pure accessor which doesn't have the
    * function factory present.
    * ResultCollector = CustomResultCollector
    * haveResults = true;
-   *
-   * @throws Exception
    */
   @Test
   public void testRemoteMultiKeyExecutionWithCollector_byName() throws Exception {
@@ -1301,7 +1288,6 @@
    * function factory present.
    * ResultCollector = DefaultResultCollector
    * haveResults = false;
-   * @throws Exception
    */
   @Test
   public void testRemoteMultiKeyExecutionNoResult_byName() throws Exception {
@@ -1385,7 +1371,6 @@
    * haveResults = true;
    * result Timeout = 10 milliseconds
    * expected result to be 0.(as the execution gets the timeout)
-   * @throws Exception
    */
   @Test
   public void testRemoteMultiKeyExecution_timeout() throws Exception {
@@ -1465,7 +1450,6 @@
    * function factory present.
    * ResultCollector = CustomResultCollector
    * haveResults = false;
-   * @throws Exception
    */
   @Test
   public void testRemoteMultiKeyExecutionWithCollectorNoResult_byName() throws Exception {
@@ -1541,11 +1525,10 @@
     });
     assertEquals(Boolean.TRUE, o);
   }
+
   /**
    * Test multi-key remote execution by a pure accessor which doesn't have the
    * function factory present.
-   *
-   * @throws Exception
    */
   @Test
   public void testRemoteMultiKeyExecution_byInstance() throws Exception {
@@ -1651,11 +1634,8 @@
     assertEquals(Boolean.TRUE, o);
   }
 
-  
   /**
    * Test bucketFilter functionality
-   *
-   * @throws Exception
    */
   @Test
   public void testBucketFilter_1() throws Exception {
@@ -1870,13 +1850,11 @@
    
     
   }
-  
-  
+
   /**
    * Test ability to execute a multi-key function by a local data store
    * ResultCollector = DefaultResultCollector
    * haveResult = true
-   * @throws Exception
    */
   @Test
   public void testLocalMultiKeyExecution_byName() throws Exception {
@@ -1957,8 +1935,6 @@
 
   /**
    * Test ability to execute a multi-key function by a local data store
-   *
-   * @throws Exception
    */
   @Test
   public void testLocalMultiKeyExecution_byInstance() throws Exception {
@@ -2042,8 +2018,6 @@
    * Ensure that the execution is limited to a single bucket put another way,
    * that the routing logic works correctly such that there is not extra
    * execution
-   *
-   * @throws Exception
    */
   @Test
   public void testMultiKeyExecutionOnASingleBucket_byName() throws Exception {
@@ -2126,12 +2100,9 @@
    * Ensure that the execution is limited to a single bucket put another way,
    * that the routing logic works correctly such that there is not extra
    * execution
-   *
-   * @throws Exception
    */
   @Test
-  public void testMultiKeyExecutionOnASingleBucket_byInstance()
-      throws Exception {
+  public void testMultiKeyExecutionOnASingleBucket_byInstance() throws Exception {
     final String rName = getUniqueName();
     Host host = Host.getHost(0);
     final VM datastore0 = host.getVM(0);
@@ -2209,12 +2180,9 @@
 
   /**
    * Ensure that the execution is happening all the PR as a whole
-   *
-   * @throws Exception
    */
   @Test
-  public void testExecutionOnAllNodes_byName()
-      throws Exception {
+  public void testExecutionOnAllNodes_byName() throws Exception {
     final String rName = getUniqueName();
     Host host = Host.getHost(0);
     final VM datastore0 = host.getVM(0);
@@ -2278,13 +2246,6 @@
           assertEquals(Boolean.TRUE, l.iterator().next());
         }
         return Boolean.TRUE;
-//        for (int i=0; i<4; i++) {
-//          List l = ((List)rc1.getResult());
-//          assertIndexDetailsEquals(4, l.size());
-//          assertIndexDetailsEquals(Boolean.TRUE, l.iterator().next());
-//        }
-//
-//        return Boolean.TRUE;
       }
     });
     assertEquals(Boolean.TRUE, o);
@@ -2292,12 +2253,9 @@
  
   /**
    * Ensure that the execution is happening all the PR as a whole
-   *
-   * @throws Exception
    */
   @Test
-  public void testExecutionOnAllNodes_byInstance()
-      throws Exception {
+  public void testExecutionOnAllNodes_byInstance() throws Exception {
     final String rName = getUniqueName();
     Host host = Host.getHost(0);
     final VM datastore0 = host.getVM(0);
@@ -2382,12 +2340,9 @@
  
   /**
    * Ensure that the execution of inline function is happening all the PR as a whole
-   *
-   * @throws Exception
    */
   @Test
-  public void testExecutionOnAllNodes_byInlineFunction()
-      throws Exception {
+  public void testExecutionOnAllNodes_byInlineFunction() throws Exception {
     final String rName = getUniqueName();
     Host host = Host.getHost(0);
     final VM datastore0 = host.getVM(0);
@@ -2579,12 +2534,9 @@
   /**
    * Ensure that the execution is happening on all the PR as a whole
    * with LocalReadPR as LocalDataSet
-   *
-   * @throws Exception
    */
   @Test
-  public void testExecutionOnAllNodes_LocalReadPR()
-      throws Exception {
+  public void testExecutionOnAllNodes_LocalReadPR() throws Exception {
     final String rName = getUniqueName();
     Host host = Host.getHost(0);
     final VM datastore0 = host.getVM(0);
@@ -2664,12 +2616,9 @@
   /**
    * Ensure that the execution is happening on all the PR as a whole
    * with LocalReadPR as LocalDataSet
-   *
-   * @throws Exception
    */
   @Test
-  public void testExecutionOnMultiNodes_LocalReadPR()
-      throws Exception {
+  public void testExecutionOnMultiNodes_LocalReadPR() throws Exception {
     //final String rName = getUniqueName();
     final String rName1 = "CustomerPartitionedRegionName";
     final String rName2 = "OrderPartitionedRegionName";
@@ -2799,8 +2748,7 @@
    * Assert the {@link RegionFunctionContext} yields the proper objects.
    */
   @Test
-  public void testLocalDataContext() throws Exception
-  {
+  public void testLocalDataContext() throws Exception {
     final String rName = getUniqueName();
     Host host = Host.getHost(0);
     final VM accessor = host.getVM(1);
@@ -2875,8 +2823,7 @@
    * Assert the {@link RegionFunctionContext} yields the proper objects.
    */
   @Test
-  public void testLocalDataContextWithColocation() throws Exception
-  {
+  public void testLocalDataContextWithColocation() throws Exception {
     String rName = getUniqueName();
     Host host = Host.getHost(0);
     final VM accessor = host.getVM(1);
@@ -3019,7 +2966,6 @@
    * This tests make sure that, in case of LonerDistributedSystem we dont get ClassCast Exception.
    * Just making sure that the function executed on lonerDistribuedSystem
    */
- 
   @Test
   public void testBug41118() {
     Host host = Host.getHost(0);
