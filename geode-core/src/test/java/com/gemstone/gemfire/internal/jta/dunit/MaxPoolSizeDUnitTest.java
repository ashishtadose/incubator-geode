--- conflicted
+++ resolved
@@ -16,8 +16,8 @@
  */
 package com.gemstone.gemfire.internal.jta.dunit;
 
-<<<<<<< HEAD
-import static org.junit.Assert.*;
+import static com.gemstone.gemfire.distributed.DistributedSystemConfigProperties.*;
+import static com.gemstone.gemfire.test.dunit.Assert.*;
 
 import java.io.BufferedReader;
 import java.io.BufferedWriter;
@@ -34,16 +34,14 @@
 import javax.naming.NamingException;
 import javax.sql.DataSource;
 
+import org.junit.Test;
 import org.junit.experimental.categories.Category;
 
-=======
->>>>>>> 61ad7e44
 import com.gemstone.gemfire.cache.Cache;
 import com.gemstone.gemfire.cache.CacheFactory;
 import com.gemstone.gemfire.distributed.DistributedSystem;
 import com.gemstone.gemfire.internal.OSProcess;
 import com.gemstone.gemfire.internal.jta.CacheUtils;
-<<<<<<< HEAD
 import com.gemstone.gemfire.test.dunit.Assert;
 import com.gemstone.gemfire.test.dunit.AsyncInvocation;
 import com.gemstone.gemfire.test.dunit.Host;
@@ -56,30 +54,12 @@
 
 @Category(DistributedTest.class)
 public class MaxPoolSizeDUnitTest extends JUnit4DistributedTestCase {
-=======
-import com.gemstone.gemfire.test.dunit.*;
-import com.gemstone.gemfire.util.test.TestUtil;
-
-import javax.naming.Context;
-import javax.naming.NamingException;
-import javax.sql.DataSource;
-import java.io.*;
-import java.sql.Connection;
-import java.sql.SQLException;
-import java.sql.Statement;
-import java.util.Properties;
-
-import static com.gemstone.gemfire.distributed.DistributedSystemConfigProperties.*;
-
-public class MaxPoolSizeDUnitTest extends DistributedTestCase {
->>>>>>> 61ad7e44
 
   static DistributedSystem ds;
   static Cache cache;
   private static String tblName;
 
   private static String readFile(String filename) throws IOException {
-//    String lineSep = System.getProperty("\n");
     BufferedReader br = new BufferedReader(new FileReader(filename));
     String nextLine = "";
     StringBuffer sb = new StringBuffer();
@@ -93,10 +73,6 @@
     }
     LogWriterUtils.getLogWriter().fine("***********\n " + sb);
     return sb.toString();
-  }
-
-  public MaxPoolSizeDUnitTest() {
-    super();
   }
 
   private static String modifyFile(String str) throws IOException {
@@ -166,20 +142,12 @@
     wr.close();
     props.setProperty(CACHE_XML_FILE, path);
     String tableName = "";
-    //	        props.setProperty(DistributionConfig.DistributedSystemConfigProperties.MCAST_PORT, "10339");
-    try {
-      //	  	      ds = DistributedSystem.connect(props);
-      ds = (new MaxPoolSizeDUnitTest()).getSystem(props);
-      cache = CacheFactory.create(ds);
-      if (className != null && !className.equals("")) {
-        String time = new Long(System.currentTimeMillis()).toString();
-        tableName = className + time;
-        createTable(tableName);
-      }
-    }
-    catch (Exception e) {
-      e.printStackTrace(System.err);
-      throw new Exception("" + e);
+    ds = (new MaxPoolSizeDUnitTest()).getSystem(props);
+    cache = CacheFactory.create(ds);
+    if (className != null && !className.equals("")) {
+      String time = new Long(System.currentTimeMillis()).toString();
+      tableName = className + time;
+      createTable(tableName);
     }
     tblName = tableName;
     return tableName;
@@ -223,10 +191,6 @@
       sm.execute(sql);
       conn.close();
     }
-    catch (NamingException ne) {
-      LogWriterUtils.getLogWriter().fine("destroy table naming exception: " + ne);
-      throw ne;
-    }
     catch (SQLException se) {
       if (!se.getMessage().contains("A lock could not be obtained within the time requested")) {
         LogWriterUtils.getLogWriter().fine("destroy table sql exception: " + se);
@@ -250,7 +214,7 @@
       }
     }
     catch (Exception e) {
-      e.printStackTrace();
+      fail("startCache failed", e);
     }
   }
 
@@ -261,7 +225,7 @@
       }
     }
     catch (Exception e) {
-      e.printStackTrace();
+      fail("closeCache failed", e);
     }
     try {
       ds.disconnect();
@@ -292,7 +256,8 @@
     }
   }
 
-  public static void testMaxPoolSize()  throws Throwable{
+  @Test
+  public void testMaxPoolSize() throws Exception {
     Host host = Host.getHost(0);
     VM vm0 = host.getVM(0);
     AsyncInvocation asyncObj = vm0.invokeAsync(() -> MaxPoolSizeDUnitTest.runTest1());
@@ -312,12 +277,12 @@
     }
     catch (NamingException e) {
       LogWriterUtils.getLogWriter().fine("Naming Exception caught in lookup: " + e);
-      fail("failed in naming lookup: " + e);
+      fail("failed in naming lookup: ", e);
       return;
     }
     catch (Exception e) {
       LogWriterUtils.getLogWriter().fine("Exception caught during naming lookup: " + e);
-      fail("failed in naming lookup: " + e);
+      fail("failed in naming lookup: ", e);
       return;
     }
     try {
