--- conflicted
+++ resolved
@@ -16,8 +16,8 @@
  */
 package com.gemstone.gemfire.internal.cache.tier.sockets;
 
-<<<<<<< HEAD
-import static org.junit.Assert.*;
+import static com.gemstone.gemfire.distributed.DistributedSystemConfigProperties.*;
+import static com.gemstone.gemfire.test.dunit.Assert.*;
 
 import java.util.ArrayList;
 import java.util.Iterator;
@@ -36,9 +36,6 @@
 import com.gemstone.gemfire.cache.Region;
 import com.gemstone.gemfire.cache.RegionAttributes;
 import com.gemstone.gemfire.cache.Scope;
-=======
-import com.gemstone.gemfire.cache.*;
->>>>>>> 61ad7e44
 import com.gemstone.gemfire.cache.client.PoolManager;
 import com.gemstone.gemfire.cache.client.internal.PoolImpl;
 import com.gemstone.gemfire.cache.client.internal.RegisterInterestTracker;
@@ -50,7 +47,6 @@
 import com.gemstone.gemfire.internal.cache.ClientServerObserver;
 import com.gemstone.gemfire.internal.cache.ClientServerObserverAdapter;
 import com.gemstone.gemfire.internal.cache.ClientServerObserverHolder;
-<<<<<<< HEAD
 import com.gemstone.gemfire.test.dunit.Assert;
 import com.gemstone.gemfire.test.dunit.Host;
 import com.gemstone.gemfire.test.dunit.IgnoredException;
@@ -60,14 +56,6 @@
 import com.gemstone.gemfire.test.dunit.WaitCriterion;
 import com.gemstone.gemfire.test.dunit.internal.JUnit4DistributedTestCase;
 import com.gemstone.gemfire.test.junit.categories.DistributedTest;
-=======
-import com.gemstone.gemfire.test.dunit.*;
-
-import java.util.*;
-
-import static com.gemstone.gemfire.distributed.DistributedSystemConfigProperties.LOCATORS;
-import static com.gemstone.gemfire.distributed.DistributedSystemConfigProperties.MCAST_PORT;
->>>>>>> 61ad7e44
 
 /**
  * Tests Redundancy Level Functionality
@@ -75,22 +63,19 @@
 @Category(DistributedTest.class)
 public class RedundancyLevelTestBase extends JUnit4DistributedTestCase {
 
+  protected static volatile boolean registerInterestCalled = false;
+  protected static volatile boolean makePrimaryCalled = false;
+
   static Cache cache = null;
 
   VM server0 = null;
-
   VM server1 = null;
-
   VM server2 = null;
-
   VM server3 = null;
 
   static int PORT1;
-
   static int PORT2;
-
   static int PORT3;
-
   static int PORT4;
 
   static String SERVER1;
@@ -99,7 +84,6 @@
   static String SERVER4;
 
   static final String k1 = "k1";
-
   static final String k2 = "k2";
 
   static final String REGION_NAME = "RedundancyLevelTestBase_region";
@@ -141,9 +125,6 @@
     CacheServerTestUtil.disableShufflingOfEndpoints();
   }
 
-  protected static volatile boolean registerInterestCalled = false;
-  protected static volatile boolean makePrimaryCalled = false;
-  
   public static void doPuts()
   {
     putEntriesK1andK2();
@@ -163,7 +144,7 @@
       assertEquals(r1.getEntry(k2).getValue(), k2);
     }
     catch (Exception ex) {
-      //ignore
+      fail("putEntriesK1andK2 failed", ex);
     }
   }
 
@@ -271,8 +252,7 @@
       Assert.fail("while setting verifyDispatcherIsNotAlive  ", ex);
     }
   }
-  
-  
+
   public static void verifyRedundantServersContain(final String server) {
     WaitCriterion wc = new WaitCriterion() {
       public boolean done() {
@@ -487,7 +467,7 @@
       }
     }
     catch (Exception ex) {
-      fail("while setting verifyInterestRegistration  " + ex);
+      fail("while setting verifyInterestRegistration", ex);
     }
   }
 
@@ -515,7 +495,7 @@
       bs.start();
     }
     catch (Exception ex) {
-      Assert.fail("while startServer()  ", ex);
+      Assert.fail("while startServer()", ex);
     }
   }
 
@@ -530,19 +510,13 @@
   }
 
   
-  public static void createClientCache(String host, int port1, int port2, int port3,
-                                       int port4, int redundancy)
-    throws Exception {
+  public static void createClientCache(String host, int port1, int port2, int port3, int port4, int redundancy) throws Exception {
     createClientCache(host, port1, port2, port3,
                       port4,  redundancy, 3000, /* defaul socket timeout of 250 millisec*/
                       10 /*default retry interval*/);
   }
-  public static void createClientCache(String host, int port1, int port2, int port3,
-                                       int port4, int redundancy,
-                                       int socketReadTimeout,
-                                       int retryInterval) throws Exception
-  {
-    
+
+  public static void createClientCache(String host, int port1, int port2, int port3, int port4, int redundancy, int socketReadTimeout, int retryInterval) throws Exception {
     if(!FailOverDetectionByCCU)
     {
         oldBo = ClientServerObserverHolder.setInstance(new ClientServerObserverAdapter() {
@@ -561,15 +535,9 @@
     }
     
     Properties props = new Properties();
-<<<<<<< HEAD
-    props.setProperty("mcast-port", "0");
-    props.setProperty("locators", "");
-    new RedundancyLevelTestBase().createCache(props);
-=======
     props.setProperty(MCAST_PORT, "0");
     props.setProperty(LOCATORS, "");
-    new RedundancyLevelTestBase("temp").createCache(props);
->>>>>>> 61ad7e44
+    new RedundancyLevelTestBase().createCache(props);
 
     PoolImpl p = (PoolImpl)PoolManager.createFactory()
       .addServer(host, PORT1)
