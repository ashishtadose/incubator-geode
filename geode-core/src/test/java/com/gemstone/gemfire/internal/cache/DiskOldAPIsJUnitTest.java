/*
 * Licensed to the Apache Software Foundation (ASF) under one or more
 * contributor license agreements.  See the NOTICE file distributed with
 * this work for additional information regarding copyright ownership.
 * The ASF licenses this file to You under the Apache License, Version 2.0
 * (the "License"); you may not use this file except in compliance with
 * the License.  You may obtain a copy of the License at
 *
 *      http://www.apache.org/licenses/LICENSE-2.0
 *
 * Unless required by applicable law or agreed to in writing, software
 * distributed under the License is distributed on an "AS IS" BASIS,
 * WITHOUT WARRANTIES OR CONDITIONS OF ANY KIND, either express or implied.
 * See the License for the specific language governing permissions and
 * limitations under the License.
 */
package com.gemstone.gemfire.internal.cache;

<<<<<<< HEAD
import static org.junit.Assert.*;

import java.io.File;
import java.util.Properties;
import java.util.Set;

=======
import com.gemstone.gemfire.cache.*;
import com.gemstone.gemfire.distributed.DistributedSystem;
import com.gemstone.gemfire.test.junit.categories.IntegrationTest;
>>>>>>> 61ad7e44
import org.junit.After;
import org.junit.Before;
import org.junit.Test;
import org.junit.experimental.categories.Category;

<<<<<<< HEAD
import com.gemstone.gemfire.cache.AttributesFactory;
import com.gemstone.gemfire.cache.Cache;
import com.gemstone.gemfire.cache.CacheFactory;
import com.gemstone.gemfire.cache.DataPolicy;
import com.gemstone.gemfire.cache.DiskWriteAttributesFactory;
import com.gemstone.gemfire.cache.EvictionAction;
import com.gemstone.gemfire.cache.EvictionAttributes;
import com.gemstone.gemfire.cache.Region;
import com.gemstone.gemfire.distributed.DistributedSystem;
import com.gemstone.gemfire.test.junit.categories.IntegrationTest;

=======
import java.io.File;
import java.util.Properties;
import java.util.Set;

import static com.gemstone.gemfire.distributed.DistributedSystemConfigProperties.*;
import static org.junit.Assert.*;

>>>>>>> 61ad7e44
/**
 * Tests the old disk apis to make sure they do the correct thing.
 * Once we drop these old deprecated disk apis then this unit test can be removed.
 */
@Category(IntegrationTest.class)
public class DiskOldAPIsJUnitTest {

  protected static Cache cache = null;

  protected static DistributedSystem ds = null;
  protected static Properties props = new Properties();

  static {
    props.setProperty(MCAST_PORT, "0");
    props.setProperty(LOCATORS, "");
    props.setProperty(LOG_LEVEL, "config"); // to keep diskPerf logs smaller
    props.setProperty(STATISTIC_SAMPLING_ENABLED, "true");
    props.setProperty(ENABLE_TIME_STATISTICS, "true");
    props.setProperty(STATISTIC_ARCHIVE_FILE, "stats.gfs");
  }

  @Before
  public void setUp() throws Exception {
    cache = new CacheFactory(props).create();
    ds = cache.getDistributedSystem();
    DiskStoreImpl.SET_IGNORE_PREALLOCATE = true;
  }

  @After
  public void tearDown() throws Exception {
    cache.close();
    DiskStoreImpl.SET_IGNORE_PREALLOCATE = false;
  }

  /**
   * Make sure that if diskWriteAttributes sets sync then it shows up in the new apis.
   */
  @Test
  public void testSyncBit() throws Exception {
    doSyncBitTest(true);
    doSyncBitTest(false);
    doSyncBitTest(true);
  }

  private void doSyncBitTest(boolean destroyRegion) {
    DiskWriteAttributesFactory dwaf = new DiskWriteAttributesFactory();
    dwaf.setSynchronous(true);
    AttributesFactory af = new AttributesFactory();
    af.setDiskWriteAttributes(dwaf.create());
    af.setDataPolicy(DataPolicy.PERSISTENT_REPLICATE);
    Region r = cache.createRegion("r", af.create());
    assertEquals(true, r.getAttributes().isDiskSynchronous());
    if (destroyRegion) {
      r.localDestroyRegion();
    } else {
      r.close();
    }

    dwaf.setSynchronous(false);
    af.setDiskWriteAttributes(dwaf.create());
    r = cache.createRegion("r", af.create());
    assertEquals(false, r.getAttributes().isDiskSynchronous());
    if (destroyRegion) {
      r.localDestroyRegion();
    } else {
      r.close();
    }

    // now try it with a persistent pr
    dwaf.setSynchronous(true);
    af.setDiskWriteAttributes(dwaf.create());
    af.setDataPolicy(DataPolicy.PERSISTENT_PARTITION);
    r = cache.createRegion("r2", af.create());
    assertEquals(true, r.getAttributes().isDiskSynchronous());
    r.put("key", "value");
    {
      PartitionedRegion pr = (PartitionedRegion)r;
      PartitionedRegionDataStore prds = pr.getDataStore();
      Set<BucketRegion> s = prds.getAllLocalBucketRegions();
      assertTrue(s.size() > 0);
      for (BucketRegion br: s) {
        assertEquals(true, br.getAttributes().isDiskSynchronous());
      }
    }
    if (destroyRegion) {
      r.localDestroyRegion();
    } else {
      r.close();
    }

    dwaf.setSynchronous(false);
    af.setDiskWriteAttributes(dwaf.create());
    af.setDataPolicy(DataPolicy.PERSISTENT_PARTITION);
    r = cache.createRegion("r2", af.create());
    assertEquals(false, r.getAttributes().isDiskSynchronous());
    r.put("key", "value");
    {
      PartitionedRegion pr = (PartitionedRegion)r;
      PartitionedRegionDataStore prds = pr.getDataStore();
      Set<BucketRegion> s = prds.getAllLocalBucketRegions();
      assertTrue(s.size() > 0);
      for (BucketRegion br: s) {
        assertEquals(false, br.getAttributes().isDiskSynchronous());
      }
    }
    if (destroyRegion) {
      r.localDestroyRegion();
    } else {
      r.close();
    }
    
    // now try it with an overflow pr
    dwaf.setSynchronous(true);
    af.setDiskWriteAttributes(dwaf.create());
    af.setDataPolicy(DataPolicy.PARTITION);
    af.setEvictionAttributes(EvictionAttributes.createLRUEntryAttributes(1, EvictionAction.OVERFLOW_TO_DISK));
    r = cache.createRegion("r3", af.create());
    assertEquals(true, r.getAttributes().isDiskSynchronous());
    {
      for (int i=0; i < 300; i++) {
        r.put("key" + i, "value" + i);
      }
      PartitionedRegion pr = (PartitionedRegion)r;
      PartitionedRegionDataStore prds = pr.getDataStore();
      Set<BucketRegion> s = prds.getAllLocalBucketRegions();
      assertTrue(s.size() > 0);
      for (BucketRegion br: s) {
        assertEquals(true, br.getAttributes().isDiskSynchronous());
      }
    }
    if (destroyRegion) {
      r.localDestroyRegion();
    } else {
      r.close();
    }

    dwaf.setSynchronous(false);
    af.setDiskWriteAttributes(dwaf.create());
    af.setDataPolicy(DataPolicy.PARTITION);
    af.setEvictionAttributes(EvictionAttributes.createLRUEntryAttributes(1, EvictionAction.OVERFLOW_TO_DISK));
    r = cache.createRegion("r3", af.create());
    assertEquals(false, r.getAttributes().isDiskSynchronous());
    {
      for (int i=0; i < 300; i++) {
        r.put("key" + i, "value" + i);
      }
      PartitionedRegion pr = (PartitionedRegion)r;
      PartitionedRegionDataStore prds = pr.getDataStore();
      Set<BucketRegion> s = prds.getAllLocalBucketRegions();
      assertTrue(s.size() > 0);
      for (BucketRegion br: s) {
        assertEquals(false, br.getAttributes().isDiskSynchronous());
      }
    }
    if (destroyRegion) {
      r.localDestroyRegion();
    } else {
      r.close();
    }
  }

  /**
   * Make sure that if diskWriteAttributes are used that the diskStore that
   * is created will use them.
   * Note that the isSync bit is tested by another method.
   */
  @Test
  public void testDWA_1() throws Exception {
    DiskWriteAttributesFactory dwaf = new DiskWriteAttributesFactory();
    dwaf.setMaxOplogSize(1);
    dwaf.setTimeInterval(333);
    dwaf.setBytesThreshold(666);
    AttributesFactory af = new AttributesFactory();
    af.setDiskWriteAttributes(dwaf.create());
    af.setDataPolicy(DataPolicy.PERSISTENT_REPLICATE);
    Region r = cache.createRegion("r", af.create());
    {
      LocalRegion lr = (LocalRegion)r;
      DiskStoreImpl ds = lr.getDiskStore();
      assertEquals(1, ds.getMaxOplogSize());
      assertEquals(333, ds.getTimeInterval());
      // byteThreshold > 0 --> queueSize == 1
      assertEquals(1, ds.getQueueSize());
    }
    r.localDestroyRegion();

    // now try it with a pr
    af.setDiskWriteAttributes(dwaf.create());
    af.setDataPolicy(DataPolicy.PERSISTENT_PARTITION);
    r = cache.createRegion("r", af.create());
    {
      LocalRegion lr = (LocalRegion)r;
      DiskStoreImpl ds = lr.getDiskStore();
      assertEquals(1, ds.getMaxOplogSize());
      assertEquals(333, ds.getTimeInterval());
      // byteThreshold > 0 --> queueSize == 1
      assertEquals(1, ds.getQueueSize());
    }
    r.put("key", "value");
    {
      PartitionedRegion pr = (PartitionedRegion)r;
      PartitionedRegionDataStore prds = pr.getDataStore();
      Set<BucketRegion> s = prds.getAllLocalBucketRegions();
      assertTrue(s.size() > 0);
      for (BucketRegion br: s) {
        LocalRegion lr = (LocalRegion)br;
        DiskStoreImpl ds = lr.getDiskStore();
        assertEquals(1, ds.getMaxOplogSize());
        assertEquals(333, ds.getTimeInterval());
        // byteThreshold > 0 --> queueSize == 1
        assertEquals(1, ds.getQueueSize());
      }
    }
    r.localDestroyRegion();
  }
  
  @Test
  public void testDWA_2() throws Exception {
    DiskWriteAttributesFactory dwaf = new DiskWriteAttributesFactory();
    dwaf.setMaxOplogSize(2);
    dwaf.setTimeInterval(1);
    dwaf.setBytesThreshold(0);
    AttributesFactory af = new AttributesFactory();
    af.setDiskWriteAttributes(dwaf.create());
    af.setDataPolicy(DataPolicy.PERSISTENT_REPLICATE);
    Region r = cache.createRegion("r", af.create());
    {
      LocalRegion lr = (LocalRegion)r;
      DiskStoreImpl ds = lr.getDiskStore();
      assertEquals(2, ds.getMaxOplogSize());
      assertEquals(1, ds.getTimeInterval());
      assertEquals(0, ds.getQueueSize());
    }
    r.localDestroyRegion();

    // now try it with a pr
    af.setDiskWriteAttributes(dwaf.create());
    af.setDataPolicy(DataPolicy.PERSISTENT_PARTITION);
    r = cache.createRegion("r", af.create());
    {
      LocalRegion lr = (LocalRegion)r;
      DiskStoreImpl ds = lr.getDiskStore();
      assertEquals(2, ds.getMaxOplogSize());
      assertEquals(1, ds.getTimeInterval());
      assertEquals(0, ds.getQueueSize());
    }
    r.put("key", "value");
    {
      PartitionedRegion pr = (PartitionedRegion)r;
      PartitionedRegionDataStore prds = pr.getDataStore();
      Set<BucketRegion> s = prds.getAllLocalBucketRegions();
      assertTrue(s.size() > 0);
      for (BucketRegion br: s) {
        LocalRegion lr = (LocalRegion)br;
        DiskStoreImpl ds = lr.getDiskStore();
        assertEquals(2, ds.getMaxOplogSize());
        assertEquals(1, ds.getTimeInterval());
        assertEquals(0, ds.getQueueSize());
      }
    }
    r.localDestroyRegion();
  }

  /**
   * Make sure the old diskDirs apis get mapped onto the diskStore.
   */
  @Test
  public void testDiskDirs() throws Exception {
    File f1 = new File("testDiskDir1");
    f1.mkdir();
    File f2 = new File("testDiskDir2");
    f2.mkdir();
    try {
      AttributesFactory af = new AttributesFactory();
      af.setDiskDirs(new File[]{f1, f2});
      af.setDataPolicy(DataPolicy.PERSISTENT_REPLICATE);
      Region r = cache.createRegion("r", af.create());
      {
        LocalRegion lr = (LocalRegion)r;
        DiskStoreImpl ds = lr.getDiskStore();
        File[] dirs = ds.getDiskDirs();
        assertEquals(2, dirs.length);
        assertEquals(f1, dirs[0]);
        assertEquals(f2, dirs[1]);
      }
      r.localDestroyRegion();

      // now try it with a pr
      af.setDataPolicy(DataPolicy.PERSISTENT_PARTITION);
      r = cache.createRegion("r", af.create());
      {
        LocalRegion lr = (LocalRegion)r;
        DiskStoreImpl ds = lr.getDiskStore();
        File[] dirs = ds.getDiskDirs();
        assertEquals(2, dirs.length);
        assertEquals(f1, dirs[0]);
        assertEquals(f2, dirs[1]);
      }
      r.put("key", "value");
      {
        PartitionedRegion pr = (PartitionedRegion)r;
        PartitionedRegionDataStore prds = pr.getDataStore();
        Set<BucketRegion> s = prds.getAllLocalBucketRegions();
        assertTrue(s.size() > 0);
        for (BucketRegion br: s) {
          LocalRegion lr = (LocalRegion)br;
          DiskStoreImpl ds = lr.getDiskStore();
          File[] dirs = ds.getDiskDirs();
          assertEquals(2, dirs.length);
          assertEquals(f1, dirs[0]);
          assertEquals(f2, dirs[1]);
        }
      }
      r.localDestroyRegion();
    } finally {
      cache.close();
      removeDir(f1);
      removeDir(f2);
    }
  }

  /**
   * Make sure the old diskDirs apis get mapped onto the diskStore.
   */
  @Test
  public void testDiskDirsAndSizes() throws Exception {
    File f1 = new File("testDiskDir1");
    f1.mkdir();
    File f2 = new File("testDiskDir2");
    f2.mkdir();
    try {
      AttributesFactory af = new AttributesFactory();
      af.setDiskDirsAndSizes(new File[]{f1, f2}, new int[]{1,2});
      af.setDataPolicy(DataPolicy.PERSISTENT_REPLICATE);
      Region r = cache.createRegion("r", af.create());
      {
        LocalRegion lr = (LocalRegion)r;
        DiskStoreImpl ds = lr.getDiskStore();
        File[] dirs = ds.getDiskDirs();
        assertEquals(2, dirs.length);
        assertEquals(f1, dirs[0]);
        assertEquals(f2, dirs[1]);
        int[] sizes = ds.getDiskDirSizes();
        assertEquals(2, sizes.length);
        assertEquals(1, sizes[0]);
        assertEquals(2, sizes[1]);
      }
      r.localDestroyRegion();

      // now try it with a pr
      af.setDataPolicy(DataPolicy.PERSISTENT_PARTITION);
      r = cache.createRegion("r", af.create());
      {
        LocalRegion lr = (LocalRegion)r;
        DiskStoreImpl ds = lr.getDiskStore();
        File[] dirs = ds.getDiskDirs();
        assertEquals(2, dirs.length);
        assertEquals(f1, dirs[0]);
        assertEquals(f2, dirs[1]);
        int[] sizes = ds.getDiskDirSizes();
        assertEquals(2, sizes.length);
        assertEquals(1, sizes[0]);
        assertEquals(2, sizes[1]);
      }
      r.put("key", "value");
      {
        PartitionedRegion pr = (PartitionedRegion)r;
        PartitionedRegionDataStore prds = pr.getDataStore();
        Set<BucketRegion> s = prds.getAllLocalBucketRegions();
        assertTrue(s.size() > 0);
        for (BucketRegion br: s) {
          LocalRegion lr = (LocalRegion)br;
          DiskStoreImpl ds = lr.getDiskStore();
          File[] dirs = ds.getDiskDirs();
          assertEquals(2, dirs.length);
          assertEquals(f1, dirs[0]);
          assertEquals(f2, dirs[1]);
          int[] sizes = ds.getDiskDirSizes();
          assertEquals(2, sizes.length);
          assertEquals(1, sizes[0]);
          assertEquals(2, sizes[1]);
        }
      }
      r.localDestroyRegion();
    } finally {
      cache.close();
      removeDir(f1);
      removeDir(f2);
    }
  }
  
  private static void removeDir(File dir) {
    File[] files = dir.listFiles();
    for (int i=0; i < files.length; i++) {
      files[i].delete();
    }
    dir.delete();
  }
}<|MERGE_RESOLUTION|>--- conflicted
+++ resolved
@@ -16,24 +16,20 @@
  */
 package com.gemstone.gemfire.internal.cache;
 
-<<<<<<< HEAD
 import static org.junit.Assert.*;
 
 import java.io.File;
 import java.util.Properties;
 import java.util.Set;
 
-=======
 import com.gemstone.gemfire.cache.*;
 import com.gemstone.gemfire.distributed.DistributedSystem;
 import com.gemstone.gemfire.test.junit.categories.IntegrationTest;
->>>>>>> 61ad7e44
 import org.junit.After;
 import org.junit.Before;
 import org.junit.Test;
 import org.junit.experimental.categories.Category;
 
-<<<<<<< HEAD
 import com.gemstone.gemfire.cache.AttributesFactory;
 import com.gemstone.gemfire.cache.Cache;
 import com.gemstone.gemfire.cache.CacheFactory;
@@ -45,7 +41,6 @@
 import com.gemstone.gemfire.distributed.DistributedSystem;
 import com.gemstone.gemfire.test.junit.categories.IntegrationTest;
 
-=======
 import java.io.File;
 import java.util.Properties;
 import java.util.Set;
@@ -53,7 +48,6 @@
 import static com.gemstone.gemfire.distributed.DistributedSystemConfigProperties.*;
 import static org.junit.Assert.*;
 
->>>>>>> 61ad7e44
 /**
  * Tests the old disk apis to make sure they do the correct thing.
  * Once we drop these old deprecated disk apis then this unit test can be removed.
@@ -64,19 +58,17 @@
   protected static Cache cache = null;
 
   protected static DistributedSystem ds = null;
-  protected static Properties props = new Properties();
-
-  static {
+
+  @Before
+  public void setUp() throws Exception {
+    Properties props = new Properties();
     props.setProperty(MCAST_PORT, "0");
     props.setProperty(LOCATORS, "");
     props.setProperty(LOG_LEVEL, "config"); // to keep diskPerf logs smaller
     props.setProperty(STATISTIC_SAMPLING_ENABLED, "true");
     props.setProperty(ENABLE_TIME_STATISTICS, "true");
     props.setProperty(STATISTIC_ARCHIVE_FILE, "stats.gfs");
-  }
-
-  @Before
-  public void setUp() throws Exception {
+
     cache = new CacheFactory(props).create();
     ds = cache.getDistributedSystem();
     DiskStoreImpl.SET_IGNORE_PREALLOCATE = true;
