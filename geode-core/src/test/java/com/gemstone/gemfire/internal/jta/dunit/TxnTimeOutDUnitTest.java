--- conflicted
+++ resolved
@@ -16,8 +16,8 @@
  */
 package com.gemstone.gemfire.internal.jta.dunit;
 
-<<<<<<< HEAD
-import static org.junit.Assert.*;
+import static com.gemstone.gemfire.distributed.DistributedSystemConfigProperties.*;
+import static com.gemstone.gemfire.test.dunit.Assert.*;
 
 import java.io.BufferedReader;
 import java.io.BufferedWriter;
@@ -26,23 +26,21 @@
 import java.io.FileReader;
 import java.io.IOException;
 import java.io.OutputStreamWriter;
-import java.sql.SQLException;
 import java.util.Properties;
 import javax.naming.Context;
 import javax.naming.NamingException;
+import javax.transaction.NotSupportedException;
+import javax.transaction.SystemException;
 import javax.transaction.UserTransaction;
 
 import org.junit.Test;
 import org.junit.experimental.categories.Category;
 
-=======
->>>>>>> 61ad7e44
 import com.gemstone.gemfire.cache.Cache;
 import com.gemstone.gemfire.cache.CacheFactory;
 import com.gemstone.gemfire.distributed.DistributedSystem;
 import com.gemstone.gemfire.internal.OSProcess;
 import com.gemstone.gemfire.internal.jta.CacheUtils;
-<<<<<<< HEAD
 import com.gemstone.gemfire.test.dunit.Assert;
 import com.gemstone.gemfire.test.dunit.AsyncInvocation;
 import com.gemstone.gemfire.test.dunit.Host;
@@ -51,34 +49,16 @@
 import com.gemstone.gemfire.test.dunit.VM;
 import com.gemstone.gemfire.test.dunit.internal.JUnit4DistributedTestCase;
 import com.gemstone.gemfire.test.junit.categories.DistributedTest;
-=======
-import com.gemstone.gemfire.test.dunit.*;
->>>>>>> 61ad7e44
 import com.gemstone.gemfire.util.test.TestUtil;
 
-import javax.naming.Context;
-import javax.naming.NamingException;
-import javax.transaction.UserTransaction;
-import java.io.*;
-import java.sql.SQLException;
-import java.util.Properties;
-
-import static com.gemstone.gemfire.distributed.DistributedSystemConfigProperties.*;
-
 /**
- *This test sees if the TransactionTimeOut works properly
+ * This test sees if the TransactionTimeOut works properly
  */
 @Category(DistributedTest.class)
 public class TxnTimeOutDUnitTest extends JUnit4DistributedTestCase {
 
   static DistributedSystem ds;
   static Cache cache = null;
-  private static String tblName;
-  private boolean exceptionOccured = false;
-
-  public TxnTimeOutDUnitTest() {
-    super();
-  }
 
   public static void init() throws Exception {
     Properties props = new Properties();
@@ -92,17 +72,9 @@
     wr.flush();
     wr.close();
     props.setProperty(CACHE_XML_FILE, path);
-    //    props.setProperty(DistributionConfig.DistributedSystemConfigProperties.MCAST_PORT, "10321");
     props.setProperty(LOG_LEVEL, LogWriterUtils.getDUnitLogLevel());
-    try {
-//      ds = DistributedSystem.connect(props);
-      ds = (new TxnTimeOutDUnitTest()).getSystem(props);
-      if (cache == null || cache.isClosed()) cache = CacheFactory.create(ds);
-    }
-    catch (Exception e) {
-      e.printStackTrace(System.err);
-      throw new Exception("" + e);
-    }
+    ds = (new TxnTimeOutDUnitTest()).getSystem(props);
+    if (cache == null || cache.isClosed()) cache = CacheFactory.create(ds);
   }
 
   public static Cache getCache() {
@@ -116,8 +88,7 @@
       }
     }
     catch (Exception e) {
-	fail("Exception in starting cache due to "+e);
-      e.printStackTrace();
+	    fail("Exception in starting cache due to ", e);
     }
   }
 
@@ -131,7 +102,7 @@
 
     }
     catch (Exception e) {
-	fail("Exception in closing cache or ds due to "+e);
+    	fail("Exception in closing cache or ds due to "+e);
       e.printStackTrace();
     }
   }
@@ -151,7 +122,7 @@
   }
 
   @Test
-  public void testMultiThreaded() throws NamingException, SQLException,Throwable {
+  public void testMultiThreaded() throws Exception {
     try{
 	Host host = Host.getHost(0);
     VM vm0 = host.getVM(0);
@@ -212,7 +183,9 @@
   e.printStackTrace();
   }
   }
-  public static void testLoginTimeOut() throws Throwable {
+
+  @Test
+  public void testLoginTimeOut() throws Throwable {
     Host host = Host.getHost(0);
     VM vm0 = host.getVM(0);
     AsyncInvocation asyncObj1 =  vm0.invokeAsync(() -> TxnTimeOutDUnitTest.runTest2());
@@ -286,34 +259,26 @@
     }
   }
 
-  public static  void runTest3(Object o) {
-  
-	   boolean exceptionOccured = false;
-	   try 
-	   {
-			int sleeptime = ((Integer)o).intValue();
-			Context ctx = cache.getJNDIContext();
-			UserTransaction utx = (UserTransaction) ctx.lookup("java:/UserTransaction");
-			utx.begin();
-			utx.setTransactionTimeout(sleeptime);
-			Thread.sleep(sleeptime * 2000);
-			try {
-				 utx.commit();
-			}
-			catch (Exception e) {
-				 exceptionOccured = true;
-			}
-			if(!exceptionOccured)
-			fail("exception did not occur although was supposed to"
-			+" occur");
-	   }
-	   catch (Exception e) {
-	   	fail("Exception in runTest3 due to "+e);
-			e.printStackTrace();
-	   }
-  }
+  public static void runTest3(Object o) throws SystemException, NotSupportedException, NamingException, InterruptedException {
+    boolean exceptionOccured = false;
+    int sleeptime = ((Integer)o).intValue();
+    Context ctx = cache.getJNDIContext();
+    UserTransaction utx = (UserTransaction) ctx.lookup("java:/UserTransaction");
+    utx.begin();
+    utx.setTransactionTimeout(sleeptime);
+    Thread.sleep(sleeptime * 2000);
+    try {
+       utx.commit();
+    }
+    catch (Exception e) {
+       exceptionOccured = true;
+    }
+    if(!exceptionOccured) {
+      fail("exception did not occur although was supposed to occur");
+    }
+  }
+
   private static String readFile(String filename) throws IOException {
-//    String lineSep = System.getProperty("\n");
     BufferedReader br = new BufferedReader(new FileReader(filename));
     String nextLine = "";
     StringBuffer sb = new StringBuffer();
