/*
 * Licensed to the Apache Software Foundation (ASF) under one or more
 * contributor license agreements.  See the NOTICE file distributed with
 * this work for additional information regarding copyright ownership.
 * The ASF licenses this file to You under the Apache License, Version 2.0
 * (the "License"); you may not use this file except in compliance with
 * the License.  You may obtain a copy of the License at
 *
 *      http://www.apache.org/licenses/LICENSE-2.0
 *
 * Unless required by applicable law or agreed to in writing, software
 * distributed under the License is distributed on an "AS IS" BASIS,
 * WITHOUT WARRANTIES OR CONDITIONS OF ANY KIND, either express or implied.
 * See the License for the specific language governing permissions and
 * limitations under the License.
 */
package com.gemstone.gemfire.internal.cache.tier.sockets;

<<<<<<< HEAD
import static org.junit.Assert.*;

import java.util.Properties;

import org.junit.Test;
import org.junit.experimental.categories.Category;

import com.gemstone.gemfire.cache.AttributesFactory;
import com.gemstone.gemfire.cache.Cache;
import com.gemstone.gemfire.cache.CacheFactory;
import com.gemstone.gemfire.cache.DataPolicy;
import com.gemstone.gemfire.cache.Region;
import com.gemstone.gemfire.cache.RegionAttributes;
import com.gemstone.gemfire.cache.Scope;
=======
import com.gemstone.gemfire.cache.*;
>>>>>>> 61ad7e44
import com.gemstone.gemfire.cache.client.Pool;
import com.gemstone.gemfire.cache.client.PoolManager;
import com.gemstone.gemfire.cache.client.internal.Connection;
import com.gemstone.gemfire.cache.client.internal.PoolImpl;
import com.gemstone.gemfire.cache.client.internal.ServerRegionProxy;
import com.gemstone.gemfire.cache.server.CacheServer;
import com.gemstone.gemfire.distributed.DistributedSystem;
import com.gemstone.gemfire.internal.AvailablePort;
import com.gemstone.gemfire.internal.cache.EventID;
import com.gemstone.gemfire.internal.cache.LocalRegion;
<<<<<<< HEAD
import com.gemstone.gemfire.test.dunit.Assert;
import com.gemstone.gemfire.test.dunit.Host;
import com.gemstone.gemfire.test.dunit.NetworkUtils;
import com.gemstone.gemfire.test.dunit.VM;
import com.gemstone.gemfire.test.dunit.Wait;
import com.gemstone.gemfire.test.dunit.internal.JUnit4DistributedTestCase;
import com.gemstone.gemfire.test.junit.categories.DistributedTest;
=======
import com.gemstone.gemfire.test.dunit.*;

import java.util.Properties;

import static com.gemstone.gemfire.distributed.DistributedSystemConfigProperties.LOCATORS;
import static com.gemstone.gemfire.distributed.DistributedSystemConfigProperties.MCAST_PORT;
>>>>>>> 61ad7e44

/**
 * One Client , two servers.
 * Ensure that client 1 has registered interest list on server 2.
 * Now Client does a put on server1 .
 * The Client should not receive callback of his own put.
 */
@Category(DistributedTest.class)
public class VerifyUpdatesFromNonInterestEndPointDUnitTest extends JUnit4DistributedTestCase {

  VM vm0 = null;

  VM vm1 = null;

  VM vm2 = null;

  private int PORT1;
  private int PORT2;
  private static final String REGION_NAME = "VerifyUpdatesFromNonInterestEndPointDUnitTest_region";

  private static Cache cache = null;

  /** constructor */
  public VerifyUpdatesFromNonInterestEndPointDUnitTest() {
    super();
  }

  @Override
  public final void postSetUp() throws Exception {
    disconnectAllFromDS();
    Wait.pause(5000);
    final Host host = Host.getHost(0);
    vm0 = host.getVM(0);
    vm1 = host.getVM(1);
    vm2 = host.getVM(2);

    PORT1 =  ((Integer)vm0.invoke(() -> VerifyUpdatesFromNonInterestEndPointDUnitTest.createServerCache())).intValue();
    PORT2 =  ((Integer)vm1.invoke(() -> VerifyUpdatesFromNonInterestEndPointDUnitTest.createServerCache())).intValue();

    vm2.invoke(() -> VerifyUpdatesFromNonInterestEndPointDUnitTest.createClientCache( NetworkUtils.getServerHostName(vm0.getHost()), new Integer(PORT1),new Integer(PORT2)));
  }

  private Cache createCache(Properties props) throws Exception
  {
    DistributedSystem ds = getSystem(props);
    Cache cache = null;
    cache = CacheFactory.create(ds);
    if (cache == null) {
      throw new Exception("CacheFactory.create() returned null ");
    }
    return cache;
  }


  @Test
  public void testVerifyUpdatesFromNonInterestEndPoint()
  {
    vm2.invoke(() -> VerifyUpdatesFromNonInterestEndPointDUnitTest.createEntries());
    vm1.invoke(() -> VerifyUpdatesFromNonInterestEndPointDUnitTest.createEntries());
    vm0.invoke(() -> VerifyUpdatesFromNonInterestEndPointDUnitTest.createEntries());

    vm2.invoke(() -> VerifyUpdatesFromNonInterestEndPointDUnitTest.registerKey());

    vm2.invoke(() -> VerifyUpdatesFromNonInterestEndPointDUnitTest.acquireConnectionsAndPut( new Integer(PORT2)));
    Wait.pause(30000);
    vm2.invoke(() -> VerifyUpdatesFromNonInterestEndPointDUnitTest.verifyPut());
  }


  public static void acquireConnectionsAndPut(Integer port)
  {
    try {
      Region r1 = cache.getRegion(Region.SEPARATOR + REGION_NAME);
      String poolName = r1.getAttributes().getPoolName();
      assertNotNull(poolName);
      PoolImpl pool = (PoolImpl)PoolManager.find(poolName);
      assertNotNull(pool);
      Connection conn1 = pool.acquireConnection();
      Connection conn2 = pool.acquireConnection();
      ServerRegionProxy srp = new ServerRegionProxy(Region.SEPARATOR + REGION_NAME, pool);
      // put on a connection which is is not interest list ep
      if(conn1.getServer().getPort() == port.intValue() ){
        srp.putOnForTestsOnly(conn1, "key-1", "server-value1", new EventID(new byte[] { 1 },1,1),null);
        srp.putOnForTestsOnly(conn1, "key-2", "server-value2", new EventID(new byte[] { 1 },1,2),null);
      }
      else if(conn2.getServer().getPort() == port.intValue()){
        srp.putOnForTestsOnly(conn2, "key-1", "server-value1", new EventID(new byte[] { 1 },1,1),null);
        srp.putOnForTestsOnly(conn2, "key-2", "server-value2", new EventID(new byte[] { 1 },1,2),null);
      }
    }
    catch (Exception ex) {
      fail("while setting acquireConnections  "+ ex);
    }
  }

  public static void createEntries()
  {
    try {
      LocalRegion r1 = (LocalRegion)cache.getRegion(Region.SEPARATOR + REGION_NAME);
      if (!r1.containsKey("key-1")) {
        r1.create("key-1", "key-1");
      }
      if (!r1.containsKey("key-2")) {
        r1.create("key-2", "key-2");
      }
      assertEquals(r1.getEntry("key-1").getValue(), "key-1");
      assertEquals(r1.getEntry("key-2").getValue(), "key-2");
    }
    catch (Exception ex) {
      Assert.fail("failed while createEntries()", ex);
    }
  }

  public static void createClientCache(String host, Integer port1, Integer port2) throws Exception
  {
    VerifyUpdatesFromNonInterestEndPointDUnitTest test = new VerifyUpdatesFromNonInterestEndPointDUnitTest();
    Properties props = new Properties();
    props.setProperty(MCAST_PORT, "0");
    props.setProperty(LOCATORS, "");
    cache = test.createCache(props);
    Pool p;
    try {
      p = PoolManager.createFactory()
        .addServer(host, port1.intValue())
        .addServer(host, port2.intValue())
        .setSubscriptionEnabled(true)
        .setSubscriptionRedundancy(-1)
        .setMinConnections(6)
        .setSocketBufferSize(32768)
        .setReadTimeout(2000)
        // .setRetryInterval(250)
        // .setRetryAttempts(5)
        .create("UpdatePropagationDUnitTestPool");
    } finally {
      CacheServerTestUtil.enableShufflingOfEndpoints();
    }

    AttributesFactory factory = new AttributesFactory();
    factory.setScope(Scope.DISTRIBUTED_ACK);
    factory.setPoolName(p.getName());
    RegionAttributes attrs = factory.create();
    cache.createRegion(REGION_NAME, attrs);

  }

  public static Integer createServerCache() throws Exception
  {
    cache = new VerifyUpdatesFromNonInterestEndPointDUnitTest().createCache(new Properties());
    AttributesFactory factory = new AttributesFactory();
    factory.setScope(Scope.DISTRIBUTED_ACK);
    factory.setDataPolicy(DataPolicy.REPLICATE);
    RegionAttributes attrs = factory.create();
    cache.createRegion(REGION_NAME, attrs);
    CacheServer server1 = cache.addCacheServer();
    int port = AvailablePort.getRandomAvailablePort(AvailablePort.SOCKET) ;
    server1.setPort(port);
    server1.setNotifyBySubscription(true);
    server1.start();
    return new Integer(server1.getPort());
  }


  public static void registerKey()
  {
    try {
      Region r = cache.getRegion(Region.SEPARATOR + REGION_NAME);
      assertNotNull(r);
      r.registerInterest("key-1");

    }
    catch (Exception ex) {
      Assert.fail("failed while registerKey()", ex);
    }
  }

  public static void verifyPut()
  {
    try {
      Region r = cache.getRegion(Region.SEPARATOR + REGION_NAME);
      assertNotNull(r);
      // verify no update
      assertEquals("key-1", r.getEntry("key-1").getValue());
      assertEquals("key-2", r.getEntry("key-2").getValue());
    }
    catch (Exception ex) {
      Assert.fail("failed while verifyPut()", ex);
    }
  }

  public static void closeCache()
  {
    if (cache != null && !cache.isClosed()) {
      cache.close();
      cache.getDistributedSystem().disconnect();
    }
  }

  @Override
  public final void preTearDown() throws Exception {
    //close client
    vm2.invoke(() -> VerifyUpdatesFromNonInterestEndPointDUnitTest.closeCache());
    //close server
    vm0.invoke(() -> VerifyUpdatesFromNonInterestEndPointDUnitTest.closeCache());
    vm1.invoke(() -> VerifyUpdatesFromNonInterestEndPointDUnitTest.closeCache());
  }
}<|MERGE_RESOLUTION|>--- conflicted
+++ resolved
@@ -16,7 +16,7 @@
  */
 package com.gemstone.gemfire.internal.cache.tier.sockets;
 
-<<<<<<< HEAD
+import static com.gemstone.gemfire.distributed.DistributedSystemConfigProperties.*;
 import static org.junit.Assert.*;
 
 import java.util.Properties;
@@ -31,9 +31,6 @@
 import com.gemstone.gemfire.cache.Region;
 import com.gemstone.gemfire.cache.RegionAttributes;
 import com.gemstone.gemfire.cache.Scope;
-=======
-import com.gemstone.gemfire.cache.*;
->>>>>>> 61ad7e44
 import com.gemstone.gemfire.cache.client.Pool;
 import com.gemstone.gemfire.cache.client.PoolManager;
 import com.gemstone.gemfire.cache.client.internal.Connection;
@@ -44,7 +41,6 @@
 import com.gemstone.gemfire.internal.AvailablePort;
 import com.gemstone.gemfire.internal.cache.EventID;
 import com.gemstone.gemfire.internal.cache.LocalRegion;
-<<<<<<< HEAD
 import com.gemstone.gemfire.test.dunit.Assert;
 import com.gemstone.gemfire.test.dunit.Host;
 import com.gemstone.gemfire.test.dunit.NetworkUtils;
@@ -52,14 +48,6 @@
 import com.gemstone.gemfire.test.dunit.Wait;
 import com.gemstone.gemfire.test.dunit.internal.JUnit4DistributedTestCase;
 import com.gemstone.gemfire.test.junit.categories.DistributedTest;
-=======
-import com.gemstone.gemfire.test.dunit.*;
-
-import java.util.Properties;
-
-import static com.gemstone.gemfire.distributed.DistributedSystemConfigProperties.LOCATORS;
-import static com.gemstone.gemfire.distributed.DistributedSystemConfigProperties.MCAST_PORT;
->>>>>>> 61ad7e44
 
 /**
  * One Client , two servers.
@@ -70,15 +58,13 @@
 @Category(DistributedTest.class)
 public class VerifyUpdatesFromNonInterestEndPointDUnitTest extends JUnit4DistributedTestCase {
 
-  VM vm0 = null;
-
-  VM vm1 = null;
-
-  VM vm2 = null;
+  private VM vm0 = null;
+  private VM vm1 = null;
+  private VM vm2 = null;
 
   private int PORT1;
   private int PORT2;
-  private static final String REGION_NAME = "VerifyUpdatesFromNonInterestEndPointDUnitTest_region";
+  private static final String REGION_NAME = VerifyUpdatesFromNonInterestEndPointDUnitTest.class.getSimpleName() + "_region";
 
   private static Cache cache = null;
 
@@ -113,7 +99,6 @@
     return cache;
   }
 
-
   @Test
   public void testVerifyUpdatesFromNonInterestEndPoint()
   {
@@ -127,7 +112,6 @@
     Wait.pause(30000);
     vm2.invoke(() -> VerifyUpdatesFromNonInterestEndPointDUnitTest.verifyPut());
   }
-
 
   public static void acquireConnectionsAndPut(Integer port)
   {
@@ -221,7 +205,6 @@
     return new Integer(server1.getPort());
   }
 
-
   public static void registerKey()
   {
     try {
