--- conflicted
+++ resolved
@@ -16,15 +16,8 @@
  */
 package com.gemstone.gemfire.internal.cache;
 
-<<<<<<< HEAD
-import org.junit.experimental.categories.Category;
-import org.junit.Test;
-
-import static org.junit.Assert.*;
-
-import com.gemstone.gemfire.test.dunit.cache.internal.JUnit4CacheTestCase;
-import com.gemstone.gemfire.test.dunit.internal.JUnit4DistributedTestCase;
-import com.gemstone.gemfire.test.junit.categories.DistributedTest;
+import static com.gemstone.gemfire.distributed.DistributedSystemConfigProperties.*;
+import static com.gemstone.gemfire.test.dunit.Assert.*;
 
 import java.io.DataInput;
 import java.io.DataOutput;
@@ -42,15 +35,22 @@
 import java.util.concurrent.TimeUnit;
 
 import com.jayway.awaitility.Awaitility;
-import org.jgroups.blocks.locking.AwaitInfo;
 import org.junit.Ignore;
+import org.junit.Test;
 import org.junit.experimental.categories.Category;
 
-=======
->>>>>>> 61ad7e44
 import com.gemstone.gemfire.DataSerializable;
 import com.gemstone.gemfire.DataSerializer;
-import com.gemstone.gemfire.cache.*;
+import com.gemstone.gemfire.cache.AttributesFactory;
+import com.gemstone.gemfire.cache.Cache;
+import com.gemstone.gemfire.cache.CacheException;
+import com.gemstone.gemfire.cache.CacheFactory;
+import com.gemstone.gemfire.cache.DataPolicy;
+import com.gemstone.gemfire.cache.DiskStore;
+import com.gemstone.gemfire.cache.PartitionAttributesFactory;
+import com.gemstone.gemfire.cache.Region;
+import com.gemstone.gemfire.cache.RegionAttributes;
+import com.gemstone.gemfire.cache.Scope;
 import com.gemstone.gemfire.cache.client.Pool;
 import com.gemstone.gemfire.cache.client.PoolManager;
 import com.gemstone.gemfire.cache.client.internal.ClientMetadataService;
@@ -61,7 +61,6 @@
 import com.gemstone.gemfire.cache.execute.RegionFunctionContext;
 import com.gemstone.gemfire.cache.server.CacheServer;
 import com.gemstone.gemfire.cache30.CacheSerializableRunnable;
-import com.gemstone.gemfire.cache30.CacheTestCase;
 import com.gemstone.gemfire.distributed.DistributedSystem;
 import com.gemstone.gemfire.distributed.Locator;
 import com.gemstone.gemfire.distributed.internal.ServerLocation;
@@ -71,28 +70,23 @@
 import com.gemstone.gemfire.internal.cache.execute.data.OrderId;
 import com.gemstone.gemfire.internal.cache.execute.data.ShipmentId;
 import com.gemstone.gemfire.internal.cache.tier.sockets.CacheServerTestUtil;
-import com.gemstone.gemfire.test.dunit.*;
+import com.gemstone.gemfire.test.dunit.Assert;
+import com.gemstone.gemfire.test.dunit.AsyncInvocation;
+import com.gemstone.gemfire.test.dunit.DistributedTestUtils;
+import com.gemstone.gemfire.test.dunit.Host;
+import com.gemstone.gemfire.test.dunit.IgnoredException;
+import com.gemstone.gemfire.test.dunit.LogWriterUtils;
+import com.gemstone.gemfire.test.dunit.NetworkUtils;
+import com.gemstone.gemfire.test.dunit.VM;
+import com.gemstone.gemfire.test.dunit.Wait;
+import com.gemstone.gemfire.test.dunit.WaitCriterion;
+import com.gemstone.gemfire.test.dunit.cache.internal.JUnit4CacheTestCase;
+import com.gemstone.gemfire.test.junit.categories.DistributedTest;
 import com.gemstone.gemfire.test.junit.categories.FlakyTest;
-import com.jayway.awaitility.Awaitility;
-import org.junit.Ignore;
-import org.junit.experimental.categories.Category;
-
-import java.io.DataInput;
-import java.io.DataOutput;
-import java.io.File;
-import java.io.IOException;
-import java.util.*;
-import java.util.Map.Entry;
-import java.util.concurrent.ConcurrentHashMap;
-import java.util.concurrent.TimeUnit;
-
-import static com.gemstone.gemfire.distributed.DistributedSystemConfigProperties.*;
 
 @Category(DistributedTest.class)
 public class PartitionedRegionSingleHopDUnitTest extends JUnit4CacheTestCase {
 
-  private static final long serialVersionUID = 1L;
-
   private static final String PR_NAME = "single_hop_pr";
 
   VM member0 = null;
@@ -116,10 +110,6 @@
   private static Cache cache = null;
 
   private static Locator locator = null;
-
-  public PartitionedRegionSingleHopDUnitTest() {
-    super();
-  }
 
   @Override
   public final void postSetUp() throws Exception {
@@ -171,7 +161,7 @@
       locator = Locator.startLocatorAndDS(locatorPort, logFile, null, props);
     }
     catch (IOException e) {
-      e.printStackTrace();
+      fail("failed to startLocatorInVM", e);
     }
   }
 
@@ -183,15 +173,8 @@
       int redundantCopies, int totalNoofBuckets) {
 
     Properties props = new Properties();
-<<<<<<< HEAD
-    props.setProperty("locators", locString);
+    props.setProperty(LOCATORS, locString);
     PartitionedRegionSingleHopDUnitTest test = new PartitionedRegionSingleHopDUnitTest();
-=======
-    props = new Properties();
-    props.setProperty(LOCATORS, locString);
-    CacheTestCase test = new PartitionedRegionSingleHopDUnitTest(
-        "PartitionedRegionSingleHopDUnitTest");
->>>>>>> 61ad7e44
     DistributedSystem ds = test.getSystem(props);
     cache = CacheFactory.create(ds);
 
@@ -267,7 +250,9 @@
     cms.getClientPRMetadata_TEST_ONLY().clear();
   }
 
-  // 2 peers 2 servers 1 accessor.No client.Should work without any exceptions.
+  /**
+   * 2 peers 2 servers 1 accessor.No client.Should work without any exceptions.
+   */
   @Test
   public void test_NoClient() {
     member0.invoke(() -> PartitionedRegionSingleHopDUnitTest.createServer( 1, 4 ));
@@ -308,9 +293,11 @@
     verifyEmptyStaticData();
   }
 
-  // 2 AccessorServers, 2 Peers
-  // 1 Client connected to 2 AccessorServers. Hence metadata should not be
-  // fetched.
+  /**
+   * 2 AccessorServers, 2 Peers
+   * 1 Client connected to 2 AccessorServers. Hence metadata should not be
+   * fetched.
+   */
   @Test
   public void test_ClientConnectedToAccessors() {
     Integer port0 = (Integer)member0.invoke(() -> PartitionedRegionSingleHopDUnitTest.createAccessorServer());
@@ -331,8 +318,10 @@
     verifyEmptyStaticData();
   }
 
-  // 1 server 2 accesorservers 2 peers.i client connected to the server
-  // Since only 1 server hence Metadata should not be fetched.
+  /**
+   * 1 server 2 accesorservers 2 peers.i client connected to the server
+   * Since only 1 server hence Metadata should not be fetched.
+   */
   @Test
   public void test_ClientConnectedTo1Server() {
     Integer port0 = (Integer)member0.invoke(() -> PartitionedRegionSingleHopDUnitTest.createServer( 1, 4 ));
@@ -353,10 +342,12 @@
     verifyEmptyStaticData();
   }
 
-  // 4 servers, 1 client connected to all 4 servers.
-  // Put data, get data and make the metadata stable.
-  // Now verify that metadata has all 8 buckets info.
-  // Now update and ensure the fetch service is never called.
+  /**
+   * 4 servers, 1 client connected to all 4 servers.
+   * Put data, get data and make the metadata stable.
+   * Now verify that metadata has all 8 buckets info.
+   * Now update and ensure the fetch service is never called.
+   */
   @Test
   public void test_MetadataContents() {
     Integer port0 = (Integer)member0.invoke(() -> PartitionedRegionSingleHopDUnitTest.createServer( 1, 4 ));
@@ -378,11 +369,13 @@
     updateIntoSinglePR();
   }
 
-  // 2 servers, 2 clients.One client to one server.
-  // Put from c1 to s1. Now put from c2. So since there will be a hop atleast
-  // once,
-  // fetchservice has to be triggered.
-  // Now put again from c2.There should be no hop at all.
+  /**
+   * 2 servers, 2 clients.One client to one server.
+   * Put from c1 to s1. Now put from c2. So since there will be a hop at least
+   * once,
+   * fetchservice has to be triggered.
+   * Now put again from c2.There should be no hop at all.
+   */
   @Test
   public void test_MetadataServiceCallAccuracy() {
     Integer port0 = (Integer)member0.invoke(() -> PartitionedRegionSingleHopDUnitTest.createServer( 1, 4 ));
@@ -456,8 +449,6 @@
     member1.invoke(() -> PartitionedRegionSingleHopDUnitTest.printView());
     final ClientMetadataService cms = ((GemFireCacheImpl)cache).getClientMetadataService();
     cms.satisfyRefreshMetadata_TEST_ONLY(false);
-
-
 
     region.get(new Integer(0));
     region.get(new Integer(1));
@@ -474,7 +465,6 @@
     region.get(new Integer(3));
     Wait.pause(5000);
     assertFalse(cms.isRefreshMetadataTestOnly());
-
   }
 
   @Test
@@ -545,7 +535,6 @@
     }
   }
 
-
   @Test
   public void test_NoMetadataServiceCall_ForGetOp() {
     Integer port0 = (Integer)member0.invoke(() -> PartitionedRegionSingleHopDUnitTest.createServer( 0, 4 ));
@@ -577,7 +566,6 @@
     assertFalse(cms.isRefreshMetadataTestOnly());
   }
 
-
   @Test
   public void test_NoMetadataServiceCall() {
     Integer port0 = (Integer)member0.invoke(() -> PartitionedRegionSingleHopDUnitTest.createServer( 1, 4 ));
@@ -593,7 +581,6 @@
 
     member0.invoke(() -> PartitionedRegionSingleHopDUnitTest.printView());
     member1.invoke(() -> PartitionedRegionSingleHopDUnitTest.printView());
-
 
     region.put(new Integer(0), "create0");
     final boolean metadataRefreshed_get1 = cms
@@ -625,7 +612,6 @@
     region.put(new Integer(3), "create3");
     Wait.pause(5000);
     assertFalse(cms.isRefreshMetadataTestOnly());
-
   }
 
   @Test
@@ -685,7 +671,7 @@
   }
 
   @Test
-  public void testMetadataFetchOnlyThroughFunctions() {
+  public void testMetadataFetchOnlyThroughFunctions() throws Exception {
     //Workaround for 52004
     IgnoredException.addIgnoredException("InternalFunctionInvocationTargetException");
     Integer port0 = (Integer)member0.invoke(() -> PartitionedRegionSingleHopDUnitTest.createServer( 3, 4 ));
@@ -711,11 +697,7 @@
     do {
       if ((prMetaData.getBucketServerLocationsMap_TEST_ONLY().size() !=4)) {
         //waiting if there is another thread holding the lock
-        try {
-          Thread.sleep(1000);
-        } catch (InterruptedException e) {
-          //ignored.
-        }
+        Thread.sleep(1000);
         cms.getClientPRMetadata((LocalRegion)region);
       } else {
         break;
@@ -745,10 +727,9 @@
     Awaitility.waitAtMost(60, TimeUnit.SECONDS).until(() -> (prMetaData.getBucketServerLocationsMap_TEST_ONLY().size() == 4));
   }
 
-
-
-  @Ignore("Bug 47950")
-  public void DISABLED_testMetadataIsSameOnAllServersAndClients() {
+  @Ignore("TODO: test disabled due to Bug 47950")
+  @Test
+  public void testMetadataIsSameOnAllServersAndClients() {
     Integer port0 = (Integer)member0.invoke(() -> PartitionedRegionSingleHopDUnitTest.createServer( 3, 4 ));
     Integer port1 = (Integer)member1.invoke(() -> PartitionedRegionSingleHopDUnitTest.createServer( 3, 4 ));
     Integer port2 = (Integer)member2.invoke(() -> PartitionedRegionSingleHopDUnitTest.createServer( 3, 4 ));
@@ -759,7 +740,6 @@
     member1.invoke(() -> PartitionedRegionSingleHopDUnitTest.waitForLocalBucketsCreation(4));
     member2.invoke(() -> PartitionedRegionSingleHopDUnitTest.waitForLocalBucketsCreation(4));
     member3.invoke(() -> PartitionedRegionSingleHopDUnitTest.waitForLocalBucketsCreation(4));
-
 
     ClientMetadataService cms = ((GemFireCacheImpl)cache).getClientMetadataService();
     cms.getClientPRMetadata((LocalRegion)region);
@@ -917,7 +897,6 @@
       }
 
     }, 20000, 2000, true);
-
   }
 
   @Test
@@ -1002,11 +981,15 @@
     });
   }
 
-  //TODO This is failing in WAN_Dev_Dec11 branch after downmerge from trunk revision 34709
-
-  // This test is disabled due to intermittent failures in unit test runs
-  // Please see ticket #52203
-  public void disabledtestClientMetadataForPersistentPrs() throws Exception {
+  /**
+   * TODO This is failing in WAN_Dev_Dec11 branch after downmerge from trunk revision 34709
+   *
+   * This test is disabled due to intermittent failures in unit test runs
+   * Please see ticket #52203
+   */
+  @Ignore("TODO: test is disabled due to #52203")
+  @Test
+  public void testClientMetadataForPersistentPrs() throws Exception {
     Integer port0 = (Integer)member0.invoke(() -> PartitionedRegionSingleHopDUnitTest.createPersistentPrsAndServer( 3, 4 ));
     Integer port1 = (Integer)member1.invoke(() -> PartitionedRegionSingleHopDUnitTest.createPersistentPrsAndServer( 3, 4 ));
     Integer port2 = (Integer)member2.invoke(() -> PartitionedRegionSingleHopDUnitTest.createPersistentPrsAndServer( 3, 4 ));
@@ -1037,7 +1020,6 @@
     fetchAndValidateMetadata();
   }
 
-
   private void fetchAndValidateMetadata() {
     ClientMetadataService service = ((GemFireCacheImpl)this.cache)
         .getClientMetadataService();
@@ -1131,16 +1113,9 @@
   public static void createClientWithoutPRSingleHopEnabled(int port0) {
     Properties props = new Properties();
     props = new Properties();
-<<<<<<< HEAD
-    props.setProperty("mcast-port", "0");
-    props.setProperty("locators", "");
-    PartitionedRegionSingleHopDUnitTest test = new PartitionedRegionSingleHopDUnitTest();
-=======
     props.setProperty(MCAST_PORT, "0");
     props.setProperty(LOCATORS, "");
-    CacheTestCase test = new PartitionedRegionSingleHopDUnitTest(
-        "PartitionedRegionSingleHopDUnitTest");
->>>>>>> 61ad7e44
+    PartitionedRegionSingleHopDUnitTest test = new PartitionedRegionSingleHopDUnitTest();
     DistributedSystem ds = test.getSystem(props);
     cache = CacheFactory.create(ds);
     assertNotNull(cache);
@@ -1385,6 +1360,7 @@
     }
     return port;
   }
+
   public static int createPersistentPrsAndServerOnPort(int redundantCopies, int totalNoofBuckets, int port) {
     PartitionedRegionSingleHopDUnitTest test = new PartitionedRegionSingleHopDUnitTest();
     cache = test.getCache();
@@ -1467,6 +1443,7 @@
     }
     return port;
   }
+
   public static void createServerOnPort(int redundantCopies, int totalNoofBuckets, int port) {
     PartitionedRegionSingleHopDUnitTest test = new PartitionedRegionSingleHopDUnitTest();
     cache = test.getCache();
@@ -1535,7 +1512,6 @@
             + shipmentRegion.toString());
 
     replicatedRegion = cache.createRegion("rr", new AttributesFactory().create());
-
   }
 
   public static void startServerOnPort(int port) {
@@ -1552,7 +1528,6 @@
     }
   }
 
-
   public static void createPeer() {
     PartitionedRegionSingleHopDUnitTest test = new PartitionedRegionSingleHopDUnitTest();
     cache = test.getCache();
@@ -1612,16 +1587,9 @@
   public static void createClient(int port0) {
     Properties props = new Properties();
     props = new Properties();
-<<<<<<< HEAD
-    props.setProperty("mcast-port", "0");
-    props.setProperty("locators", "");
-    PartitionedRegionSingleHopDUnitTest test = new PartitionedRegionSingleHopDUnitTest();
-=======
     props.setProperty(MCAST_PORT, "0");
     props.setProperty(LOCATORS, "");
-    CacheTestCase test = new PartitionedRegionSingleHopDUnitTest(
-        "PartitionedRegionSingleHopDUnitTest");
->>>>>>> 61ad7e44
+    PartitionedRegionSingleHopDUnitTest test = new PartitionedRegionSingleHopDUnitTest();
     DistributedSystem ds = test.getSystem(props);
     cache = CacheFactory.create(ds);
     assertNotNull(cache);
@@ -1644,16 +1612,9 @@
   public static void createClient(int port0, int port1) {
     Properties props = new Properties();
     props = new Properties();
-<<<<<<< HEAD
-    props.setProperty("mcast-port", "0");
-    props.setProperty("locators", "");
-    PartitionedRegionSingleHopDUnitTest test = new PartitionedRegionSingleHopDUnitTest();
-=======
     props.setProperty(MCAST_PORT, "0");
     props.setProperty(LOCATORS, "");
-    CacheTestCase test = new PartitionedRegionSingleHopDUnitTest(
-        "PartitionedRegionSingleHopDUnitTest");
->>>>>>> 61ad7e44
+    PartitionedRegionSingleHopDUnitTest test = new PartitionedRegionSingleHopDUnitTest();
     DistributedSystem ds = test.getSystem(props);
     cache = CacheFactory.create(ds);
     assertNotNull(cache);
@@ -1676,16 +1637,9 @@
   public static void createClientWithLocator(String host, int port0) {
     Properties props = new Properties();
     props = new Properties();
-<<<<<<< HEAD
-    props.setProperty("mcast-port", "0");
-    props.setProperty("locators", "");
-    PartitionedRegionSingleHopDUnitTest test = new PartitionedRegionSingleHopDUnitTest();
-=======
     props.setProperty(MCAST_PORT, "0");
     props.setProperty(LOCATORS, "");
-    CacheTestCase test = new PartitionedRegionSingleHopDUnitTest(
-        "PartitionedRegionSingleHopDUnitTest");
->>>>>>> 61ad7e44
+    PartitionedRegionSingleHopDUnitTest test = new PartitionedRegionSingleHopDUnitTest();
     DistributedSystem ds = test.getSystem(props);
     cache = CacheFactory.create(ds);
     assertNotNull(cache);
@@ -1707,16 +1661,9 @@
   public static void createClient(int port0, int port1, int port2, int port3) {
     Properties props = new Properties();
     props = new Properties();
-<<<<<<< HEAD
-    props.setProperty("mcast-port", "0");
-    props.setProperty("locators", "");
-    PartitionedRegionSingleHopDUnitTest test = new PartitionedRegionSingleHopDUnitTest();
-=======
     props.setProperty(MCAST_PORT, "0");
     props.setProperty(LOCATORS, "");
-    CacheTestCase test = new PartitionedRegionSingleHopDUnitTest(
-        "PartitionedRegionSingleHopDUnitTest");
->>>>>>> 61ad7e44
+    PartitionedRegionSingleHopDUnitTest test = new PartitionedRegionSingleHopDUnitTest();
     DistributedSystem ds = test.getSystem(props);
     cache = CacheFactory.create(ds);
     assertNotNull(cache);
@@ -1825,10 +1772,12 @@
   }
 
   static class MyFunctionAdapter extends FunctionAdapter {
+    @Override
     public String getId() {
       return "fid";
     }
 
+    @Override
     public void execute(FunctionContext context) {
       System.out.println("YOGS function called");
       RegionFunctionContext rc = (RegionFunctionContext)context;
@@ -1883,7 +1832,6 @@
   }
 
   public static void put() {
-
     region.put(new Integer(0), "create0");
     region.put(new Integer(1), "create1");
     region.put(new Integer(2), "create2");
@@ -1920,7 +1868,6 @@
           shipmentRegion.get(shipmentId, shipment);
         }
       }
-
     }
 
     region.get(new Integer(0), "create0");
@@ -2038,13 +1985,12 @@
   }
 }
 
-class Customer implements DataSerializable {
+class Customer implements DataSerializable { // TODO: move this to be an inner class and make it static
   String name;
 
   String address;
 
   public Customer() {
-
   }
 
   public Customer(String name, String address) {
@@ -2052,21 +1998,25 @@
     this.address = address;
   }
 
+  @Override
   public void fromData(DataInput in) throws IOException, ClassNotFoundException {
     this.name = DataSerializer.readString(in);
     this.address = DataSerializer.readString(in);
 
   }
 
+  @Override
   public void toData(DataOutput out) throws IOException {
     DataSerializer.writeString(this.name, out);
     DataSerializer.writeString(this.address, out);
   }
 
+  @Override
   public String toString() {
     return "Customer { name=" + this.name + " address=" + this.address + "}";
   }
 
+  @Override
   public boolean equals(Object o) {
     if (this == o)
       return true;
@@ -2083,25 +2033,28 @@
   String orderName;
 
   public Order() {
-
   }
 
   public Order(String orderName) {
     this.orderName = orderName;
   }
 
+  @Override
   public void fromData(DataInput in) throws IOException, ClassNotFoundException {
     this.orderName = DataSerializer.readString(in);
   }
 
+  @Override
   public void toData(DataOutput out) throws IOException {
     DataSerializer.writeString(this.orderName, out);
   }
 
+  @Override
   public String toString() {
     return this.orderName;
   }
 
+  @Override
   public boolean equals(Object obj) {
     if (this == obj)
       return true;
@@ -2120,25 +2073,28 @@
   String shipmentName;
 
   public Shipment() {
-
   }
 
   public Shipment(String shipmentName) {
     this.shipmentName = shipmentName;
   }
 
+  @Override
   public void fromData(DataInput in) throws IOException, ClassNotFoundException {
     this.shipmentName = DataSerializer.readString(in);
   }
 
+  @Override
   public void toData(DataOutput out) throws IOException {
     DataSerializer.writeString(this.shipmentName, out);
   }
 
+  @Override
   public String toString() {
     return this.shipmentName;
   }
 
+  @Override
   public boolean equals(Object obj) {
     if (this == obj)
       return true;
