--- conflicted
+++ resolved
@@ -16,41 +16,34 @@
  */
 package com.gemstone.gemfire.internal.cache;
 
-<<<<<<< HEAD
-import org.junit.experimental.categories.Category;
-import org.junit.Test;
-
+import static com.gemstone.gemfire.distributed.DistributedSystemConfigProperties.*;
 import static org.junit.Assert.*;
-
-import com.gemstone.gemfire.test.dunit.cache.internal.JUnit4CacheTestCase;
-import com.gemstone.gemfire.test.dunit.internal.JUnit4DistributedTestCase;
-import com.gemstone.gemfire.test.junit.categories.DistributedTest;
 
 import java.util.Properties;
 
-=======
->>>>>>> 61ad7e44
+import org.junit.experimental.categories.Category;
+
 import com.gemstone.gemfire.cache.CacheException;
 import com.gemstone.gemfire.cache.CacheFactory;
 import com.gemstone.gemfire.cache30.CacheSerializableRunnable;
 import com.gemstone.gemfire.distributed.DistributedSystem;
 import com.gemstone.gemfire.internal.cache.control.InternalResourceManager.ResourceType;
 import com.gemstone.gemfire.internal.cache.lru.HeapEvictor;
-import com.gemstone.gemfire.test.dunit.*;
-
-import java.util.Properties;
-
-import static com.gemstone.gemfire.distributed.DistributedSystemConfigProperties.*;
+import com.gemstone.gemfire.test.dunit.Assert;
+import com.gemstone.gemfire.test.dunit.Invoke;
+import com.gemstone.gemfire.test.dunit.LogWriterUtils;
+import com.gemstone.gemfire.test.dunit.SerializableRunnable;
+import com.gemstone.gemfire.test.dunit.VM;
+import com.gemstone.gemfire.test.dunit.Wait;
+import com.gemstone.gemfire.test.dunit.WaitCriterion;
+import com.gemstone.gemfire.test.junit.categories.DistributedTest;
 
 /**
  * Performs eviction dunit tests for off-heap memory.
  */
 @Category(DistributedTest.class)
 public class OffHeapEvictionDUnitTest extends EvictionDUnitTest {
-  public OffHeapEvictionDUnitTest() {
-    super();
-  }  
-  
+
   @Override
   public final void preTearDownAssertions() throws Exception {
     SerializableRunnable checkOrphans = new SerializableRunnable() {
@@ -74,6 +67,7 @@
     return properties;
   }
 
+  @Override
   public void createCache() {
     try {
       Properties props = new Properties();
@@ -95,6 +89,7 @@
     }
   }
 
+  @Override
   public void raiseFakeNotification(VM vm, final String prName,
       final int noOfExpectedEvictions) {
     vm.invoke(new CacheSerializableRunnable("fakeNotification") {
@@ -132,12 +127,14 @@
   @Override
   public boolean getOffHeapEnabled() {
     return true;
-  }    
+  }
 
+  @Override
   public HeapEvictor getEvictor() {
     return ((GemFireCacheImpl)cache).getOffHeapEvictor();
-  }  
+  }
 
+  @Override
   public ResourceType getResourceType() {
     return ResourceType.OFFHEAP_MEMORY;
   }
