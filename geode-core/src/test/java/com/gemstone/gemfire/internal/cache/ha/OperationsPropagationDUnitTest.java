/*
 * Licensed to the Apache Software Foundation (ASF) under one or more
 * contributor license agreements.  See the NOTICE file distributed with
 * this work for additional information regarding copyright ownership.
 * The ASF licenses this file to You under the Apache License, Version 2.0
 * (the "License"); you may not use this file except in compliance with
 * the License.  You may obtain a copy of the License at
 *
 *      http://www.apache.org/licenses/LICENSE-2.0
 *
 * Unless required by applicable law or agreed to in writing, software
 * distributed under the License is distributed on an "AS IS" BASIS,
 * WITHOUT WARRANTIES OR CONDITIONS OF ANY KIND, either express or implied.
 * See the License for the specific language governing permissions and
 * limitations under the License.
 */
package com.gemstone.gemfire.internal.cache.ha;

<<<<<<< HEAD
import static org.junit.Assert.*;
=======
import com.gemstone.gemfire.cache.*;
import com.gemstone.gemfire.cache30.ClientServerTestCase;
import com.gemstone.gemfire.distributed.DistributedSystem;
import com.gemstone.gemfire.internal.AvailablePort;
import com.gemstone.gemfire.internal.cache.CacheServerImpl;
import com.gemstone.gemfire.test.dunit.*;
>>>>>>> 61ad7e44

import java.util.Arrays;
import java.util.HashMap;
import java.util.Map;
import java.util.Properties;

<<<<<<< HEAD
import org.junit.Test;
import org.junit.experimental.categories.Category;

import com.gemstone.gemfire.cache.AttributesFactory;
import com.gemstone.gemfire.cache.Cache;
import com.gemstone.gemfire.cache.CacheFactory;
import com.gemstone.gemfire.cache.DataPolicy;
import com.gemstone.gemfire.cache.Region;
import com.gemstone.gemfire.cache.RegionAttributes;
import com.gemstone.gemfire.cache.Scope;
import com.gemstone.gemfire.cache30.ClientServerTestCase;
import com.gemstone.gemfire.distributed.DistributedSystem;
import com.gemstone.gemfire.distributed.internal.DistributionConfig;
import com.gemstone.gemfire.internal.AvailablePort;
import com.gemstone.gemfire.internal.cache.CacheServerImpl;
import com.gemstone.gemfire.test.dunit.Assert;
import com.gemstone.gemfire.test.dunit.Host;
import com.gemstone.gemfire.test.dunit.NetworkUtils;
import com.gemstone.gemfire.test.dunit.VM;
import com.gemstone.gemfire.test.dunit.Wait;
import com.gemstone.gemfire.test.dunit.WaitCriterion;
import com.gemstone.gemfire.test.dunit.internal.JUnit4DistributedTestCase;
import com.gemstone.gemfire.test.junit.categories.DistributedTest;
=======
import static com.gemstone.gemfire.distributed.DistributedSystemConfigProperties.LOCATORS;
import static com.gemstone.gemfire.distributed.DistributedSystemConfigProperties.MCAST_PORT;
>>>>>>> 61ad7e44

/**
 * This test verifies that all entry operations (create,put,destroy,invalidate)
 * which propagate from one server1 to another server2 do get delivered to the
 * client connected to server2 (server2 is primary for client)
 */
@Category(DistributedTest.class)
public class OperationsPropagationDUnitTest extends JUnit4DistributedTestCase {

  /**
   * Server1
   */
  VM server1 = null;

  /**
   * Server2
   */
  VM server2 = null;

  /**
   * Client
   */
  VM client1 = null;

  /**
   * Port of server1
   */
  public int PORT1;

  /**
   * Port of server2
   */
  public int PORT2;

  /**
   * Name of the region
   */
  private static final String REGION_NAME = "OperationsPropagationDUnitTest_Region";

  /**
   * cache
   */
  private static Cache cache = null;

  /**
   * Create the server1, server2 (in the same DS) and client1 (which is
   * connected only to server2
   */
  @Override
  public final void postSetUp() throws Exception {
    final Host host = Host.getHost(0);
    // Server1 VM
    server1 = host.getVM(0);

    // Server2 VM
    server2 = host.getVM(1);

    // Client 1 VM
    client1 = host.getVM(2);

    PORT1 = ((Integer)server1.invoke(() -> OperationsPropagationDUnitTest.createServerCache())).intValue();
    PORT2 = ((Integer)server2.invoke(() -> OperationsPropagationDUnitTest.createServerCache())).intValue();
    client1.invoke(() -> OperationsPropagationDUnitTest.createClientCache( NetworkUtils.getServerHostName(host), new Integer(PORT2) ));
  }

  /**
   * close the caches of the client and the servers
   */
  @Override
  public final void preTearDown() throws Exception {
    client1.invoke(() -> OperationsPropagationDUnitTest.closeCache());
    server1.invoke(() -> OperationsPropagationDUnitTest.closeCache());
    server2.invoke(() -> OperationsPropagationDUnitTest.closeCache());
  }

  /**
   * closes the cache and disconnects the vm from teh distributed system
   *
   */
  public static void closeCache()
  {
    if (cache != null && !cache.isClosed()) {
      cache.close();
      cache.getDistributedSystem().disconnect();
    }
  }

  /**
   * connect to the DS and create a cache
   *
   * @param props
   * @throws Exception
   */
  private void createCache(Properties props) throws Exception
  {
    DistributedSystem ds = getSystem(props);
    assertNotNull(ds);
    ds.disconnect();
    ds = getSystem(props);
    cache = CacheFactory.create(ds);
    assertNotNull(cache);
  }

  /**
   * region to be created for the test
   */
  protected static Region region = null;

  /**
   * Create the server
   *
   * @return
   * @throws Exception
   */
  public static Integer createServerCache() throws Exception
  {
    new OperationsPropagationDUnitTest().createCache(new Properties());
    AttributesFactory factory = new AttributesFactory();
    factory.setScope(Scope.DISTRIBUTED_ACK);
    factory.setDataPolicy(DataPolicy.REPLICATE);
    RegionAttributes attrs = factory.create();
    region = cache.createRegion(REGION_NAME, attrs);

    CacheServerImpl server = (CacheServerImpl)cache.addCacheServer();
    assertNotNull(server);
    int port = AvailablePort.getRandomAvailablePort(AvailablePort.SOCKET);
    server.setPort(port);
    server.setNotifyBySubscription(true);
    server.start();
    return new Integer(server.getPort());

  }

  /**
   * create the client and connect it to the server with the given port
   *
   * @param port2
   * @throws Exception
   */
  public static void createClientCache(String host, Integer port2) throws Exception
  {
    int PORT2 = port2.intValue();
    Properties props = new Properties();
<<<<<<< HEAD
    props.setProperty(DistributionConfig.MCAST_PORT_NAME, "0");
    props.setProperty(DistributionConfig.LOCATORS_NAME, "");
    new OperationsPropagationDUnitTest().createCache(props);
=======
    props.setProperty(MCAST_PORT, "0");
    props.setProperty(LOCATORS, "");
    new OperationsPropagationDUnitTest("temp").createCache(props);
>>>>>>> 61ad7e44
    props.setProperty("retryAttempts", "2");
    props.setProperty("endpoints", "ep1="+host+":" + PORT2);
    props.setProperty("redundancyLevel", "-1");
    props.setProperty("establishCallbackConnection", "true");
    props.setProperty("LBPolicy", "Sticky");
    props.setProperty("readTimeout", "2000");
    props.setProperty("socketBufferSize", "1000");
    props.setProperty("retryInterval", "250");
    props.setProperty("connectionsPerServer", "2");
    AttributesFactory factory = new AttributesFactory();
    factory.setScope(Scope.DISTRIBUTED_ACK);
    
    ClientServerTestCase.configureConnectionPool(factory, host, PORT2,-1, true, -1, 2, null);
    RegionAttributes attrs = factory.create();
    region = cache.createRegion(REGION_NAME, attrs);
    assertNotNull(region);
    region.registerInterest("ALL_KEYS");

  }

  public static final String CREATE_KEY = "createKey";

  public static final String CREATE_VALUE = "createValue";

  public static final String UPDATE_KEY = "updateKey";

  public static final String UPDATE_VALUE1 = "updateValue1";

  public static final String UPDATE_VALUE2 = "updateValue2";

  public static final String INVALIDATE_KEY = "invalidateKey";

  public static final String INVALIDATE_VALUE = "invalidateValue";

  public static final String DESTROY_KEY = "destroyKey";

  public static final String DESTROY_VALUE = "destroyValue";

  public static final String PUTALL_KEY = "putAllKey";

  public static final String PUTALL_VALUE = "putAllValue";

  public static final String PUTALL_KEY2 = "putAllKey2";

  public static final String PUTALL_VALUE2 = "putAllValue2";

  /**
   * This test: 1) First the initial keys and values 2) Verify that the initial
   * keys and values have reached the client 3) Do the operations which we want
   * to propagate (create, update, invalidate and destroy) 4) Verify the
   * operations reached the client
   * 5) Do a removeAll
   * 6) Verify it reached the client
   *
   * @throws Exception
   */
  @Test
  public void testOperationsPropagation() throws Exception
  {
    server1.invoke(() -> OperationsPropagationDUnitTest.initialPutKeyValue());
    client1.invoke(() -> OperationsPropagationDUnitTest.assertKeyValuePresent());
    server1.invoke(() -> OperationsPropagationDUnitTest.doOperations());
    client1.invoke(() -> OperationsPropagationDUnitTest.assertOperationsSucceeded());
    server1.invoke(() -> OperationsPropagationDUnitTest.doRemoveAll());
    client1.invoke(() -> OperationsPropagationDUnitTest.assertRemoveAllSucceeded());
  }

  /**
   * put the initial keys and values
   *
   */
  public static void initialPutKeyValue()
  {
    try {
      region.put(UPDATE_KEY, UPDATE_VALUE1);
      region.put(INVALIDATE_KEY, INVALIDATE_VALUE);
      region.put(DESTROY_KEY, DESTROY_VALUE);
    }
    catch (Exception e) {
      Assert.fail(" Test failed due to " + e, e);
    }

  }

  /**
   * do the operations which you want to propagate
   *
   */
  public static void doOperations()
  {
    try {
      region.create(CREATE_KEY, CREATE_VALUE);
      region.put(UPDATE_KEY, UPDATE_VALUE2);
      region.invalidate(INVALIDATE_KEY);
      region.destroy(DESTROY_KEY);
      Map map = new HashMap();
      map.put(PUTALL_KEY,PUTALL_VALUE);
      map.put(PUTALL_KEY2,PUTALL_VALUE2);
      region.putAll(map);
    }
    catch (Exception e) {
      Assert.fail(" Test failed due to " + e, e);
    }

  }

  /**
   * assert the initial key values are present
   *
   */
  public static void assertKeyValuePresent()
  {
    try {
      WaitCriterion wc = new WaitCriterion() {
        String excuse;
        public boolean done() {
          Object val = region.get(UPDATE_KEY);
          return UPDATE_VALUE1.equals(val);
        }
        public String description() {
          return excuse;
        }
      };
      Wait.waitForCriterion(wc, 60 * 1000, 1000, true);
      
      /*
       * if (!(region.get(UPDATE_KEY).equals(UPDATE_VALUE1))) { fail(" Expected
       * value to be " + UPDATE_VALUE1 + " but it is " +
       * region.get(UPDATE_KEY)); }
       */
      wc = new WaitCriterion() {
        String excuse;
        public boolean done() {
          Object val = region.get(INVALIDATE_KEY);
          return INVALIDATE_VALUE.equals(val);
        }
        public String description() {
          return excuse;
        }
      };
      Wait.waitForCriterion(wc, 60 * 1000, 1000, true);
      
      /*
       * if (!(region.get(INVALIDATE_KEY).equals(INVALIDATE_VALUE))) { fail("
       * Expected value to be " + INVALIDATE_VALUE + " but it is " +
       * region.get(INVALIDATE_KEY)); }
       */
      wc = new WaitCriterion() {
        String excuse;
        public boolean done() {
          Object val = region.get(DESTROY_KEY);
          return DESTROY_VALUE.equals(val);
        }
        public String description() {
          return excuse;
        }
      };
      Wait.waitForCriterion(wc, 60 * 1000, 1000, true);
      
      /*
       * if (!(region.get(DESTROY_KEY).equals(DESTROY_VALUE))) { fail(" Expected
       * value to be " + DESTROY_VALUE + " but it is " +
       * region.get(DESTROY_KEY)); }
       */

    }
    catch (Exception e) {
      Assert.fail(" Test failed due to " + e, e);
    }

  }

  /**
   * assert the operations reached the client successfully
   *
   */
  public static void assertOperationsSucceeded()
  {

    try {
      //Thread.sleep(5000);
      WaitCriterion wc = new WaitCriterion() {
        String excuse;
        public boolean done() {
          Object val = region.get(CREATE_KEY);
          return CREATE_VALUE.equals(val);
        }
        public String description() {
          return excuse;
        }
      };
      Wait.waitForCriterion(wc, 60 * 1000, 1000, true);
      
      /*if (!(region.get(CREATE_KEY).equals(CREATE_VALUE))) {
       fail("CREATE operation did not propagate to client : Expected value to be "
       + CREATE_VALUE + " but it is " + region.get(CREATE_KEY));
       }*/
      wc = new WaitCriterion() {
        String excuse;
        public boolean done() {
          Object val = region.get(UPDATE_KEY);
          return UPDATE_VALUE2.equals(val);
        }
        public String description() {
          return excuse;
        }
      };
      Wait.waitForCriterion(wc, 60 * 1000, 1000, true);
      
      /*if (!(region.get(UPDATE_KEY).equals(UPDATE_VALUE2))) {
       fail(" UPDATE operation did not propagate to Client : Expected value to be "
       + UPDATE_VALUE2 + " but it is " + region.get(UPDATE_KEY));
       }*/
      wc = new WaitCriterion() {
        String excuse;
        public boolean done() {
          return !region.containsKey(DESTROY_KEY);
        }
        public String description() {
          return excuse;
        }
      };
      Wait.waitForCriterion(wc, 60 * 1000, 1000, true);
      

      /*if (region.containsKey(DESTROY_KEY)) {
       fail(" DESTROY operation did not propagate to Client : Expected "
       + DESTROY_KEY + " not to be present but it is ");
       }*/
      wc = new WaitCriterion() {
        String excuse;
        public boolean done() {
          Object val = region.get(INVALIDATE_KEY);
          return val == null;
        }
        public String description() {
          return excuse;
        }
      };
      Wait.waitForCriterion(wc, 60 * 1000, 1000, true);
      
      /*if (!(region.get(INVALIDATE_KEY) == null)) {
       fail(" INVALIDATE operation did not propagate to Client : Expected value to be null but it is "
       + region.get(INVALIDATE_KEY));
       }*/
      wc = new WaitCriterion() {
        String excuse;
        public boolean done() {
          Object val = region.get(PUTALL_KEY);
          return PUTALL_VALUE.equals(val);
        }
        public String description() {
          return excuse;
        }
      };
      Wait.waitForCriterion(wc, 60 * 1000, 1000, true);
      
      /*
       * if (!(region.get(PUTALL_KEY).equals(PUTALL_VALUE))) { fail("PUTALL
       * operation did not propagate to client : Expected value to be " +
       * PUTALL_VALUE + " but it is " + region.get(PUTALL_KEY)); }
       */
      wc = new WaitCriterion() {
        String excuse;
        public boolean done() {
          Object val = region.get(PUTALL_KEY2);
          return PUTALL_VALUE2.equals(val);
        }
        public String description() {
          return excuse;
        }
      };
      Wait.waitForCriterion(wc, 60 * 1000, 1000, true);
    }
    catch (Exception e) {
      Assert.fail(" Test failed due to " + e, e);
    }
  }
  
  public static void doRemoveAll() {
    region.removeAll(Arrays.asList(PUTALL_KEY, PUTALL_KEY2));
  }

  public static void assertRemoveAllSucceeded() {
    WaitCriterion wc = new WaitCriterion() {
      String excuse;
      public boolean done() {
        Object val = region.get(PUTALL_KEY);
        return !region.containsKey(PUTALL_KEY) && !region.containsKey(PUTALL_KEY2);
      }
      public String description() {
        return excuse;
      }
    };
    Wait.waitForCriterion(wc, 60 * 1000, 1000, true);
  }
}<|MERGE_RESOLUTION|>--- conflicted
+++ resolved
@@ -16,23 +16,14 @@
  */
 package com.gemstone.gemfire.internal.cache.ha;
 
-<<<<<<< HEAD
+import static com.gemstone.gemfire.distributed.DistributedSystemConfigProperties.*;
 import static org.junit.Assert.*;
-=======
-import com.gemstone.gemfire.cache.*;
-import com.gemstone.gemfire.cache30.ClientServerTestCase;
-import com.gemstone.gemfire.distributed.DistributedSystem;
-import com.gemstone.gemfire.internal.AvailablePort;
-import com.gemstone.gemfire.internal.cache.CacheServerImpl;
-import com.gemstone.gemfire.test.dunit.*;
->>>>>>> 61ad7e44
 
 import java.util.Arrays;
 import java.util.HashMap;
 import java.util.Map;
 import java.util.Properties;
 
-<<<<<<< HEAD
 import org.junit.Test;
 import org.junit.experimental.categories.Category;
 
@@ -45,7 +36,6 @@
 import com.gemstone.gemfire.cache.Scope;
 import com.gemstone.gemfire.cache30.ClientServerTestCase;
 import com.gemstone.gemfire.distributed.DistributedSystem;
-import com.gemstone.gemfire.distributed.internal.DistributionConfig;
 import com.gemstone.gemfire.internal.AvailablePort;
 import com.gemstone.gemfire.internal.cache.CacheServerImpl;
 import com.gemstone.gemfire.test.dunit.Assert;
@@ -56,10 +46,6 @@
 import com.gemstone.gemfire.test.dunit.WaitCriterion;
 import com.gemstone.gemfire.test.dunit.internal.JUnit4DistributedTestCase;
 import com.gemstone.gemfire.test.junit.categories.DistributedTest;
-=======
-import static com.gemstone.gemfire.distributed.DistributedSystemConfigProperties.LOCATORS;
-import static com.gemstone.gemfire.distributed.DistributedSystemConfigProperties.MCAST_PORT;
->>>>>>> 61ad7e44
 
 /**
  * This test verifies that all entry operations (create,put,destroy,invalidate)
@@ -69,39 +55,15 @@
 @Category(DistributedTest.class)
 public class OperationsPropagationDUnitTest extends JUnit4DistributedTestCase {
 
-  /**
-   * Server1
-   */
   VM server1 = null;
-
-  /**
-   * Server2
-   */
   VM server2 = null;
-
-  /**
-   * Client
-   */
   VM client1 = null;
 
-  /**
-   * Port of server1
-   */
   public int PORT1;
-
-  /**
-   * Port of server2
-   */
   public int PORT2;
 
-  /**
-   * Name of the region
-   */
-  private static final String REGION_NAME = "OperationsPropagationDUnitTest_Region";
-
-  /**
-   * cache
-   */
+  private static final String REGION_NAME = OperationsPropagationDUnitTest.class.getSimpleName() + "_Region";
+
   private static Cache cache = null;
 
   /**
@@ -137,7 +99,6 @@
 
   /**
    * closes the cache and disconnects the vm from teh distributed system
-   *
    */
   public static void closeCache()
   {
@@ -149,9 +110,6 @@
 
   /**
    * connect to the DS and create a cache
-   *
-   * @param props
-   * @throws Exception
    */
   private void createCache(Properties props) throws Exception
   {
@@ -170,9 +128,6 @@
 
   /**
    * Create the server
-   *
-   * @return
-   * @throws Exception
    */
   public static Integer createServerCache() throws Exception
   {
@@ -190,28 +145,18 @@
     server.setNotifyBySubscription(true);
     server.start();
     return new Integer(server.getPort());
-
   }
 
   /**
    * create the client and connect it to the server with the given port
-   *
-   * @param port2
-   * @throws Exception
    */
   public static void createClientCache(String host, Integer port2) throws Exception
   {
     int PORT2 = port2.intValue();
     Properties props = new Properties();
-<<<<<<< HEAD
-    props.setProperty(DistributionConfig.MCAST_PORT_NAME, "0");
-    props.setProperty(DistributionConfig.LOCATORS_NAME, "");
-    new OperationsPropagationDUnitTest().createCache(props);
-=======
     props.setProperty(MCAST_PORT, "0");
     props.setProperty(LOCATORS, "");
-    new OperationsPropagationDUnitTest("temp").createCache(props);
->>>>>>> 61ad7e44
+    new OperationsPropagationDUnitTest().createCache(props);
     props.setProperty("retryAttempts", "2");
     props.setProperty("endpoints", "ep1="+host+":" + PORT2);
     props.setProperty("redundancyLevel", "-1");
@@ -229,7 +174,6 @@
     region = cache.createRegion(REGION_NAME, attrs);
     assertNotNull(region);
     region.registerInterest("ALL_KEYS");
-
   }
 
   public static final String CREATE_KEY = "createKey";
@@ -259,14 +203,16 @@
   public static final String PUTALL_VALUE2 = "putAllValue2";
 
   /**
-   * This test: 1) First the initial keys and values 2) Verify that the initial
-   * keys and values have reached the client 3) Do the operations which we want
-   * to propagate (create, update, invalidate and destroy) 4) Verify the
+   * This test:
+   * 1) First the initial keys and values
+   * 2) Verify that the initial
+   * keys and values have reached the client
+   * 3) Do the operations which we want
+   * to propagate (create, update, invalidate and destroy)
+   * 4) Verify the
    * operations reached the client
    * 5) Do a removeAll
    * 6) Verify it reached the client
-   *
-   * @throws Exception
    */
   @Test
   public void testOperationsPropagation() throws Exception
@@ -281,7 +227,6 @@
 
   /**
    * put the initial keys and values
-   *
    */
   public static void initialPutKeyValue()
   {
@@ -293,12 +238,10 @@
     catch (Exception e) {
       Assert.fail(" Test failed due to " + e, e);
     }
-
   }
 
   /**
    * do the operations which you want to propagate
-   *
    */
   public static void doOperations()
   {
@@ -315,12 +258,10 @@
     catch (Exception e) {
       Assert.fail(" Test failed due to " + e, e);
     }
-
   }
 
   /**
    * assert the initial key values are present
-   *
    */
   public static void assertKeyValuePresent()
   {
@@ -337,11 +278,6 @@
       };
       Wait.waitForCriterion(wc, 60 * 1000, 1000, true);
       
-      /*
-       * if (!(region.get(UPDATE_KEY).equals(UPDATE_VALUE1))) { fail(" Expected
-       * value to be " + UPDATE_VALUE1 + " but it is " +
-       * region.get(UPDATE_KEY)); }
-       */
       wc = new WaitCriterion() {
         String excuse;
         public boolean done() {
@@ -354,11 +290,6 @@
       };
       Wait.waitForCriterion(wc, 60 * 1000, 1000, true);
       
-      /*
-       * if (!(region.get(INVALIDATE_KEY).equals(INVALIDATE_VALUE))) { fail("
-       * Expected value to be " + INVALIDATE_VALUE + " but it is " +
-       * region.get(INVALIDATE_KEY)); }
-       */
       wc = new WaitCriterion() {
         String excuse;
         public boolean done() {
@@ -370,27 +301,17 @@
         }
       };
       Wait.waitForCriterion(wc, 60 * 1000, 1000, true);
-      
-      /*
-       * if (!(region.get(DESTROY_KEY).equals(DESTROY_VALUE))) { fail(" Expected
-       * value to be " + DESTROY_VALUE + " but it is " +
-       * region.get(DESTROY_KEY)); }
-       */
-
     }
     catch (Exception e) {
       Assert.fail(" Test failed due to " + e, e);
     }
-
   }
 
   /**
    * assert the operations reached the client successfully
-   *
    */
   public static void assertOperationsSucceeded()
   {
-
     try {
       //Thread.sleep(5000);
       WaitCriterion wc = new WaitCriterion() {
@@ -405,10 +326,6 @@
       };
       Wait.waitForCriterion(wc, 60 * 1000, 1000, true);
       
-      /*if (!(region.get(CREATE_KEY).equals(CREATE_VALUE))) {
-       fail("CREATE operation did not propagate to client : Expected value to be "
-       + CREATE_VALUE + " but it is " + region.get(CREATE_KEY));
-       }*/
       wc = new WaitCriterion() {
         String excuse;
         public boolean done() {
@@ -421,10 +338,6 @@
       };
       Wait.waitForCriterion(wc, 60 * 1000, 1000, true);
       
-      /*if (!(region.get(UPDATE_KEY).equals(UPDATE_VALUE2))) {
-       fail(" UPDATE operation did not propagate to Client : Expected value to be "
-       + UPDATE_VALUE2 + " but it is " + region.get(UPDATE_KEY));
-       }*/
       wc = new WaitCriterion() {
         String excuse;
         public boolean done() {
@@ -437,10 +350,6 @@
       Wait.waitForCriterion(wc, 60 * 1000, 1000, true);
       
 
-      /*if (region.containsKey(DESTROY_KEY)) {
-       fail(" DESTROY operation did not propagate to Client : Expected "
-       + DESTROY_KEY + " not to be present but it is ");
-       }*/
       wc = new WaitCriterion() {
         String excuse;
         public boolean done() {
@@ -453,10 +362,6 @@
       };
       Wait.waitForCriterion(wc, 60 * 1000, 1000, true);
       
-      /*if (!(region.get(INVALIDATE_KEY) == null)) {
-       fail(" INVALIDATE operation did not propagate to Client : Expected value to be null but it is "
-       + region.get(INVALIDATE_KEY));
-       }*/
       wc = new WaitCriterion() {
         String excuse;
         public boolean done() {
@@ -469,11 +374,6 @@
       };
       Wait.waitForCriterion(wc, 60 * 1000, 1000, true);
       
-      /*
-       * if (!(region.get(PUTALL_KEY).equals(PUTALL_VALUE))) { fail("PUTALL
-       * operation did not propagate to client : Expected value to be " +
-       * PUTALL_VALUE + " but it is " + region.get(PUTALL_KEY)); }
-       */
       wc = new WaitCriterion() {
         String excuse;
         public boolean done() {
