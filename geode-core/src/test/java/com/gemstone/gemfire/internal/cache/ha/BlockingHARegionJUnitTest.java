--- conflicted
+++ resolved
@@ -16,7 +16,7 @@
  */
 package com.gemstone.gemfire.internal.cache.ha;
 
-<<<<<<< HEAD
+import static com.gemstone.gemfire.distributed.DistributedSystemConfigProperties.*;
 import static org.junit.Assert.*;
 
 import java.util.Properties;
@@ -26,8 +26,6 @@
 import org.junit.Test;
 import org.junit.experimental.categories.Category;
 
-=======
->>>>>>> 61ad7e44
 import com.gemstone.gemfire.cache.Cache;
 import com.gemstone.gemfire.cache.CacheFactory;
 import com.gemstone.gemfire.distributed.DistributedSystem;
@@ -36,14 +34,6 @@
 import com.gemstone.gemfire.test.dunit.Wait;
 import com.gemstone.gemfire.test.dunit.WaitCriterion;
 import com.gemstone.gemfire.test.junit.categories.IntegrationTest;
-import org.junit.Before;
-import org.junit.Test;
-import org.junit.experimental.categories.Category;
-
-import java.util.Properties;
-
-import static com.gemstone.gemfire.distributed.DistributedSystemConfigProperties.MCAST_PORT;
-import static org.junit.Assert.*;
 
 @Category(IntegrationTest.class)
 public class BlockingHARegionJUnitTest {
@@ -75,34 +65,27 @@
    */
   @Test
   public void testBoundedPuts() throws Exception {
-    try {
-      exceptionOccured = false;
-      HARegionQueueAttributes harqa = new HARegionQueueAttributes();
-      harqa.setBlockingQueueCapacity(1);
-      HARegionQueue hrq = HARegionQueue.getHARegionQueueInstance(
-          "BlockingHARegionJUnitTest_Region", cache, harqa,
-          HARegionQueue.BLOCKING_HA_QUEUE, false);
-      hrq.setPrimary(true);//fix for 40314 - capacity constraint is checked for primary only.
-      Thread thread1 = new DoPuts(hrq,1000);
-      Thread thread2 = new DoTake(hrq,1000);
-
-      thread1.start();
-      thread2.start();
-
-      ThreadUtils.join(thread1, 30 * 1000);
-      ThreadUtils.join(thread2, 30 * 1000);
-
-      if (exceptionOccured) {
-        fail(" Test failed due to " + exceptionString);
-      }
-      
-      cache.close();
-
-    }
-    catch (Exception e) {
-      fail(" Test encountered an exception "+e);
-    }
-
+    exceptionOccured = false;
+    HARegionQueueAttributes harqa = new HARegionQueueAttributes();
+    harqa.setBlockingQueueCapacity(1);
+    HARegionQueue hrq = HARegionQueue.getHARegionQueueInstance(
+        "BlockingHARegionJUnitTest_Region", cache, harqa,
+        HARegionQueue.BLOCKING_HA_QUEUE, false);
+    hrq.setPrimary(true);//fix for 40314 - capacity constraint is checked for primary only.
+    Thread thread1 = new DoPuts(hrq,1000);
+    Thread thread2 = new DoTake(hrq,1000);
+
+    thread1.start();
+    thread2.start();
+
+    ThreadUtils.join(thread1, 30 * 1000);
+    ThreadUtils.join(thread2, 30 * 1000);
+
+    if (exceptionOccured) {
+      fail(" Test failed due to " + exceptionString);
+    }
+
+    cache.close();
   }
 
   /**
@@ -113,66 +96,60 @@
    * is started. This will cause the region size to come down by one and the put thread waiting
    * will go ahead and do the put. The thread should then die and the region size should be validated
    * to reflect that.
-   *
    */
   @Test
   public void testPutBeingBlocked() throws Exception {
-    try {
-      exceptionOccured = false;
-      quitForLoop = false;
-      HARegionQueueAttributes harqa = new HARegionQueueAttributes();
-      harqa.setBlockingQueueCapacity(1);
-      final HARegionQueue hrq = HARegionQueue.getHARegionQueueInstance(
-          "BlockingHARegionJUnitTest_Region", cache, harqa,
-          HARegionQueue.BLOCKING_HA_QUEUE, false);
-      hrq.setPrimary(true);//fix for 40314 - capacity constraint is checked for primary only.
-      final Thread thread1 = new DoPuts(hrq,2);
-      thread1.start();
-      WaitCriterion ev = new WaitCriterion() {
-        public boolean done() {
-          return hrq.region.size() == 2;
-        }
-        public String description() {
-          return null;
-        }
-      };
-      Wait.waitForCriterion(ev, 1000, 200, true);
-      assertTrue(thread1.isAlive()); //thread should still be alive (in wait state)
-      
-      Thread thread2 = new DoTake(hrq,1);
-      thread2.start(); //start take thread
-      ev = new WaitCriterion() {
-        public boolean done() {
-          return hrq.region.size() == 3;
-        }
-        public String description() {
-          return null;
-        }
-      };
-      //sleep. take will proceed and so will sleeping put
-      Wait.waitForCriterion(ev, 3 * 1000, 200, true);
-
-      // thread should have died since put should have proceeded
-      ev = new WaitCriterion() {
-        public boolean done() {
-          return !thread1.isAlive();
-        }
-        public String description() {
-          return "thread1 still alive";
-        }
-      };
-      Wait.waitForCriterion(ev, 30 * 1000, 1000, true);
-      
-      ThreadUtils.join(thread1, 30 * 1000); // for completeness
-      ThreadUtils.join(thread2, 30 * 1000);
-      if (exceptionOccured) {
-        fail(" Test failed due to " + exceptionString);
-      }
-      cache.close();
-    }
-    catch (Exception e) {
-      fail(" Test encountered an exception "+e);
-    }
+    exceptionOccured = false;
+    quitForLoop = false;
+    HARegionQueueAttributes harqa = new HARegionQueueAttributes();
+    harqa.setBlockingQueueCapacity(1);
+    final HARegionQueue hrq = HARegionQueue.getHARegionQueueInstance(
+        "BlockingHARegionJUnitTest_Region", cache, harqa,
+        HARegionQueue.BLOCKING_HA_QUEUE, false);
+    hrq.setPrimary(true);//fix for 40314 - capacity constraint is checked for primary only.
+    final Thread thread1 = new DoPuts(hrq,2);
+    thread1.start();
+    WaitCriterion ev = new WaitCriterion() {
+      public boolean done() {
+        return hrq.region.size() == 2;
+      }
+      public String description() {
+        return null;
+      }
+    };
+    Wait.waitForCriterion(ev, 1000, 200, true);
+    assertTrue(thread1.isAlive()); //thread should still be alive (in wait state)
+
+    Thread thread2 = new DoTake(hrq,1);
+    thread2.start(); //start take thread
+    ev = new WaitCriterion() {
+      public boolean done() {
+        return hrq.region.size() == 3;
+      }
+      public String description() {
+        return null;
+      }
+    };
+    //sleep. take will proceed and so will sleeping put
+    Wait.waitForCriterion(ev, 3 * 1000, 200, true);
+
+    // thread should have died since put should have proceeded
+    ev = new WaitCriterion() {
+      public boolean done() {
+        return !thread1.isAlive();
+      }
+      public String description() {
+        return "thread1 still alive";
+      }
+    };
+    Wait.waitForCriterion(ev, 30 * 1000, 1000, true);
+
+    ThreadUtils.join(thread1, 30 * 1000); // for completeness
+    ThreadUtils.join(thread2, 30 * 1000);
+    if (exceptionOccured) {
+      fail(" Test failed due to " + exceptionString);
+    }
+    cache.close();
   }
 
   
@@ -182,71 +159,65 @@
    * put simultaneously. They will reach a state where the queue is full and they will all
    * go in a wait state. the region size would be verified to be 20000 (10000 puts and 10000 DACE objects).
    * then the threads are interrupted and made to quit the loop
-   *
    */
   @Test
   public void testConcurrentPutsNotExceedingLimit() throws Exception {
-    try {
-      exceptionOccured = false;
-      quitForLoop = false;
-      HARegionQueueAttributes harqa = new HARegionQueueAttributes();
-      harqa.setBlockingQueueCapacity(10000);
-      final HARegionQueue hrq = HARegionQueue.getHARegionQueueInstance(
-          "BlockingHARegionJUnitTest_Region", cache, harqa,
-          HARegionQueue.BLOCKING_HA_QUEUE, false);      
-      hrq.setPrimary(true);//fix for 40314 - capacity constraint is checked for primary only.
-      Thread thread1 = new DoPuts(hrq,20000,1);
-      Thread thread2 = new DoPuts(hrq,20000,2);
-      Thread thread3 = new DoPuts(hrq,20000,3);
-      Thread thread4 = new DoPuts(hrq,20000,4);
-      Thread thread5 = new DoPuts(hrq,20000,5);
-      
-      thread1.start();
-      thread2.start();
-      thread3.start();
-      thread4.start();
-      thread5.start();
-      
-      WaitCriterion ev = new WaitCriterion() {
-        public boolean done() {
-          return hrq.region.size() == 20000;
-        }
-        public String description() {
-          return null;
-        }
-      };
-      Wait.waitForCriterion(ev, 30 * 1000, 200, true);
-      
-      assertTrue(thread1.isAlive());
-      assertTrue(thread2.isAlive());
-      assertTrue(thread3.isAlive());
-      assertTrue(thread4.isAlive());
-      assertTrue(thread5.isAlive());
-      
-      assertTrue(hrq.region.size()==20000);
-      
-      quitForLoop = true;
-      Thread.sleep(20000);
-      
-      thread1.interrupt();
-      thread2.interrupt();
-      thread3.interrupt();
-      thread4.interrupt();
-      thread5.interrupt();
-      
-      Thread.sleep(2000);
-      
-      ThreadUtils.join(thread1, 5 * 60 * 1000);
-      ThreadUtils.join(thread2, 5 * 60 * 1000);
-      ThreadUtils.join(thread3, 5 * 60 * 1000);
-      ThreadUtils.join(thread4, 5 * 60 * 1000);
-      ThreadUtils.join(thread5, 5 * 60 * 1000);
-      
-      cache.close();
-    }
-    catch (Exception e) {
-      fail(" Test encountered an exception "+e);
-    }
+    exceptionOccured = false;
+    quitForLoop = false;
+    HARegionQueueAttributes harqa = new HARegionQueueAttributes();
+    harqa.setBlockingQueueCapacity(10000);
+    final HARegionQueue hrq = HARegionQueue.getHARegionQueueInstance(
+        "BlockingHARegionJUnitTest_Region", cache, harqa,
+        HARegionQueue.BLOCKING_HA_QUEUE, false);
+    hrq.setPrimary(true);//fix for 40314 - capacity constraint is checked for primary only.
+    Thread thread1 = new DoPuts(hrq,20000,1);
+    Thread thread2 = new DoPuts(hrq,20000,2);
+    Thread thread3 = new DoPuts(hrq,20000,3);
+    Thread thread4 = new DoPuts(hrq,20000,4);
+    Thread thread5 = new DoPuts(hrq,20000,5);
+
+    thread1.start();
+    thread2.start();
+    thread3.start();
+    thread4.start();
+    thread5.start();
+
+    WaitCriterion ev = new WaitCriterion() {
+      public boolean done() {
+        return hrq.region.size() == 20000;
+      }
+      public String description() {
+        return null;
+      }
+    };
+    Wait.waitForCriterion(ev, 30 * 1000, 200, true);
+
+    assertTrue(thread1.isAlive());
+    assertTrue(thread2.isAlive());
+    assertTrue(thread3.isAlive());
+    assertTrue(thread4.isAlive());
+    assertTrue(thread5.isAlive());
+
+    assertTrue(hrq.region.size()==20000);
+
+    quitForLoop = true;
+    Thread.sleep(20000);
+
+    thread1.interrupt();
+    thread2.interrupt();
+    thread3.interrupt();
+    thread4.interrupt();
+    thread5.interrupt();
+
+    Thread.sleep(2000);
+
+    ThreadUtils.join(thread1, 5 * 60 * 1000);
+    ThreadUtils.join(thread2, 5 * 60 * 1000);
+    ThreadUtils.join(thread3, 5 * 60 * 1000);
+    ThreadUtils.join(thread4, 5 * 60 * 1000);
+    ThreadUtils.join(thread5, 5 * 60 * 1000);
+
+    cache.close();
   }
   
   /**
@@ -388,7 +359,6 @@
         cache.close();
       }
     }
-
   }
   
   /**
@@ -439,7 +409,6 @@
 
   /**
    * class which does a specified number of takes
-   *
    */
   private static class DoTake extends Thread {
 
