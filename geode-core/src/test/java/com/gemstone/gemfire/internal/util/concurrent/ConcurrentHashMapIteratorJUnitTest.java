/*
 * Licensed to the Apache Software Foundation (ASF) under one or more
 * contributor license agreements.  See the NOTICE file distributed with
 * this work for additional information regarding copyright ownership.
 * The ASF licenses this file to You under the Apache License, Version 2.0
 * (the "License"); you may not use this file except in compliance with
 * the License.  You may obtain a copy of the License at
 *
 *      http://www.apache.org/licenses/LICENSE-2.0
 *
 * Unless required by applicable law or agreed to in writing, software
 * distributed under the License is distributed on an "AS IS" BASIS,
 * WITHOUT WARRANTIES OR CONDITIONS OF ANY KIND, either express or implied.
 * See the License for the specific language governing permissions and
 * limitations under the License.
 */
package com.gemstone.gemfire.internal.util.concurrent;

<<<<<<< HEAD
import static org.junit.Assert.*;

import java.util.HashMap;
import java.util.HashSet;
import java.util.Map;
import java.util.Properties;
import java.util.Random;
import java.util.concurrent.ConcurrentMap;

import org.junit.Test;
import org.junit.experimental.categories.Category;

import com.gemstone.gemfire.distributed.DistributedSystem;
import com.gemstone.gemfire.test.junit.categories.IntegrationTest;
=======
import com.gemstone.gemfire.distributed.DistributedSystem;
import com.gemstone.gemfire.test.junit.categories.IntegrationTest;
import junit.framework.TestCase;
import org.junit.experimental.categories.Category;

import java.util.*;
import java.util.concurrent.ConcurrentMap;

import static com.gemstone.gemfire.distributed.DistributedSystemConfigProperties.MCAST_PORT;
>>>>>>> 61ad7e44

@Category(IntegrationTest.class)
@SuppressWarnings({ "rawtypes", "unchecked" })
public class ConcurrentHashMapIteratorJUnitTest {

  @Test
  public void test() throws InterruptedException {
    
    //Apparently, we need a distributed system to create
    //this CHM, because it's locks use DS properties.
    Properties props = new Properties();
    props.setProperty(MCAST_PORT, "0");
    DistributedSystem.connect(props);
    java.util.concurrent.ConcurrentHashMap baselineMap = new java.util.concurrent.ConcurrentHashMap();
    CustomEntryConcurrentHashMap testMap = new CustomEntryConcurrentHashMap();
    Map initialSet;
    

    createBaseline(baselineMap, testMap, 0, 100);
    assertEquals(baselineMap, testMap);
    initialSet = new HashMap(baselineMap);
    
//    putter = new Putter(baselineMap, testMap, 1000, 2000);
//    putter.run();
    
    
    RandomMutations randomer = new RandomMutations(baselineMap, testMap, 1001, 50000);
    randomer.start();
    
    
    for(int i = 0; i < 1000; i++) {
      checkForInitialSet(i, testMap, initialSet);
    }
    
    randomer.cancel();
    
    assertEquals(baselineMap, testMap);
  }

  private void checkForInitialSet(int i, ConcurrentMap testMap, Map initialSet) {
    HashSet found = new HashSet(testMap.values());
    if(!found.containsAll(initialSet.values())) {
      HashSet missed = new HashSet(initialSet.values());
      missed.removeAll(found);
      fail("On run " + i + " did not find these elements of the initial set using the iterator " + missed);
    }
  }

  private void createBaseline(ConcurrentMap baselineMap, ConcurrentMap testMap,
      int start, int end) {
    for(int i = start; i < end; i++) {
      baselineMap.put(i, i);
      testMap.put(i, i);
    }
  }

  private static class RandomMutations extends Thread {
    private final ConcurrentMap baselineMap;
    private final ConcurrentMap testMap;
    private int start;
    private int end;
    private volatile boolean done;
    
    
    public RandomMutations(ConcurrentMap baselineMap, ConcurrentMap testMap, int start, int end) {
      this.baselineMap = baselineMap;
      this.testMap = testMap;
      this.start = start;
      this.end = end;
    }

    public void run() {
      Random random = new Random();
      while(!done) {
        int key = random.nextInt(end - start) + start;
        boolean put = random.nextBoolean();
        if(put) {
          baselineMap.put(key,key);
          testMap.put(key, key);
        } else {
          baselineMap.remove(key);
          testMap.remove(key);
        }
      }
    }
    
    public void cancel() throws InterruptedException {
      this.done = true;
      this.join();
    }
  }
     

}<|MERGE_RESOLUTION|>--- conflicted
+++ resolved
@@ -16,7 +16,7 @@
  */
 package com.gemstone.gemfire.internal.util.concurrent;
 
-<<<<<<< HEAD
+import static com.gemstone.gemfire.distributed.DistributedSystemConfigProperties.*;
 import static org.junit.Assert.*;
 
 import java.util.HashMap;
@@ -31,17 +31,6 @@
 
 import com.gemstone.gemfire.distributed.DistributedSystem;
 import com.gemstone.gemfire.test.junit.categories.IntegrationTest;
-=======
-import com.gemstone.gemfire.distributed.DistributedSystem;
-import com.gemstone.gemfire.test.junit.categories.IntegrationTest;
-import junit.framework.TestCase;
-import org.junit.experimental.categories.Category;
-
-import java.util.*;
-import java.util.concurrent.ConcurrentMap;
-
-import static com.gemstone.gemfire.distributed.DistributedSystemConfigProperties.MCAST_PORT;
->>>>>>> 61ad7e44
 
 @Category(IntegrationTest.class)
 @SuppressWarnings({ "rawtypes", "unchecked" })
@@ -49,7 +38,6 @@
 
   @Test
   public void test() throws InterruptedException {
-    
     //Apparently, we need a distributed system to create
     //this CHM, because it's locks use DS properties.
     Properties props = new Properties();
@@ -64,13 +52,8 @@
     assertEquals(baselineMap, testMap);
     initialSet = new HashMap(baselineMap);
     
-//    putter = new Putter(baselineMap, testMap, 1000, 2000);
-//    putter.run();
-    
-    
     RandomMutations randomer = new RandomMutations(baselineMap, testMap, 1001, 50000);
     randomer.start();
-    
     
     for(int i = 0; i < 1000; i++) {
       checkForInitialSet(i, testMap, initialSet);
@@ -104,8 +87,7 @@
     private int start;
     private int end;
     private volatile boolean done;
-    
-    
+
     public RandomMutations(ConcurrentMap baselineMap, ConcurrentMap testMap, int start, int end) {
       this.baselineMap = baselineMap;
       this.testMap = testMap;
@@ -113,6 +95,7 @@
       this.end = end;
     }
 
+    @Override
     public void run() {
       Random random = new Random();
       while(!done) {
@@ -133,6 +116,4 @@
       this.join();
     }
   }
-     
-
 }