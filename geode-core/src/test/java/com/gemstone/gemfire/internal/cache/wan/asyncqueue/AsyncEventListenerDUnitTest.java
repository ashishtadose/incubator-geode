--- conflicted
+++ resolved
@@ -16,30 +16,18 @@
  */
 package com.gemstone.gemfire.internal.cache.wan.asyncqueue;
 
-<<<<<<< HEAD
-import org.junit.experimental.categories.Category;
-import org.junit.Test;
-
+import static com.gemstone.gemfire.distributed.DistributedSystemConfigProperties.*;
 import static org.junit.Assert.*;
 
-import com.gemstone.gemfire.test.dunit.cache.internal.JUnit4CacheTestCase;
-import com.gemstone.gemfire.test.dunit.internal.JUnit4DistributedTestCase;
-import com.gemstone.gemfire.test.junit.categories.DistributedTest;
-
-import java.io.Serializable;
 import java.util.HashMap;
 import java.util.Map;
 import java.util.Properties;
 import java.util.Set;
 
-import com.gemstone.gemfire.cache.Declarable;
-import com.gemstone.gemfire.cache.EntryEvent;
-import com.gemstone.gemfire.cache.wan.GatewayEventSubstitutionFilter;
 import org.junit.Ignore;
+import org.junit.Test;
 import org.junit.experimental.categories.Category;
 
-=======
->>>>>>> 61ad7e44
 import com.gemstone.gemfire.cache.CacheFactory;
 import com.gemstone.gemfire.cache.asyncqueue.AsyncEventQueueFactory;
 import com.gemstone.gemfire.cache.asyncqueue.internal.AsyncEventQueueFactoryImpl;
@@ -51,21 +39,11 @@
 import com.gemstone.gemfire.test.dunit.LogWriterUtils;
 import com.gemstone.gemfire.test.dunit.SerializableRunnableIF;
 import com.gemstone.gemfire.test.dunit.Wait;
+import com.gemstone.gemfire.test.junit.categories.DistributedTest;
 import com.gemstone.gemfire.test.junit.categories.FlakyTest;
-import org.junit.Ignore;
-import org.junit.experimental.categories.Category;
-
-import java.util.HashMap;
-import java.util.Map;
-import java.util.Properties;
-import java.util.Set;
-
-import static com.gemstone.gemfire.distributed.DistributedSystemConfigProperties.MCAST_PORT;
 
 @Category(DistributedTest.class)
 public class AsyncEventListenerDUnitTest extends AsyncEventQueueTestBase {
-
-  private static final long serialVersionUID = 1L;
 
   public AsyncEventListenerDUnitTest() {
     super();
@@ -168,37 +146,37 @@
    */
   @Test
   public void testConcurrentSerialAsyncEventQueueSize() {
-	Integer lnPort = (Integer)vm0.invoke(() -> AsyncEventQueueTestBase.createFirstLocatorWithDSId( 1 ));
-
-	vm1.invoke(createCacheRunnable(lnPort));
-	vm2.invoke(createCacheRunnable(lnPort));
-	vm3.invoke(createCacheRunnable(lnPort));
-	vm4.invoke(createCacheRunnable(lnPort));
+    Integer lnPort = (Integer)vm0.invoke(() -> AsyncEventQueueTestBase.createFirstLocatorWithDSId( 1 ));
+
+    vm1.invoke(createCacheRunnable(lnPort));
+    vm2.invoke(createCacheRunnable(lnPort));
+    vm3.invoke(createCacheRunnable(lnPort));
+    vm4.invoke(createCacheRunnable(lnPort));
 
     vm1.invoke(() -> AsyncEventQueueTestBase.createConcurrentAsyncEventQueue( "ln",
         false, 100, 150, true, false, null, false, 2, OrderPolicy.KEY ));
     vm2.invoke(() -> AsyncEventQueueTestBase.createConcurrentAsyncEventQueue( "ln",
         false, 100, 150, true, false, null, false, 2, OrderPolicy.KEY ));
 
-	vm1.invoke(createReplicatedRegionRunnable());
-	vm2.invoke(createReplicatedRegionRunnable());
-	vm3.invoke(createReplicatedRegionRunnable());
-	vm4.invoke(createReplicatedRegionRunnable());
-
-	vm1
-	  .invoke(pauseAsyncEventQueueRunnable());
-	vm2
-	  .invoke(pauseAsyncEventQueueRunnable());
-
-	Wait.pause(1000);// pause at least for the batchTimeInterval
-
-	vm1.invoke(() -> AsyncEventQueueTestBase.doPuts( getTestMethodName() + "_RR",
-		1000 ));
-
-	int vm1size = (Integer)vm1.invoke(() -> AsyncEventQueueTestBase.getAsyncEventQueueSize( "ln" ));
-	int vm2size = (Integer)vm2.invoke(() -> AsyncEventQueueTestBase.getAsyncEventQueueSize( "ln" ));
-	assertEquals("Size of AsyncEventQueue is incorrect", 1000, vm1size);
-	assertEquals("Size of AsyncEventQueue is incorrect", 1000, vm2size);
+    vm1.invoke(createReplicatedRegionRunnable());
+    vm2.invoke(createReplicatedRegionRunnable());
+    vm3.invoke(createReplicatedRegionRunnable());
+    vm4.invoke(createReplicatedRegionRunnable());
+
+    vm1
+      .invoke(pauseAsyncEventQueueRunnable());
+    vm2
+      .invoke(pauseAsyncEventQueueRunnable());
+
+    Wait.pause(1000);// pause at least for the batchTimeInterval
+
+    vm1.invoke(() -> AsyncEventQueueTestBase.doPuts( getTestMethodName() + "_RR",
+      1000 ));
+
+    int vm1size = (Integer)vm1.invoke(() -> AsyncEventQueueTestBase.getAsyncEventQueueSize( "ln" ));
+    int vm2size = (Integer)vm2.invoke(() -> AsyncEventQueueTestBase.getAsyncEventQueueSize( "ln" ));
+    assertEquals("Size of AsyncEventQueue is incorrect", 1000, vm1size);
+    assertEquals("Size of AsyncEventQueue is incorrect", 1000, vm2size);
   }
   
   /**
@@ -207,7 +185,6 @@
    * Region: Replicated WAN: Serial Region persistence enabled: false Async
    * channel persistence enabled: false
    */
-
   @Test
   public void testReplicatedSerialAsyncEventQueue() {
     Integer lnPort = (Integer)vm0.invoke(() -> AsyncEventQueueTestBase.createFirstLocatorWithDSId( 1 ));
@@ -283,7 +260,6 @@
    * Error is thrown from AsyncEventListener implementation while processing the batch.
    * Added to test the fix done for defect #45152.
    */
-
   @Test
   public void testReplicatedSerialAsyncEventQueue_ExceptionScenario() {
     Integer lnPort = (Integer)vm0.invoke(() -> AsyncEventQueueTestBase.createFirstLocatorWithDSId( 1 ));
@@ -414,8 +390,6 @@
     vm4.invoke(() -> AsyncEventQueueTestBase.validateAsyncEventListener( "ln", 0 ));// secondary
   }
 
-  
-
   /**
    * Test configuration::
    * 
@@ -424,8 +398,9 @@
    * 
    * Note: The test doesn't create a locator but uses MCAST port instead.
    */
-  @Ignore("Disabled until I can sort out the hydra dependencies - see bug 52214")
-  public void DISABLED_testReplicatedSerialAsyncEventQueueWithoutLocator() {
+  @Ignore("TODO: Disabled until I can sort out the hydra dependencies - see bug 52214")
+  @Test
+  public void testReplicatedSerialAsyncEventQueueWithoutLocator() {
     int mPort = AvailablePortHelper.getRandomAvailablePortForDUnitSite();
     vm1.invoke(() -> AsyncEventQueueTestBase.createCacheWithoutLocator( mPort ));
     vm2.invoke(() -> AsyncEventQueueTestBase.createCacheWithoutLocator( mPort ));
@@ -499,9 +474,9 @@
    * 
    * There is only one vm in the site and that vm is restarted
    */
-
-  @Ignore("Disabled for 52351")
-  public void DISABLED_testReplicatedSerialAsyncEventQueueWithPeristenceEnabled_Restart() {
+  @Ignore("TODO: Disabled for 52351")
+  @Test
+  public void testReplicatedSerialAsyncEventQueueWithPeristenceEnabled_Restart() {
     Integer lnPort = (Integer)vm0.invoke(() -> AsyncEventQueueTestBase.createFirstLocatorWithDSId( 1 ));
 
     vm1.invoke(createCacheRunnable(lnPort));
@@ -540,8 +515,9 @@
    * 
    * There are 3 VMs in the site and the VM with primary sender is shut down.
    */
-  @Ignore("Disabled for 52351")
-  public void DISABLED_testReplicatedSerialAsyncEventQueueWithPeristenceEnabled_Restart2() {
+  @Ignore("TODO: Disabled for 52351")
+  @Test
+  public void testReplicatedSerialAsyncEventQueueWithPeristenceEnabled_Restart2() {
     Integer lnPort = (Integer)vm0.invoke(() -> AsyncEventQueueTestBase.createFirstLocatorWithDSId( 1 ));
 
     vm1.invoke(createCacheRunnable(lnPort));
@@ -1372,12 +1348,13 @@
     assertEquals(vm1size + vm2size + vm3size + vm4size, 256);
   }
   
-/**
- * Test case to test possibleDuplicates. vm1 & vm2 are hosting the PR. vm2 is
- * killed so the buckets hosted by it are shifted to vm1.
- */
-  @Ignore("Disabled for 52349")
-  public void DISABLED_testParallelAsyncEventQueueHA_Scenario1() {
+  /**
+   * Test case to test possibleDuplicates. vm1 & vm2 are hosting the PR. vm2 is
+   * killed so the buckets hosted by it are shifted to vm1.
+   */
+  @Ignore("TODO: Disabled for 52349")
+  @Test
+  public void testParallelAsyncEventQueueHA_Scenario1() {
     Integer lnPort = (Integer)vm0.invoke(() -> AsyncEventQueueTestBase.createFirstLocatorWithDSId( 1 ));
     vm1.invoke(createCacheRunnable(lnPort));
     vm2.invoke(createCacheRunnable(lnPort));
