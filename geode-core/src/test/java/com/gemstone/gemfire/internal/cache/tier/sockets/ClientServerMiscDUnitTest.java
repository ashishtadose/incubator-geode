--- conflicted
+++ resolved
@@ -16,24 +16,25 @@
  */
 package com.gemstone.gemfire.internal.cache.tier.sockets;
 
-<<<<<<< HEAD
-import org.junit.experimental.categories.Category;
-import org.junit.Test;
-
+import static com.gemstone.gemfire.distributed.DistributedSystemConfigProperties.*;
 import static org.junit.Assert.*;
-
-import com.gemstone.gemfire.test.dunit.cache.internal.JUnit4CacheTestCase;
-import com.gemstone.gemfire.test.dunit.internal.JUnit4DistributedTestCase;
-import com.gemstone.gemfire.test.junit.categories.DistributedTest;
 
 import java.util.Iterator;
 import java.util.Properties;
 import java.util.Set;
 
-=======
->>>>>>> 61ad7e44
+import org.junit.Test;
+import org.junit.experimental.categories.Category;
+
 import com.gemstone.gemfire.GemFireIOException;
-import com.gemstone.gemfire.cache.*;
+import com.gemstone.gemfire.cache.AttributesFactory;
+import com.gemstone.gemfire.cache.Cache;
+import com.gemstone.gemfire.cache.CacheException;
+import com.gemstone.gemfire.cache.CacheWriterException;
+import com.gemstone.gemfire.cache.DataPolicy;
+import com.gemstone.gemfire.cache.Region;
+import com.gemstone.gemfire.cache.RegionAttributes;
+import com.gemstone.gemfire.cache.Scope;
 import com.gemstone.gemfire.cache.client.NoAvailableServersException;
 import com.gemstone.gemfire.cache.client.Pool;
 import com.gemstone.gemfire.cache.client.PoolManager;
@@ -43,31 +44,28 @@
 import com.gemstone.gemfire.cache.client.internal.RegisterInterestTracker;
 import com.gemstone.gemfire.cache.server.CacheServer;
 import com.gemstone.gemfire.cache30.CacheSerializableRunnable;
-import com.gemstone.gemfire.cache30.CacheTestCase;
 import com.gemstone.gemfire.distributed.DistributedSystem;
 import com.gemstone.gemfire.distributed.DistributedSystemDisconnectedException;
 import com.gemstone.gemfire.internal.AvailablePort;
 import com.gemstone.gemfire.internal.cache.CacheServerImpl;
 import com.gemstone.gemfire.internal.cache.GemFireCacheImpl;
 import com.gemstone.gemfire.internal.cache.LocalRegion;
-import com.gemstone.gemfire.test.dunit.*;
-
-import java.util.Iterator;
-import java.util.Properties;
-import java.util.Set;
-
-import static com.gemstone.gemfire.distributed.DistributedSystemConfigProperties.LOCATORS;
-import static com.gemstone.gemfire.distributed.DistributedSystemConfigProperties.MCAST_PORT;
+import com.gemstone.gemfire.test.dunit.Assert;
+import com.gemstone.gemfire.test.dunit.Host;
+import com.gemstone.gemfire.test.dunit.IgnoredException;
+import com.gemstone.gemfire.test.dunit.LogWriterUtils;
+import com.gemstone.gemfire.test.dunit.NetworkUtils;
+import com.gemstone.gemfire.test.dunit.VM;
+import com.gemstone.gemfire.test.dunit.Wait;
+import com.gemstone.gemfire.test.dunit.WaitCriterion;
+import com.gemstone.gemfire.test.dunit.cache.internal.JUnit4CacheTestCase;
+import com.gemstone.gemfire.test.junit.categories.DistributedTest;
 
 /**
  * Tests client server corner cases between Region and Pool
- *
- *
  */
 @Category(DistributedTest.class)
-public class ClientServerMiscDUnitTest extends JUnit4CacheTestCase
-{
-//  private static Cache cache = null;
+public class ClientServerMiscDUnitTest extends JUnit4CacheTestCase {
 
   protected static PoolImpl pool = null;
 
@@ -98,7 +96,6 @@
   private static VM server2;
 
   private static RegionAttributes attrs;
-
 
   // variables for concurrent map API test
   Properties props = new Properties();
@@ -114,13 +111,6 @@
   final int removeRange_1End = 4;
   final int removeRange_2Start = 7;
   final int removeRange_2End = 9;
-
-  
-  
-  /** constructor */
-  public ClientServerMiscDUnitTest() {
-    super();
-  }
 
   @Override
   public final void postSetUp() throws Exception {
@@ -583,8 +573,6 @@
    * populate some entries on region both on client and server.
    * Update the entries on server the client.
    * The client should not have entry invalidate.
-   *
-   * @throws Exception
    */
   @Test
   public void testInvalidatesPropagateOnRegionHavingNoPool()
@@ -593,15 +581,9 @@
     // start server first
     PORT1 = initServerCache(false);
     Properties props = new Properties();
-<<<<<<< HEAD
-    props.setProperty(DistributionConfig.MCAST_PORT_NAME, "0");
-    props.setProperty(DistributionConfig.LOCATORS_NAME, "");
-    new ClientServerMiscDUnitTest().createCache(props);
-=======
     props.setProperty(MCAST_PORT, "0");
     props.setProperty(LOCATORS, "");
-    new ClientServerMiscDUnitTest("temp").createCache(props);
->>>>>>> 61ad7e44
+    new ClientServerMiscDUnitTest().createCache(props);
     String host = NetworkUtils.getServerHostName(server1.getHost());
     PoolImpl p = (PoolImpl)PoolManager.createFactory()
       .addServer(host, PORT1)
@@ -838,15 +820,9 @@
   public static Pool _createClientCache(String h, int port, boolean empty)
   throws Exception  {
     Properties props = new Properties();
-<<<<<<< HEAD
-    props.setProperty("mcast-port", "0");
-    props.setProperty("locators", "");
-    Cache cache = new ClientServerMiscDUnitTest().createCacheV(props);
-=======
     props.setProperty(MCAST_PORT, "0");
     props.setProperty(LOCATORS, "");
-    Cache cache = new ClientServerMiscDUnitTest("temp").createCacheV(props);
->>>>>>> 61ad7e44
+    Cache cache = new ClientServerMiscDUnitTest().createCacheV(props);
     ClientServerMiscDUnitTest.static_cache = cache;
     PoolImpl p = (PoolImpl)PoolManager.createFactory()
       .addServer(h, port)
