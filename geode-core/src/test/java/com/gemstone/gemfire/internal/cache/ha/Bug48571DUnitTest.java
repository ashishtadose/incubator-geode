/*
 * Licensed to the Apache Software Foundation (ASF) under one or more
 * contributor license agreements.  See the NOTICE file distributed with
 * this work for additional information regarding copyright ownership.
 * The ASF licenses this file to You under the Apache License, Version 2.0
 * (the "License"); you may not use this file except in compliance with
 * the License.  You may obtain a copy of the License at
 *
 *      http://www.apache.org/licenses/LICENSE-2.0
 *
 * Unless required by applicable law or agreed to in writing, software
 * distributed under the License is distributed on an "AS IS" BASIS,
 * WITHOUT WARRANTIES OR CONDITIONS OF ANY KIND, either express or implied.
 * See the License for the specific language governing permissions and
 * limitations under the License.
 */
package com.gemstone.gemfire.internal.cache.ha;

<<<<<<< HEAD
import static org.junit.Assert.*;

import java.util.Collection;
import java.util.Iterator;
import java.util.Properties;

import org.junit.Test;
import org.junit.experimental.categories.Category;

import com.gemstone.gemfire.cache.CacheFactory;
import com.gemstone.gemfire.cache.EntryEvent;
import com.gemstone.gemfire.cache.Region;
import com.gemstone.gemfire.cache.RegionFactory;
import com.gemstone.gemfire.cache.RegionShortcut;
=======
import static com.gemstone.gemfire.distributed.DistributedSystemConfigProperties.*;

import com.gemstone.gemfire.cache.*;
>>>>>>> 61ad7e44
import com.gemstone.gemfire.cache.client.ClientCacheFactory;
import com.gemstone.gemfire.cache.client.ClientRegionFactory;
import com.gemstone.gemfire.cache.client.ClientRegionShortcut;
import com.gemstone.gemfire.cache.server.CacheServer;
import com.gemstone.gemfire.cache.util.CacheListenerAdapter;
import com.gemstone.gemfire.distributed.DistributedSystem;
<<<<<<< HEAD
import com.gemstone.gemfire.distributed.internal.DistributionConfig;
=======
>>>>>>> 61ad7e44
import com.gemstone.gemfire.internal.OSProcess;
import com.gemstone.gemfire.internal.cache.GemFireCacheImpl;
import com.gemstone.gemfire.internal.cache.tier.sockets.CacheClientNotifier;
import com.gemstone.gemfire.internal.cache.tier.sockets.CacheClientProxy;
import com.gemstone.gemfire.internal.i18n.LocalizedStrings;
<<<<<<< HEAD
import com.gemstone.gemfire.test.dunit.DistributedTestUtils;
import com.gemstone.gemfire.test.dunit.Host;
import com.gemstone.gemfire.test.dunit.IgnoredException;
import com.gemstone.gemfire.test.dunit.VM;
import com.gemstone.gemfire.test.dunit.Wait;
import com.gemstone.gemfire.test.dunit.WaitCriterion;
import com.gemstone.gemfire.test.dunit.internal.JUnit4DistributedTestCase;
import com.gemstone.gemfire.test.junit.categories.DistributedTest;
=======
import com.gemstone.gemfire.test.dunit.*;

import java.util.Collection;
import java.util.Iterator;
import java.util.Properties;

import static com.gemstone.gemfire.distributed.DistributedSystemConfigProperties.LOCATORS;
import static com.gemstone.gemfire.distributed.DistributedSystemConfigProperties.MCAST_PORT;
>>>>>>> 61ad7e44

@Category(DistributedTest.class)
public class Bug48571DUnitTest extends JUnit4DistributedTestCase {

  private static VM server = null;
  private VM client = null;
  private static GemFireCacheImpl cache = null;
  
  private static final String region = "Bug48571DUnitTest_region";
  private static int numOfCreates = 0;
  private static int numOfUpdates = 0;
  private static int numOfInvalidates = 0;
  private static boolean lastKeyReceived = false;

  public Bug48571DUnitTest() {
    super();
  }

  @Override
  public final void postSetUp() throws Exception {
    final Host host = Host.getHost(0);
    server = host.getVM(0);
    client = host.getVM(1);
  }
  
  @Override
  public final void preTearDown() throws Exception {
    reset();
    server.invoke(() -> Bug48571DUnitTest.reset());
    client.invoke(() -> Bug48571DUnitTest.reset());
  }

  public static void reset() throws Exception {
    lastKeyReceived = false;
    numOfCreates = 0;
    numOfUpdates = 0;
    numOfInvalidates = 0;
    if (cache != null && !cache.isClosed()) {
      cache.close();
      cache.getDistributedSystem().disconnect();
    }
  }

  private static void verifyProxyHasBeenPaused() {
    WaitCriterion criterion = new WaitCriterion() {
      @Override
      public boolean done() {
        CacheClientNotifier ccn = CacheClientNotifier.getInstance();
        Collection<CacheClientProxy> ccProxies = ccn.getClientProxies();

        Iterator<CacheClientProxy> itr = ccProxies.iterator();

        while (itr.hasNext()) {
          CacheClientProxy ccp = itr.next();
          System.out.println("proxy status " + ccp.getState());
          if (ccp.isPaused())
            return true;
        }
        return false;
      }
      @Override
      public String description() {
        // TODO Auto-generated method stub
        return "Proxy has not paused yet";
      }
    };
    Wait.waitForCriterion(criterion, 15 * 1000, 200, true);
  }
  
  @Test
  public void testStatsMatchWithSize() throws Exception {
    IgnoredException.addIgnoredException("Unexpected IOException||Connection reset");
    // start a server
    int port = (Integer) server.invoke(() -> Bug48571DUnitTest.createServerCache());
    // create durable client, with durable RI
    client.invoke(() -> Bug48571DUnitTest.createClientCache(client.getHost(), port));
    // do puts on server from three different threads, pause after 500 puts each.
    server.invoke(() -> Bug48571DUnitTest.doPuts());
    // close durable client
    client.invoke(() -> Bug48571DUnitTest.closeClientCache());
    
    server.invoke("verifyProxyHasBeenPaused", () -> verifyProxyHasBeenPaused() );
    // resume puts on server, add another 100.
    server.invokeAsync(() -> Bug48571DUnitTest.resumePuts()); // TODO: join or await result
    // start durable client
    client.invoke(() -> Bug48571DUnitTest.createClientCache(client.getHost(), port));
    // wait for full queue dispatch
    client.invoke(() -> Bug48571DUnitTest.waitForLastKey());
    // verify the stats
    server.invoke(() -> Bug48571DUnitTest.verifyStats());
  }


  public static int createServerCache() throws Exception {
    Properties props = new Properties();
    props.setProperty(LOCATORS, "localhost[" + DistributedTestUtils.getDUnitLocatorPort() + "]");
    props.setProperty(LOG_FILE, "server_" + OSProcess.getId() + ".log");
    props.setProperty(LOG_LEVEL, "info");
    props.setProperty(STATISTIC_ARCHIVE_FILE, "server_" + OSProcess.getId()
        + ".gfs");
    props.setProperty(STATISTIC_SAMPLING_ENABLED, "true");
    CacheFactory cf = new CacheFactory(props);

    DistributedSystem ds = new Bug48571DUnitTest().getSystem(props);
    ds.disconnect();

    cache = (GemFireCacheImpl)cf.create();

    RegionFactory<String, String> rf = cache.createRegionFactory(RegionShortcut.REPLICATE);
    rf.setConcurrencyChecksEnabled(false);
    rf.create(region);

    CacheServer server1 = cache.addCacheServer();
    server1.setPort(0);
    server1.start();
    return server1.getPort();
  }

  public static void closeClientCache() throws Exception {
    cache.close(true);
  }

  public static void createClientCache(Host host, Integer port) throws Exception {

    Properties props = new Properties();
    props.setProperty(MCAST_PORT, "0");
    props.setProperty(LOCATORS, "");
    props.setProperty(DURABLE_CLIENT_ID, "durable-48571");
    props.setProperty(DURABLE_CLIENT_TIMEOUT, "300000");

    props.setProperty(LOG_FILE, "client_" + OSProcess.getId() + ".log");
    props.setProperty(LOG_LEVEL, "info");
    props.setProperty(STATISTIC_ARCHIVE_FILE, "client_" + OSProcess.getId()
        + ".gfs");
    props.setProperty(STATISTIC_SAMPLING_ENABLED, "true");

    ClientCacheFactory ccf = new ClientCacheFactory(props);
    ccf.setPoolSubscriptionEnabled(true);
    ccf.setPoolSubscriptionAckInterval(50);
    ccf.setPoolSubscriptionRedundancy(0);
    ccf.addPoolServer(host.getHostName(), port);

    DistributedSystem ds = new Bug48571DUnitTest().getSystem(props);
    ds.disconnect();

    cache = (GemFireCacheImpl) ccf.create();

    ClientRegionFactory<String, String> crf = cache.createClientRegionFactory(ClientRegionShortcut.CACHING_PROXY);
    crf.setConcurrencyChecksEnabled(false);

    crf.addCacheListener(new CacheListenerAdapter<String, String>() {
      public void afterInvalidate(EntryEvent<String, String> event) {
        cache.getLoggerI18n().fine(
            "Invalidate Event: " + event.getKey() + ", " + event.getNewValue());
        numOfInvalidates++;
      }
      public void afterCreate(EntryEvent<String, String> event) {
        if (((String) event.getKey()).equals("last_key")) {
          lastKeyReceived = true;
        }
        cache.getLoggerI18n().fine(
            "Create Event: " + event.getKey() + ", " + event.getNewValue());
        numOfCreates++;
      }
      public void afterUpdate(EntryEvent<String, String> event) {
        cache.getLoggerI18n().fine(
            "Update Event: " + event.getKey() + ", " + event.getNewValue());
        numOfUpdates++;
      }
    });

    Region<String, String> r = crf.create(region);
    r.registerInterest("ALL_KEYS", true);
    cache.readyForEvents();
  }

  public static void doPuts() throws Exception {
    final Region<String, String> r = cache.getRegion(region);
    Thread t1 = new Thread(new Runnable() {
      public void run() {
        for (int i = 0; i < 500; i++) {
          r.put("T1_KEY_"+i, "VALUE_"+i);
        }
      }
    });
    Thread t2 = new Thread(new Runnable() {
      public void run() {
        for (int i = 0; i < 500; i++) {
          r.put("T2_KEY_"+i, "VALUE_"+i);
        }
      }
    });
    Thread t3 = new Thread(new Runnable() {
      public void run() {
        for (int i = 0; i < 500; i++) {
          r.put("T3_KEY_"+i, "VALUE_"+i);
        }
      }
    });

    t1.start();
    t2.start();
    t3.start();

    t1.join();
    t2.join();
    t3.join();
  }
  
  public static void resumePuts() {
    Region<String, String> r = cache.getRegion(region);
    for (int i = 0; i < 100; i++) {
      r.put("NEWKEY_"+i, "NEWVALUE_"+i);
    }
    r.put("last_key", "last_value");
  }

  public static void waitForLastKey() {
    WaitCriterion wc = new WaitCriterion() {
      @Override
      public boolean done() {
        return lastKeyReceived;
      }
      @Override
      public String description() {
        return "Did not receive last key.";
      }
    };
    Wait.waitForCriterion(wc, 60*1000, 500, true);
  }


  public static void verifyStats() throws Exception {
    CacheClientNotifier ccn = CacheClientNotifier.getInstance();
    CacheClientProxy ccp = ccn.getClientProxies().iterator().next();
    cache.getLoggerI18n().info(LocalizedStrings.DEBUG, "getQueueSize() " + ccp.getQueueSize());
    cache.getLoggerI18n().info(LocalizedStrings.DEBUG, "getQueueSizeStat() " + ccp.getQueueSizeStat());
    cache.getLoggerI18n().info(LocalizedStrings.DEBUG, "getEventsEnqued() " + ccp.getHARegionQueue().getStatistics().getEventsEnqued());
    cache.getLoggerI18n().info(LocalizedStrings.DEBUG, "getEventsDispatched() " + ccp.getHARegionQueue().getStatistics().getEventsDispatched());
    cache.getLoggerI18n().info(LocalizedStrings.DEBUG, "getEventsRemoved() " + ccp.getHARegionQueue().getStatistics().getEventsRemoved());
    cache.getLoggerI18n().info(LocalizedStrings.DEBUG, "getNumVoidRemovals() " + ccp.getHARegionQueue().getStatistics().getNumVoidRemovals());
    assertEquals(ccp.getQueueSize(), ccp.getQueueSizeStat());
  }
}<|MERGE_RESOLUTION|>--- conflicted
+++ resolved
@@ -16,7 +16,7 @@
  */
 package com.gemstone.gemfire.internal.cache.ha;
 
-<<<<<<< HEAD
+import static com.gemstone.gemfire.distributed.DistributedSystemConfigProperties.*;
 import static org.junit.Assert.*;
 
 import java.util.Collection;
@@ -31,27 +31,17 @@
 import com.gemstone.gemfire.cache.Region;
 import com.gemstone.gemfire.cache.RegionFactory;
 import com.gemstone.gemfire.cache.RegionShortcut;
-=======
-import static com.gemstone.gemfire.distributed.DistributedSystemConfigProperties.*;
-
-import com.gemstone.gemfire.cache.*;
->>>>>>> 61ad7e44
 import com.gemstone.gemfire.cache.client.ClientCacheFactory;
 import com.gemstone.gemfire.cache.client.ClientRegionFactory;
 import com.gemstone.gemfire.cache.client.ClientRegionShortcut;
 import com.gemstone.gemfire.cache.server.CacheServer;
 import com.gemstone.gemfire.cache.util.CacheListenerAdapter;
 import com.gemstone.gemfire.distributed.DistributedSystem;
-<<<<<<< HEAD
-import com.gemstone.gemfire.distributed.internal.DistributionConfig;
-=======
->>>>>>> 61ad7e44
 import com.gemstone.gemfire.internal.OSProcess;
 import com.gemstone.gemfire.internal.cache.GemFireCacheImpl;
 import com.gemstone.gemfire.internal.cache.tier.sockets.CacheClientNotifier;
 import com.gemstone.gemfire.internal.cache.tier.sockets.CacheClientProxy;
 import com.gemstone.gemfire.internal.i18n.LocalizedStrings;
-<<<<<<< HEAD
 import com.gemstone.gemfire.test.dunit.DistributedTestUtils;
 import com.gemstone.gemfire.test.dunit.Host;
 import com.gemstone.gemfire.test.dunit.IgnoredException;
@@ -60,16 +50,6 @@
 import com.gemstone.gemfire.test.dunit.WaitCriterion;
 import com.gemstone.gemfire.test.dunit.internal.JUnit4DistributedTestCase;
 import com.gemstone.gemfire.test.junit.categories.DistributedTest;
-=======
-import com.gemstone.gemfire.test.dunit.*;
-
-import java.util.Collection;
-import java.util.Iterator;
-import java.util.Properties;
-
-import static com.gemstone.gemfire.distributed.DistributedSystemConfigProperties.LOCATORS;
-import static com.gemstone.gemfire.distributed.DistributedSystemConfigProperties.MCAST_PORT;
->>>>>>> 61ad7e44
 
 @Category(DistributedTest.class)
 public class Bug48571DUnitTest extends JUnit4DistributedTestCase {
@@ -78,15 +58,11 @@
   private VM client = null;
   private static GemFireCacheImpl cache = null;
   
-  private static final String region = "Bug48571DUnitTest_region";
+  private static final String region = Bug48571DUnitTest.class.getSimpleName() + "_region";
   private static int numOfCreates = 0;
   private static int numOfUpdates = 0;
   private static int numOfInvalidates = 0;
   private static boolean lastKeyReceived = false;
-
-  public Bug48571DUnitTest() {
-    super();
-  }
 
   @Override
   public final void postSetUp() throws Exception {
@@ -132,7 +108,6 @@
       }
       @Override
       public String description() {
-        // TODO Auto-generated method stub
         return "Proxy has not paused yet";
       }
     };
@@ -162,7 +137,6 @@
     server.invoke(() -> Bug48571DUnitTest.verifyStats());
   }
 
-
   public static int createServerCache() throws Exception {
     Properties props = new Properties();
     props.setProperty(LOCATORS, "localhost[" + DistributedTestUtils.getDUnitLocatorPort() + "]");
@@ -300,7 +274,6 @@
     };
     Wait.waitForCriterion(wc, 60*1000, 500, true);
   }
-
 
   public static void verifyStats() throws Exception {
     CacheClientNotifier ccn = CacheClientNotifier.getInstance();
