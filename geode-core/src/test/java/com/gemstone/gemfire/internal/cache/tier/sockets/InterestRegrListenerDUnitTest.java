/*
 * Licensed to the Apache Software Foundation (ASF) under one or more
 * contributor license agreements.  See the NOTICE file distributed with
 * this work for additional information regarding copyright ownership.
 * The ASF licenses this file to You under the Apache License, Version 2.0
 * (the "License"); you may not use this file except in compliance with
 * the License.  You may obtain a copy of the License at
 *
 *      http://www.apache.org/licenses/LICENSE-2.0
 *
 * Unless required by applicable law or agreed to in writing, software
 * distributed under the License is distributed on an "AS IS" BASIS,
 * WITHOUT WARRANTIES OR CONDITIONS OF ANY KIND, either express or implied.
 * See the License for the specific language governing permissions and
 * limitations under the License.
 */
package com.gemstone.gemfire.internal.cache.tier.sockets;

<<<<<<< HEAD
import static org.junit.Assert.*;

import java.io.IOException;
import java.net.InetAddress;
import java.util.HashMap;
import java.util.Map;
import java.util.Properties;

import org.junit.Test;
import org.junit.experimental.categories.Category;

import com.gemstone.gemfire.cache.Cache;
import com.gemstone.gemfire.cache.CacheFactory;
import com.gemstone.gemfire.cache.ClientSession;
import com.gemstone.gemfire.cache.InterestRegistrationEvent;
import com.gemstone.gemfire.cache.InterestRegistrationListener;
import com.gemstone.gemfire.cache.InterestResultPolicy;
import com.gemstone.gemfire.cache.Region;
import com.gemstone.gemfire.cache.RegionFactory;
import com.gemstone.gemfire.cache.RegionShortcut;
=======
import com.gemstone.gemfire.cache.*;
>>>>>>> 61ad7e44
import com.gemstone.gemfire.cache.client.ClientCache;
import com.gemstone.gemfire.cache.client.ClientCacheFactory;
import com.gemstone.gemfire.cache.client.ClientRegionFactory;
import com.gemstone.gemfire.cache.client.ClientRegionShortcut;
import com.gemstone.gemfire.cache.server.CacheServer;
import com.gemstone.gemfire.distributed.DistributedSystem;
import com.gemstone.gemfire.internal.AvailablePortHelper;
<<<<<<< HEAD
import com.gemstone.gemfire.test.dunit.Host;
import com.gemstone.gemfire.test.dunit.LogWriterUtils;
import com.gemstone.gemfire.test.dunit.VM;
import com.gemstone.gemfire.test.dunit.Wait;
import com.gemstone.gemfire.test.dunit.WaitCriterion;
import com.gemstone.gemfire.test.dunit.internal.JUnit4DistributedTestCase;
import com.gemstone.gemfire.test.junit.categories.DistributedTest;
=======
import com.gemstone.gemfire.test.dunit.*;

import java.io.IOException;
import java.net.InetAddress;
import java.util.HashMap;
import java.util.Map;
import java.util.Properties;

import static com.gemstone.gemfire.distributed.DistributedSystemConfigProperties.*;
>>>>>>> 61ad7e44

/**
 * Written to test fix for Bug #47132
 *
 */
@Category(DistributedTest.class)
public class InterestRegrListenerDUnitTest extends JUnit4DistributedTestCase {
  
  private Cache cache;
  private DistributedSystem ds;
  private CacheServer cacheServer;
  private ClientCache clientCache;
  private int cacheServerPort;
  private String hostName;
  private final Map<String,Integer> listnerMap = new HashMap<String,Integer>();
  
  private static final String UNREGISTER_INTEREST = "UnregisterInterest";
  private static final String REGISTER_INTEREST = "RegisterInterest";
  private static final int DURABLE_CLIENT_TIMEOUT_TEST=20;
  
  private static InterestRegrListenerDUnitTest instance = new InterestRegrListenerDUnitTest();

  public InterestRegrListenerDUnitTest() {
    super();    
  }
  
  private static final long serialVersionUID = 1L;

  @Override
  public final void preSetUp() throws Exception {
    disconnectAllFromDS();
  }
  
  public Cache createCache(Properties props) throws Exception
  {
    ds = getSystem(props);
    cache = CacheFactory.create(ds);
    if (cache == null) {
      throw new Exception("CacheFactory.create() returned null ");
    }
    return cache;
  }
  
  private void createServer() throws IOException{
    cacheServerPort = AvailablePortHelper.getRandomAvailableTCPPort();
    cacheServer = cache.addCacheServer();
    cacheServer.setPort(cacheServerPort);
    cacheServer.start();
    hostName = InetAddress.getLocalHost().getHostAddress();
    listnerMap.clear();
  }
  
  
  public int getCacheServerPort(){
    return cacheServerPort;
  }
  
  public String getCacheServerHost(){
    return hostName;
  }
  
  public void stopCacheServer(){
    this.cacheServer.stop();
  }
  
  public void setUpServerVM() throws Exception {
    Properties gemFireProps = new Properties();
    createCache(gemFireProps);
    RegionFactory factory = cache.createRegionFactory(RegionShortcut.REPLICATE);
    Region r = factory.create("serverRegion");
    r.put("serverkey", "servervalue");
  }
  
  public void doClientRegionPut(){
    Region<String, String> region = clientCache.getRegion("serverRegion");
    assertEquals("servervalue",region.get("serverkey"));
    region.put("clientkey", "clientvalue");
    assertEquals("clientvalue",region.get("clientkey"));
  }
  
  public void doServerRegionPut(){
    Region<String, String> region = cache.getRegion("serverRegion");
    assertEquals("servervalue",region.get("serverkey"));    
    assertEquals("clientvalue",region.get("clientkey"));
  }
  
  public void doClientRegionRegisterInterest(boolean isDurable){
    Region<String, String> region = clientCache.getRegion("serverRegion");
    region.registerInterestRegex(".*", // everything
        InterestResultPolicy.DEFAULT,
        true);
  }
  
  private void doExpressInterestOnServer(boolean isDurable) {    
    LogWriterUtils.getLogWriter().info("Total ClientSessions " + cacheServer.getAllClientSessions().size());    
    for(ClientSession c : this.cacheServer.getAllClientSessions()) {
      c.registerInterestRegex("/serverRegion", ".*", isDurable);
    }    
  }
  
  private void doRegisterListener() {
    InterestRegistrationListener listener = new InterestRegistrationListener() {      
      @Override
      public void close() {
      }      
      @Override
      public void afterUnregisterInterest(InterestRegistrationEvent event) {
        Integer count = InterestRegrListenerDUnitTest.this.listnerMap.get(UNREGISTER_INTEREST);
        int intCount=0;
        if(count!=null)
          intCount = count.intValue();
        intCount++;
        InterestRegrListenerDUnitTest.this.listnerMap.put(UNREGISTER_INTEREST, intCount);
        LogWriterUtils.getLogWriter().info("InterestRegistrationListener afterUnregisterInterest  for " 
            + event.getRegionName() + " keys " + event.getKeysOfInterest() + "Count " + intCount + " Client : " + event.getClientSession().toString());   
      }
      
      @Override
      public void afterRegisterInterest(InterestRegistrationEvent event) {
        Integer count = InterestRegrListenerDUnitTest.this.listnerMap.get(REGISTER_INTEREST);
        int intCount=0;
        if(count!=null)
          intCount = count.intValue();
        intCount++;
        InterestRegrListenerDUnitTest.this.listnerMap.put(REGISTER_INTEREST, intCount);
        LogWriterUtils.getLogWriter().info("InterestRegistrationListener afterRegisterInterest  for " 
            + event.getRegionName() + " keys " + event.getKeysOfInterest() + "Count " + intCount + " Client : " + event.getClientSession().toString());
      }
    };
    LogWriterUtils.getLogWriter().info("Registered InterestRegistationLister");
    this.cacheServer.registerInterestRegistrationListener(listener);    
  }
  
  public void setUpClientVM(String host, int port, boolean isDurable, String vmID) {
    Properties gemFireProps = new Properties();
    if (isDurable) {
      gemFireProps.put(DURABLE_CLIENT_ID, vmID);
      gemFireProps.put(DURABLE_CLIENT_TIMEOUT, "" + DURABLE_CLIENT_TIMEOUT_TEST);
    }
    ClientCacheFactory clientCacheFactory = new ClientCacheFactory(gemFireProps);
    clientCacheFactory.addPoolServer(host, port);
    clientCacheFactory.setPoolSubscriptionEnabled(true);
    clientCacheFactory.setPoolMinConnections(5);
    clientCache = clientCacheFactory.create();    
    ClientRegionFactory<String,String> regionFactory = clientCache.createClientRegionFactory(ClientRegionShortcut.PROXY);
    Region<String, String> region = regionFactory.create("serverRegion");   
    
    LogWriterUtils.getLogWriter().info(
        "Client Cache is created in this vm connected to cacheServer " + host
            + ":" + port + " durable? " + isDurable + " with VMID=" + vmID + " region " + region.getFullPath() + " regionSize " + region.size());
    assertNotNull(clientCache);
    assertNotNull(region);
  }
  
  public static void setUpServerVMTask() throws Exception{
    instance.setUpServerVM();
  }
  
  public static void createServerTask() throws Exception {
    instance.createServer();
  }
  
  public static void setUpClientVMTask(String host, int port, boolean isDurable, String vmID)
      throws Exception {
    instance.setUpClientVM(host, port, isDurable, vmID);
  }
    
  public static Map<String,Integer> getListenerMapTask() throws Exception {
    return instance.listnerMap;
  }  
  
  public static void doClientRegionPutTask() {
    instance.doClientRegionPut();
  }
  
  public static void doServerRegionPutTask() {
    instance.doServerRegionPut();
  }
  
  public static void doExpressInterestOnServerTask(boolean isDurable){
    instance.doExpressInterestOnServer(isDurable);
  }
  
  public static void doRegisterListenerTask(){
    instance.doRegisterListener();
  }

  public static Object[] getCacheServerEndPointTask() {
    Object[] array = new Object[2];
    array[0] = instance.getCacheServerHost();
    array[1] = instance.getCacheServerPort();
    return array;
  }
  
  public static void closeCacheTask(){
    instance.cache.close();
  }
  
  public static void closeClientCacheTask(boolean keepAlive){
    instance.clientCache.close(keepAlive);
  }
  
  public static void doClientRegionRegisterInterestTask(boolean isDurable) {
    instance.doClientRegionRegisterInterest(isDurable);
  }
  
  @Test
  public void testDurableClientExit_ClientExpressedInterest() throws Exception {
    final Host host = Host.getHost(0);
    VM serverVM = host.getVM(0);
    VM clientVM_1 = host.getVM(1);
    VM clientVM_2 = host.getVM(2);
    VM clientVM_3 = host.getVM(3);
    
    serverVM.invoke(() -> InterestRegrListenerDUnitTest.setUpServerVMTask());
    serverVM.invoke(() -> InterestRegrListenerDUnitTest.createServerTask());
    
    Object array[] = (Object[])serverVM.invoke(() -> InterestRegrListenerDUnitTest.getCacheServerEndPointTask()); 
    String hostName = (String)array[0];
    int port = (Integer) array[1];
    Object params[] = new Object[4];
    params[0] = hostName;
    params[1] = port;
    params[2] = true;
    params[3] = "VM_1";
    LogWriterUtils.getLogWriter().info("Starting client1 with server endpoint <" + hostName + ">:" + port);
    clientVM_1.invoke(InterestRegrListenerDUnitTest.class, "setUpClientVMTask", params);
    
    params[3] = "VM_2";
    LogWriterUtils.getLogWriter().info("Starting client2 with server endpoint <" + hostName + ">:" + port);
    clientVM_2.invoke(InterestRegrListenerDUnitTest.class, "setUpClientVMTask", params);
    
    params[3] = "VM_3";
    LogWriterUtils.getLogWriter().info("Starting client2 with server endpoint <" + hostName + ">:" + port);
    clientVM_3.invoke(InterestRegrListenerDUnitTest.class, "setUpClientVMTask", params);
    
    
    params = new Object[1];
    params[0] = true;
    serverVM.invoke(() -> InterestRegrListenerDUnitTest.doRegisterListenerTask());
    
    clientVM_1.invoke(InterestRegrListenerDUnitTest.class, "doClientRegionRegisterInterestTask", params);
    clientVM_2.invoke(InterestRegrListenerDUnitTest.class, "doClientRegionRegisterInterestTask", params);
    clientVM_3.invoke(InterestRegrListenerDUnitTest.class, "doClientRegionRegisterInterestTask", params);
    
    clientVM_1.invoke(() -> InterestRegrListenerDUnitTest.doClientRegionPutTask());
    clientVM_2.invoke(() -> InterestRegrListenerDUnitTest.doClientRegionPutTask());
    clientVM_3.invoke(() -> InterestRegrListenerDUnitTest.doClientRegionPutTask());
    serverVM.invoke(() -> InterestRegrListenerDUnitTest.doServerRegionPutTask());
    
    clientVM_1.invoke(() -> InterestRegrListenerDUnitTest.closeClientCacheTask(true));
    clientVM_2.invoke(() -> InterestRegrListenerDUnitTest.closeClientCacheTask(true));
    clientVM_3.invoke(() -> InterestRegrListenerDUnitTest.closeClientCacheTask(true));
    Thread.sleep(2);
    Map<String,Integer> listnerMap = (Map<String, Integer>) serverVM.invoke(() -> InterestRegrListenerDUnitTest.getListenerMapTask());
    LogWriterUtils.getLogWriter().info("Listener Map " + listnerMap);
    int registerCount = getMapValueForKey(listnerMap,REGISTER_INTEREST);
    int unregisterCount = getMapValueForKey(listnerMap,UNREGISTER_INTEREST);
    assertEquals(3, registerCount);
    assertEquals(0, unregisterCount);
    LogWriterUtils.getLogWriter().info("Sleeping till durable client queue are expired and unregister event is called on to listener");
    Thread.sleep((DURABLE_CLIENT_TIMEOUT_TEST+5)*1000);
    listnerMap = (Map<String, Integer>) serverVM.invoke(() -> InterestRegrListenerDUnitTest.getListenerMapTask());
    LogWriterUtils.getLogWriter().info("Listener Map after sleeping " + listnerMap);
    registerCount = getMapValueForKey(listnerMap,REGISTER_INTEREST);
    unregisterCount = getMapValueForKey(listnerMap,UNREGISTER_INTEREST);
    assertEquals(3, registerCount);
    assertEquals(3, unregisterCount);
    serverVM.invoke(() -> InterestRegrListenerDUnitTest.closeCacheTask());    
  }
  
  
  @Test
  public void testDurableClientExit_ServerExpressedInterest() throws Exception {
    final Host host = Host.getHost(0);
    VM serverVM = host.getVM(0);
    VM clientVM_1 = host.getVM(1);
    VM clientVM_2 = host.getVM(2);
    VM clientVM_3 = host.getVM(3);
    
    serverVM.invoke(() -> InterestRegrListenerDUnitTest.setUpServerVMTask());
    serverVM.invoke(() -> InterestRegrListenerDUnitTest.createServerTask());
    
    Object array[] = (Object[])serverVM.invoke(() -> InterestRegrListenerDUnitTest.getCacheServerEndPointTask()); 
    String hostName = (String)array[0];
    int port = (Integer) array[1];
    Object params[] = new Object[4];
    params[0] = hostName;
    params[1] = port;
    params[2] = true;
    params[3] = "VM_1";
    LogWriterUtils.getLogWriter().info("Starting client1 with server endpoint <" + hostName + ">:" + port);
    clientVM_1.invoke(InterestRegrListenerDUnitTest.class, "setUpClientVMTask", params);
    
    params[3] = "VM_2";
    LogWriterUtils.getLogWriter().info("Starting client2 with server endpoint <" + hostName + ">:" + port);
    clientVM_2.invoke(InterestRegrListenerDUnitTest.class, "setUpClientVMTask", params);
    
    params[3] = "VM_3";
    LogWriterUtils.getLogWriter().info("Starting client2 with server endpoint <" + hostName + ">:" + port);
    clientVM_3.invoke(InterestRegrListenerDUnitTest.class, "setUpClientVMTask", params);
    
    
    params = new Object[1];
    params[0] = true;
    serverVM.invoke(() -> InterestRegrListenerDUnitTest.doRegisterListenerTask());
    serverVM.invoke(InterestRegrListenerDUnitTest.class, "doExpressInterestOnServerTask", params);
    
    clientVM_1.invoke(() -> InterestRegrListenerDUnitTest.doClientRegionPutTask());
    clientVM_2.invoke(() -> InterestRegrListenerDUnitTest.doClientRegionPutTask());
    clientVM_3.invoke(() -> InterestRegrListenerDUnitTest.doClientRegionPutTask());
    serverVM.invoke(() -> InterestRegrListenerDUnitTest.doServerRegionPutTask());
    
    clientVM_1.invoke(() -> InterestRegrListenerDUnitTest.closeClientCacheTask(true));
    clientVM_2.invoke(() -> InterestRegrListenerDUnitTest.closeClientCacheTask(true));
    clientVM_3.invoke(() -> InterestRegrListenerDUnitTest.closeClientCacheTask(true));
    Thread.sleep(2);
    Map<String,Integer> listnerMap = (Map<String, Integer>) serverVM.invoke(() -> InterestRegrListenerDUnitTest.getListenerMapTask());
    LogWriterUtils.getLogWriter().info("Listener Map " + listnerMap);
    int registerCount = getMapValueForKey(listnerMap,REGISTER_INTEREST);
    int unregisterCount = getMapValueForKey(listnerMap,UNREGISTER_INTEREST);
    assertEquals(3, registerCount);
    assertEquals(0, unregisterCount);
    LogWriterUtils.getLogWriter().info("Sleeping till durable client queue are expired and unregister event is called on to listener");
    Thread.sleep((DURABLE_CLIENT_TIMEOUT_TEST+5)*1000);
    listnerMap = (Map<String, Integer>) serverVM.invoke(() -> InterestRegrListenerDUnitTest.getListenerMapTask());
    LogWriterUtils.getLogWriter().info("Listener Map after sleeping " + listnerMap);
    registerCount = getMapValueForKey(listnerMap,REGISTER_INTEREST);
    unregisterCount = getMapValueForKey(listnerMap,UNREGISTER_INTEREST);
    assertEquals(3, registerCount);
    assertEquals(3, unregisterCount);
    serverVM.invoke(() -> InterestRegrListenerDUnitTest.closeCacheTask());
    
  }
  
  
  
  @Test
  public void testDurableClientExit_ServerExpressedInterest_NonDurableInterest() throws Exception {
    final Host host = Host.getHost(0);
    final VM serverVM = host.getVM(0);
    final VM clientVM_1 = host.getVM(1);
    final VM clientVM_2 = host.getVM(2);
    final VM clientVM_3 = host.getVM(3);
    
    serverVM.invoke(() -> InterestRegrListenerDUnitTest.setUpServerVMTask());
    serverVM.invoke(() -> InterestRegrListenerDUnitTest.createServerTask());
    
    Object array[] = (Object[])serverVM.invoke(() -> InterestRegrListenerDUnitTest.getCacheServerEndPointTask()); 
    String hostName = (String)array[0];
    int port = (Integer) array[1];
    Object params[] = new Object[4];
    params[0] = hostName;
    params[1] = port;
    params[2] = true;
    params[3] = "VM_1";
    LogWriterUtils.getLogWriter().info("Starting client1 with server endpoint <" + hostName + ">:" + port);
    clientVM_1.invoke(InterestRegrListenerDUnitTest.class, "setUpClientVMTask", params);
    
    params[3] = "VM_2";
    LogWriterUtils.getLogWriter().info("Starting client2 with server endpoint <" + hostName + ">:" + port);
    clientVM_2.invoke(InterestRegrListenerDUnitTest.class, "setUpClientVMTask", params);
    
    params[3] = "VM_3";
    LogWriterUtils.getLogWriter().info("Starting client2 with server endpoint <" + hostName + ">:" + port);
    clientVM_3.invoke(InterestRegrListenerDUnitTest.class, "setUpClientVMTask", params);
    
    
    params = new Object[1];
    params[0] = false; //non-durable interest    
    
    serverVM.invoke(() -> InterestRegrListenerDUnitTest.doRegisterListenerTask());
    serverVM.invoke(InterestRegrListenerDUnitTest.class, "doExpressInterestOnServerTask", params);
    
    clientVM_1.invoke(() -> InterestRegrListenerDUnitTest.doClientRegionPutTask());
    clientVM_2.invoke(() -> InterestRegrListenerDUnitTest.doClientRegionPutTask());
    clientVM_3.invoke(() -> InterestRegrListenerDUnitTest.doClientRegionPutTask());
    serverVM.invoke(() -> InterestRegrListenerDUnitTest.doServerRegionPutTask());
    
    clientVM_1.invoke(() -> InterestRegrListenerDUnitTest.closeClientCacheTask(false));
    clientVM_2.invoke(() -> InterestRegrListenerDUnitTest.closeClientCacheTask(false));
    clientVM_3.invoke(() -> InterestRegrListenerDUnitTest.closeClientCacheTask(false));
    
    Thread.sleep(2);
    
    WaitCriterion wc = new WaitCriterion() {
      int registerCount = 0;
      int unregisterCount = 0;
      
      @Override
      public boolean done() {
        Map<String,Integer> listnerMap = (Map<String, Integer>) serverVM.invoke(() -> InterestRegrListenerDUnitTest.getListenerMapTask());
        LogWriterUtils.getLogWriter().info("Listener Map " + listnerMap);
        registerCount = getMapValueForKey(listnerMap,REGISTER_INTEREST);
        unregisterCount = getMapValueForKey(listnerMap,UNREGISTER_INTEREST);
        if (registerCount == 3 && unregisterCount == 3) {
          return true;
        }
        LogWriterUtils.getLogWriter().info("Waiting for counts to each reach 3.  Current registerCount="+registerCount+"; unregisterCount="+unregisterCount);
        return false;
      }
      
      @Override
      public String description() {
        return "Waiting for counts to each reach 3.  Current registerCount="+registerCount+"; unregisterCount="+unregisterCount;
      }
    };
    
    Wait.waitForCriterion(wc, 20000, 500, true);
    
    LogWriterUtils.getLogWriter().info("Sleeping till durable client queue are expired and unregister event is called on to listener");
    Thread.sleep((DURABLE_CLIENT_TIMEOUT_TEST+5)*1000);
    serverVM.invoke(() -> InterestRegrListenerDUnitTest.closeCacheTask());
  }
  

  private int getMapValueForKey(Map<String, Integer> map, String key) {
    if (map.containsKey(key))
      return map.get(key).intValue();
    else
      return 0;
  }

}
<|MERGE_RESOLUTION|>--- conflicted
+++ resolved
@@ -16,7 +16,7 @@
  */
 package com.gemstone.gemfire.internal.cache.tier.sockets;
 
-<<<<<<< HEAD
+import static com.gemstone.gemfire.distributed.DistributedSystemConfigProperties.*;
 import static org.junit.Assert.*;
 
 import java.io.IOException;
@@ -37,9 +37,6 @@
 import com.gemstone.gemfire.cache.Region;
 import com.gemstone.gemfire.cache.RegionFactory;
 import com.gemstone.gemfire.cache.RegionShortcut;
-=======
-import com.gemstone.gemfire.cache.*;
->>>>>>> 61ad7e44
 import com.gemstone.gemfire.cache.client.ClientCache;
 import com.gemstone.gemfire.cache.client.ClientCacheFactory;
 import com.gemstone.gemfire.cache.client.ClientRegionFactory;
@@ -47,7 +44,6 @@
 import com.gemstone.gemfire.cache.server.CacheServer;
 import com.gemstone.gemfire.distributed.DistributedSystem;
 import com.gemstone.gemfire.internal.AvailablePortHelper;
-<<<<<<< HEAD
 import com.gemstone.gemfire.test.dunit.Host;
 import com.gemstone.gemfire.test.dunit.LogWriterUtils;
 import com.gemstone.gemfire.test.dunit.VM;
@@ -55,21 +51,9 @@
 import com.gemstone.gemfire.test.dunit.WaitCriterion;
 import com.gemstone.gemfire.test.dunit.internal.JUnit4DistributedTestCase;
 import com.gemstone.gemfire.test.junit.categories.DistributedTest;
-=======
-import com.gemstone.gemfire.test.dunit.*;
-
-import java.io.IOException;
-import java.net.InetAddress;
-import java.util.HashMap;
-import java.util.Map;
-import java.util.Properties;
-
-import static com.gemstone.gemfire.distributed.DistributedSystemConfigProperties.*;
->>>>>>> 61ad7e44
 
 /**
  * Written to test fix for Bug #47132
- *
  */
 @Category(DistributedTest.class)
 public class InterestRegrListenerDUnitTest extends JUnit4DistributedTestCase {
@@ -87,12 +71,6 @@
   private static final int DURABLE_CLIENT_TIMEOUT_TEST=20;
   
   private static InterestRegrListenerDUnitTest instance = new InterestRegrListenerDUnitTest();
-
-  public InterestRegrListenerDUnitTest() {
-    super();    
-  }
-  
-  private static final long serialVersionUID = 1L;
 
   @Override
   public final void preSetUp() throws Exception {
@@ -117,8 +95,7 @@
     hostName = InetAddress.getLocalHost().getHostAddress();
     listnerMap.clear();
   }
-  
-  
+
   public int getCacheServerPort(){
     return cacheServerPort;
   }
@@ -336,8 +313,7 @@
     assertEquals(3, unregisterCount);
     serverVM.invoke(() -> InterestRegrListenerDUnitTest.closeCacheTask());    
   }
-  
-  
+
   @Test
   public void testDurableClientExit_ServerExpressedInterest() throws Exception {
     final Host host = Host.getHost(0);
@@ -398,11 +374,8 @@
     assertEquals(3, registerCount);
     assertEquals(3, unregisterCount);
     serverVM.invoke(() -> InterestRegrListenerDUnitTest.closeCacheTask());
-    
-  }
-  
-  
-  
+  }
+
   @Test
   public void testDurableClientExit_ServerExpressedInterest_NonDurableInterest() throws Exception {
     final Host host = Host.getHost(0);
@@ -480,7 +453,6 @@
     Thread.sleep((DURABLE_CLIENT_TIMEOUT_TEST+5)*1000);
     serverVM.invoke(() -> InterestRegrListenerDUnitTest.closeCacheTask());
   }
-  
 
   private int getMapValueForKey(Map<String, Integer> map, String key) {
     if (map.containsKey(key))
