/*
 * Licensed to the Apache Software Foundation (ASF) under one or more
 * contributor license agreements.  See the NOTICE file distributed with
 * this work for additional information regarding copyright ownership.
 * The ASF licenses this file to You under the Apache License, Version 2.0
 * (the "License"); you may not use this file except in compliance with
 * the License.  You may obtain a copy of the License at
 *
 *      http://www.apache.org/licenses/LICENSE-2.0
 *
 * Unless required by applicable law or agreed to in writing, software
 * distributed under the License is distributed on an "AS IS" BASIS,
 * WITHOUT WARRANTIES OR CONDITIONS OF ANY KIND, either express or implied.
 * See the License for the specific language governing permissions and
 * limitations under the License.
 */
/**
 * 
 */
package com.gemstone.gemfire.internal.cache;

<<<<<<< HEAD
import org.junit.experimental.categories.Category;
import org.junit.Test;

import static org.junit.Assert.*;

import com.gemstone.gemfire.test.dunit.cache.internal.JUnit4CacheTestCase;
import com.gemstone.gemfire.test.dunit.internal.JUnit4DistributedTestCase;
import com.gemstone.gemfire.test.junit.categories.DistributedTest;

import com.gemstone.gemfire.cache.AttributesFactory;
import com.gemstone.gemfire.cache.Cache;
import com.gemstone.gemfire.cache.CacheFactory;
import com.gemstone.gemfire.cache.DataPolicy;
import com.gemstone.gemfire.cache.PartitionAttributesFactory;
import com.gemstone.gemfire.cache.Region;
import com.gemstone.gemfire.cache.RegionAttributes;
=======
import com.gemstone.gemfire.cache.*;
>>>>>>> 61ad7e44
import com.gemstone.gemfire.cache.client.Pool;
import com.gemstone.gemfire.cache.client.PoolManager;
import com.gemstone.gemfire.cache.client.internal.ClientMetadataService;
import com.gemstone.gemfire.cache.client.internal.ClientPartitionAdvisor;
import com.gemstone.gemfire.cache.server.CacheServer;
import com.gemstone.gemfire.cache30.CacheTestCase;
import com.gemstone.gemfire.distributed.DistributedSystem;
import com.gemstone.gemfire.distributed.Locator;
import com.gemstone.gemfire.distributed.internal.DistributionConfig;
import com.gemstone.gemfire.internal.AvailablePort;
import com.gemstone.gemfire.internal.cache.execute.data.CustId;
import com.gemstone.gemfire.internal.cache.execute.data.OrderId;
import com.gemstone.gemfire.internal.cache.execute.data.ShipmentId;
import com.gemstone.gemfire.internal.cache.tier.sockets.CacheServerTestUtil;
import com.gemstone.gemfire.test.dunit.*;

import java.io.IOException;
import java.util.List;
import java.util.Map;
import java.util.Map.Entry;
import java.util.Properties;
import java.util.StringTokenizer;

import static com.gemstone.gemfire.distributed.DistributedSystemConfigProperties.*;

/**
 *
 */
@Category(DistributedTest.class)
public class PartitionedRegionSingleHopWithServerGroupDUnitTest extends JUnit4CacheTestCase{

  private static final long serialVersionUID = 1L;

  protected static final String PR_NAME = "single_hop_pr";
  protected static final String PR_NAME2 = "single_hop_pr_2";
  protected static final String PR_NAME3 = "single_hop_pr_3";
  private static final String CUSTOMER = "CUSTOMER";
  private static final String ORDER = "ORDER";
  private static final String SHIPMENT = "SHIPMENT";

  private static final String CUSTOMER2 = "CUSTOMER2";
  private static final String ORDER2 = "ORDER2";
  private static final String SHIPMENT2 = "SHIPMENT2";
  
  protected VM member0 = null;

  protected VM member1 = null;

  protected VM member2 = null;

  protected VM member3 = null;

  protected static Region region = null;

  protected static Region customerRegion = null;

  protected static Region orderRegion = null;

  protected static Region shipmentRegion = null;

  protected static Region region2 = null;

  protected static Region customerRegion2 = null;

  protected static Region orderRegion2 = null;

  protected static Region shipmentRegion2 = null;
  
  protected static Cache cache = null;

  protected static final int locatorPort = 12345;

  protected static Locator locator = null;
  
  public PartitionedRegionSingleHopWithServerGroupDUnitTest() {
    super();
  }
  
  @Override
  public final void postSetUp() throws Exception {
    Host host = Host.getHost(0);
    member0 = host.getVM(0);
    member1 = host.getVM(1);
    member2 = host.getVM(2);
    member3 = host.getVM(3);
    IgnoredException.addIgnoredException("java.net.SocketException");
  }
  
  @Override
  public final void preTearDownCacheTestCase() throws Exception {
    // close the clients first
    member0.invoke(() -> PartitionedRegionSingleHopWithServerGroupDUnitTest.closeCacheAndDisconnect());
    member1.invoke(() -> PartitionedRegionSingleHopWithServerGroupDUnitTest.closeCacheAndDisconnect());
    member2.invoke(() -> PartitionedRegionSingleHopWithServerGroupDUnitTest.closeCacheAndDisconnect());
    member3.invoke(() -> PartitionedRegionSingleHopWithServerGroupDUnitTest.closeCacheAndDisconnect());
    closeCacheAndDisconnect();
  }
  
  @Override
  public final void postTearDownCacheTestCase() throws Exception {
    try {
      member0 = null;
      member1 = null;
      member2 = null;
      member3 = null;
      Invoke.invokeInEveryVM(new SerializableRunnable() { public void run() {
        cache = null;
        orderRegion = null;
        orderRegion2 = null;
        customerRegion = null;
        customerRegion2 = null;
        shipmentRegion = null;
        shipmentRegion2 = null;
        region = null;
        region2 = null;
        locator = null;
      } });

    }
    finally {
      DistributedTestUtils.unregisterAllDataSerializersFromAllVms();
    }
  }

  public static void closeCacheAndDisconnect() {
    resetHonourServerGroupsInPRSingleHop();
    if (cache != null && !cache.isClosed()) {
      cache.close();
      cache.getDistributedSystem().disconnect();
    }
  }

  public static void stopServer() {
    for (CacheServer cacheServer : cache.getCacheServers()) {
      cacheServer.stop();
    }
  }

  @Test
  public void test_SingleHopWith2ServerGroup() {
    int port3 = AvailablePort.getRandomAvailablePort(AvailablePort.SOCKET);
    final String host0 = NetworkUtils.getServerHostName(member3.getHost());
    final String locator = host0 + "[" + port3 + "]";
    member3.invoke(() -> PartitionedRegionSingleHopWithServerGroupDUnitTest.startLocatorInVM( port3 ));
    try {

    member0.invoke(() -> PartitionedRegionSingleHopWithServerGroupDUnitTest.createServerWithLocatorAndServerGroup( locator, 100,2, 8, "group1" ));
    member1.invoke(() -> PartitionedRegionSingleHopWithServerGroupDUnitTest.createServerWithLocatorAndServerGroup( locator, 100,2, 8, "group2" ));
    member2.invoke(() -> PartitionedRegionSingleHopWithServerGroupDUnitTest.createServerWithLocatorAndServerGroup( locator, 100,2, 8, "group2" ));

    setHonourServerGroupsInPRSingleHop();
    createClientWithLocator(host0, port3, "group1");

    // put
    putIntoPartitionedRegions();

    getFromPartitionedRegions();

    try{
      verifyMetadata(4,1);
    }
    finally{
      resetHonourServerGroupsInPRSingleHop();
    }
    } finally {
      member3.invoke(() -> PartitionedRegionSingleHopWithServerGroupDUnitTest.stopLocator());
    }
  }

  @Test
  public void test_SingleHopWith2ServerGroup2() {
    int port3 = AvailablePort.getRandomAvailablePort(AvailablePort.SOCKET);
    final String host0 = NetworkUtils.getServerHostName(member3.getHost());
    final String locator = host0 + "[" + port3 + "]";
    member3.invoke(() -> PartitionedRegionSingleHopWithServerGroupDUnitTest.startLocatorInVM( port3 ));
    try {

    member0.invoke(() -> PartitionedRegionSingleHopWithServerGroupDUnitTest.createServerWithLocatorAndServerGroup( locator, 100,2, 8, "group1" ));
    member1.invoke(() -> PartitionedRegionSingleHopWithServerGroupDUnitTest.createServerWithLocatorAndServerGroup( locator, 100,2, 8, "group1" ));
    member2.invoke(() -> PartitionedRegionSingleHopWithServerGroupDUnitTest.createServerWithLocatorAndServerGroup( locator, 100,2, 8, "group2" ));

    setHonourServerGroupsInPRSingleHop();
    createClientWithLocator(host0, port3, "group1");

    // put
    putIntoPartitionedRegions();

    getFromPartitionedRegions();

    try{
      verifyMetadata(4,2);  
    }
    finally{
      resetHonourServerGroupsInPRSingleHop();
    }
    } finally {
      member3.invoke(() -> PartitionedRegionSingleHopWithServerGroupDUnitTest.stopLocator());  
    }
  }
  
  @Test
  public void test_SingleHopWith2ServerGroup2WithoutSystemProperty() {
    int port3 = AvailablePort.getRandomAvailablePort(AvailablePort.SOCKET);
    final String host0 = NetworkUtils.getServerHostName(member3.getHost());
    final String locator = host0 + "[" + port3 + "]";
    member3.invoke(() -> PartitionedRegionSingleHopWithServerGroupDUnitTest.startLocatorInVM( port3 ));
    try {

    member0.invoke(() -> PartitionedRegionSingleHopWithServerGroupDUnitTest.createServerWithLocatorAndServerGroup( locator, 100,2, 8, "group1" ));
    member1.invoke(() -> PartitionedRegionSingleHopWithServerGroupDUnitTest.createServerWithLocatorAndServerGroup( locator, 100,2, 8, "group1" ));
    member2.invoke(() -> PartitionedRegionSingleHopWithServerGroupDUnitTest.createServerWithLocatorAndServerGroup( locator, 100,2, 8, "group2" ));

    createClientWithLocator(host0, port3, "group1");

    // put
    putIntoPartitionedRegions();

    getFromPartitionedRegions();

      verifyMetadata(4,3);
    }
    finally{
      member3.invoke(() -> PartitionedRegionSingleHopWithServerGroupDUnitTest.stopLocator());      
    }
  }

  @Test
  public void test_SingleHopWithServerGroupAccessor() {
    int port3 = AvailablePort.getRandomAvailablePort(AvailablePort.SOCKET);
    final String host0 = NetworkUtils.getServerHostName(member3.getHost());
    final String locator = host0 + "[" + port3 + "]";
    member3.invoke(() -> PartitionedRegionSingleHopWithServerGroupDUnitTest.startLocatorInVM( port3 ));
    try {

    member0.invoke(() -> PartitionedRegionSingleHopWithServerGroupDUnitTest.createServerWithLocatorAndServerGroup( locator, 0,2, 8, "group1" ));
    member1.invoke(() -> PartitionedRegionSingleHopWithServerGroupDUnitTest.createServerWithLocatorAndServerGroup( locator, 100,2, 8, "group2" ));
    member2.invoke(() -> PartitionedRegionSingleHopWithServerGroupDUnitTest.createServerWithLocatorAndServerGroup( locator, 100,2, 8, "group2" ));

    setHonourServerGroupsInPRSingleHop();
    createClientWithLocator(host0, port3, "group1");

    putIntoPartitionedRegions();

    getFromPartitionedRegions();

    try{
      verifyMetadata(0,0);  
    }
    finally{
      resetHonourServerGroupsInPRSingleHop();
    }
    } finally {
      member3.invoke(() -> PartitionedRegionSingleHopWithServerGroupDUnitTest.stopLocator());  
    }
  }
  
  @Test
  public void test_SingleHopWithServerGroupOneServerInTwoGroups() {
    int port3 = AvailablePort.getRandomAvailablePort(AvailablePort.SOCKET);
    final String host0 = NetworkUtils.getServerHostName(member3.getHost());
    final String locator = host0 + "[" + port3 + "]";
    member3.invoke(() -> PartitionedRegionSingleHopWithServerGroupDUnitTest.startLocatorInVM( port3 ));
    try {

    member0.invoke(() -> PartitionedRegionSingleHopWithServerGroupDUnitTest.createServerWithLocatorAndServerGroup( locator, 100,
            2, 8, "group1" ));
    member1.invoke(() -> PartitionedRegionSingleHopWithServerGroupDUnitTest.createServerWithLocatorAndServerGroup( locator, 100,
            2, 8, "group1" ));
    member2.invoke(() -> PartitionedRegionSingleHopWithServerGroupDUnitTest.createServerWithLocatorAndServerGroup( locator, 100,
            2, 8, "group1,group2" ));

    setHonourServerGroupsInPRSingleHop();
    createClientWithLocator(host0, port3, "group1");

    putIntoPartitionedRegions();

    getFromPartitionedRegions();

    try{
      verifyMetadata(4, 3);  
    }
    finally{
      resetHonourServerGroupsInPRSingleHop();
    }
    } finally {
      member3.invoke(() -> PartitionedRegionSingleHopWithServerGroupDUnitTest.stopLocator());  
    }
    
    
  }
  
  @Test
  public void test_SingleHopWithServerGroupWithOneDefaultServer() {
    int port3 = AvailablePort.getRandomAvailablePort(AvailablePort.SOCKET);
    final String host0 = NetworkUtils.getServerHostName(member3.getHost());
    final String locator = host0 + "[" + port3 + "]";
    member3.invoke(() -> PartitionedRegionSingleHopWithServerGroupDUnitTest.startLocatorInVM( port3 ));
    try {

    member0.invoke(() -> PartitionedRegionSingleHopWithServerGroupDUnitTest.createServerWithLocatorAndServerGroup( locator, 100,2, 8, "group1" ));
    member1.invoke(() -> PartitionedRegionSingleHopWithServerGroupDUnitTest.createServerWithLocatorAndServerGroup( locator, 100,2, 8, "group2" ));
    member2.invoke(() -> PartitionedRegionSingleHopWithServerGroupDUnitTest.createServerWithLocatorAndServerGroup( locator, 100,2, 8, "" ));

    setHonourServerGroupsInPRSingleHop();
    createClientWithLocator(host0, port3, "group1");

    putIntoPartitionedRegions();

    getFromPartitionedRegions();

    try{
      verifyMetadata(4,2);
    }
    finally{
      resetHonourServerGroupsInPRSingleHop();
    }
    } finally {
      member3.invoke(() -> PartitionedRegionSingleHopWithServerGroupDUnitTest.stopLocator());  
    }
  }
  
  @Test
  public void test_SingleHopWithServerGroupClientServerGroupNull() {
    int port3 = AvailablePort.getRandomAvailablePort(AvailablePort.SOCKET);
    final String host0 = NetworkUtils.getServerHostName(member3.getHost());
    final String locator = host0 + "[" + port3 + "]";
    member3.invoke(() -> PartitionedRegionSingleHopWithServerGroupDUnitTest.startLocatorInVM( port3 ));
    try {

    member0.invoke(() -> PartitionedRegionSingleHopWithServerGroupDUnitTest.createServerWithLocatorAndServerGroup( locator, 100,2, 8, "group1" ));
    member1.invoke(() -> PartitionedRegionSingleHopWithServerGroupDUnitTest.createServerWithLocatorAndServerGroup( locator, 100,2, 8, "group2" ));
    member2.invoke(() -> PartitionedRegionSingleHopWithServerGroupDUnitTest.createServerWithLocatorAndServerGroup( locator, 100,2, 8, "group3" ));

    setHonourServerGroupsInPRSingleHop();
    createClientWithLocator(host0, port3, "");

    putIntoPartitionedRegions();

    getFromPartitionedRegions();

    try {
      verifyMetadata(4, 3);
    } finally {
      resetHonourServerGroupsInPRSingleHop();
    }
    } finally {
      member3.invoke(() -> PartitionedRegionSingleHopWithServerGroupDUnitTest.stopLocator());
    }
  }
  
  @Test
  public void test_SingleHopWithServerGroupTwoClientServerGroup() {
    int port3 = AvailablePort.getRandomAvailablePort(AvailablePort.SOCKET);
    final String host0 = NetworkUtils.getServerHostName(member3.getHost());
    final String locator = host0 + "[" + port3 + "]";
    member3.invoke(() -> PartitionedRegionSingleHopWithServerGroupDUnitTest.startLocatorInVM( port3 ));
    try {

    member0.invoke(() -> PartitionedRegionSingleHopWithServerGroupDUnitTest.createServerWithLocatorAndServerGroup( locator, 100,2, 8, "group1" ));
    member1.invoke(() -> PartitionedRegionSingleHopWithServerGroupDUnitTest.createServerWithLocatorAndServerGroup( locator, 100,2, 8, "group2" ));
    
    member2.invoke(() -> PartitionedRegionSingleHopWithServerGroupDUnitTest.setHonourServerGroupsInPRSingleHop());

    member2.invoke(() -> PartitionedRegionSingleHopWithServerGroupDUnitTest.createClientWithLocator(host0,port3,"group1"));

    setHonourServerGroupsInPRSingleHop();
    createClientWithLocator(host0, port3, "");

    member2.invoke(() -> PartitionedRegionSingleHopWithServerGroupDUnitTest.putIntoPartitionedRegions());
    
    putIntoPartitionedRegions();

    getFromPartitionedRegions();
    member2.invoke(() -> PartitionedRegionSingleHopWithServerGroupDUnitTest.getFromPartitionedRegions());
    
    try {
      verifyMetadata(4, 2);
      member2.invoke(() -> PartitionedRegionSingleHopWithServerGroupDUnitTest.verifyMetadata(new Integer(4),new Integer(1)));
      
    } finally {
      resetHonourServerGroupsInPRSingleHop();
      member2.invoke(() -> PartitionedRegionSingleHopWithServerGroupDUnitTest.resetHonourServerGroupsInPRSingleHop());
    }
    } finally {
      member3.invoke(() -> PartitionedRegionSingleHopWithServerGroupDUnitTest.stopLocator());
    }
  }
  
  @Test
  public void test_SingleHopWithServerGroupTwoClientServerGroup2() {
    int port3 = AvailablePort.getRandomAvailablePort(AvailablePort.SOCKET);
    final String host0 = NetworkUtils.getServerHostName(member3.getHost());
    final String locator = host0 + "[" + port3 + "]";
    member3.invoke(() -> PartitionedRegionSingleHopWithServerGroupDUnitTest.startLocatorInVM( port3 ));
    try {

    member0.invoke(() -> PartitionedRegionSingleHopWithServerGroupDUnitTest.createServerWithLocatorAndServerGroup( locator, 100,2, 8, "group1,group2" ));
    member1.invoke(() -> PartitionedRegionSingleHopWithServerGroupDUnitTest.createServerWithLocatorAndServerGroup( locator, 100,2, 8, "group2" ));
    
    member2.invoke(() -> PartitionedRegionSingleHopWithServerGroupDUnitTest.setHonourServerGroupsInPRSingleHop());

    member2.invoke(() -> PartitionedRegionSingleHopWithServerGroupDUnitTest.createClientWithLocator(host0,port3,"group1"));

    setHonourServerGroupsInPRSingleHop();
    createClientWithLocator(host0, port3, "group2");
    member2.invoke(() -> PartitionedRegionSingleHopWithServerGroupDUnitTest.putIntoPartitionedRegions());
    putIntoPartitionedRegions();
    member2.invoke(() -> PartitionedRegionSingleHopWithServerGroupDUnitTest.getFromPartitionedRegions());
    getFromPartitionedRegions();

    try {
      verifyMetadata(4, 2);
      member2.invoke(() -> PartitionedRegionSingleHopWithServerGroupDUnitTest.verifyMetadata(new Integer(4),new Integer(1)));

    } finally {
      resetHonourServerGroupsInPRSingleHop();
      member2.invoke(() -> PartitionedRegionSingleHopWithServerGroupDUnitTest.resetHonourServerGroupsInPRSingleHop());
    }
    } finally {
      member3.invoke(() -> PartitionedRegionSingleHopWithServerGroupDUnitTest.stopLocator());
    }
  }
  
  @Test
  public void test_SingleHopWithServerGroupTwoClientOneWithOneWithoutServerGroup() {
    int port3 = AvailablePort.getRandomAvailablePort(AvailablePort.SOCKET);
    final String host0 = NetworkUtils.getServerHostName(member3.getHost());
    final String locator = host0 + "[" + port3 + "]";
    member3.invoke(() -> PartitionedRegionSingleHopWithServerGroupDUnitTest.startLocatorInVM( port3 ));
    try {

    member0.invoke(() -> PartitionedRegionSingleHopWithServerGroupDUnitTest.createServerWithLocatorAndServerGroup( locator, 100,2, 8, "group1,group2" ));
    member1.invoke(() -> PartitionedRegionSingleHopWithServerGroupDUnitTest.createServerWithLocatorAndServerGroup( locator, 100,2, 8, "group2" ));
    
    member2.invoke(() -> PartitionedRegionSingleHopWithServerGroupDUnitTest.createClientWithLocator(host0,port3,"group1"));

    setHonourServerGroupsInPRSingleHop();
    createClientWithLocator(host0, port3, "group2");
    member2.invoke(() -> PartitionedRegionSingleHopWithServerGroupDUnitTest.putIntoPartitionedRegions());
    putIntoPartitionedRegions();
    member2.invoke(() -> PartitionedRegionSingleHopWithServerGroupDUnitTest.getFromPartitionedRegions());
    getFromPartitionedRegions();

    try {
      verifyMetadata(4, 2);
      member2.invoke(() -> PartitionedRegionSingleHopWithServerGroupDUnitTest.verifyMetadata(new Integer(4),new Integer(2)));

    } finally {
      resetHonourServerGroupsInPRSingleHop();
    }
    } finally {
      member3.invoke(() -> PartitionedRegionSingleHopWithServerGroupDUnitTest.stopLocator());
    }
  }
  
  @Test
  public void test_SingleHopWithServerGroup2ClientInOneVMServerGroup() {
    int port3 = AvailablePort.getRandomAvailablePort(AvailablePort.SOCKET);
    final String host0 = NetworkUtils.getServerHostName(member3.getHost());
    final String locator = host0 + "[" + port3 + "]";
    member3.invoke(() -> PartitionedRegionSingleHopWithServerGroupDUnitTest.startLocatorInVM( port3 ));
    try {

    member0.invoke(() -> PartitionedRegionSingleHopWithServerGroupDUnitTest.createServerWithLocatorAndServerGroup2Regions( locator, 100,2, 8, "group1,group2" ));
    member1.invoke(() -> PartitionedRegionSingleHopWithServerGroupDUnitTest.createServerWithLocatorAndServerGroup2Regions( locator, 100,2, 8, "group2" ));
    
    member2.invoke(() -> PartitionedRegionSingleHopWithServerGroupDUnitTest.setHonourServerGroupsInPRSingleHop());

    member2.invoke(() -> PartitionedRegionSingleHopWithServerGroupDUnitTest.create2ClientWithLocator(host0,port3,"group1",""));

    setHonourServerGroupsInPRSingleHop();
    create2ClientWithLocator(host0, port3, "group2","group1");
    member2.invoke(() -> PartitionedRegionSingleHopWithServerGroupDUnitTest.putIntoPartitionedRegions2Client());
    putIntoPartitionedRegions2Client();
    member2.invoke(() -> PartitionedRegionSingleHopWithServerGroupDUnitTest.getFromPartitionedRegions2Client());
    getFromPartitionedRegions2Client();

    try {
      verifyMetadataFor2ClientsInOneVM(8, 2, 1);
      member2.invoke(() -> PartitionedRegionSingleHopWithServerGroupDUnitTest.verifyMetadataFor2ClientsInOneVM(new Integer(8),new Integer(1), new Integer(2)));

    } finally {
      resetHonourServerGroupsInPRSingleHop();
      member2.invoke(() -> PartitionedRegionSingleHopWithServerGroupDUnitTest.resetHonourServerGroupsInPRSingleHop());
    }
    } finally {
      member3.invoke(() -> PartitionedRegionSingleHopWithServerGroupDUnitTest.stopLocator());
    }
  }

  @Test
  public void test_SingleHopWithServerGroupColocatedRegionsInDifferentGroup() {
    int port3 = AvailablePort.getRandomAvailablePort(AvailablePort.SOCKET);
    final String host0 = NetworkUtils.getServerHostName(member3.getHost());
    final String locator = host0 + "[" + port3 + "]";
    member3.invoke(() -> PartitionedRegionSingleHopWithServerGroupDUnitTest.startLocatorInVM( port3 ));
    try {

    member0.invoke(() -> PartitionedRegionSingleHopWithServerGroupDUnitTest.createServerWithLocatorAndServerGroup( locator, 100,2, 8, "group1,group2" ));
    
    member1.invoke(() -> PartitionedRegionSingleHopWithServerGroupDUnitTest.createServerWithLocatorAndServerGroup( locator, 100,2, 8, "group2" ));
    
    member2.invoke(() -> PartitionedRegionSingleHopWithServerGroupDUnitTest.createServerWithLocatorAndServerGroup( locator, 100,2, 8, "group3" ));
    
    setHonourServerGroupsInPRSingleHop();
    createClientWith3PoolLocator(host0, port3, "group2","group1","");
    putIntoPartitionedRegions();
    getFromPartitionedRegions();

    try {
      verifyMetadataForColocatedRegionWithDiffPool(4, 2,1,3);
    } finally {
      resetHonourServerGroupsInPRSingleHop();
    }
    } finally {
      member3.invoke(() -> PartitionedRegionSingleHopWithServerGroupDUnitTest.stopLocator());
    }
  }

  
  public static void verifyMetadata(final int numRegions, final int numBucketLocations) {
    ClientMetadataService cms = ((GemFireCacheImpl)cache).getClientMetadataService();
    final Map<String, ClientPartitionAdvisor> regionMetaData = cms
        .getClientPRMetadata_TEST_ONLY();
    WaitCriterion wc = new WaitCriterion() {
      public boolean done() {
        if (regionMetaData.size()  == numRegions) {
          return true;
        }
        return false;
      }
      public String description() {
        return "expected metadata for each region to be" + numRegions + " but it is "  + regionMetaData.size() + "Metadata is " + regionMetaData.keySet();
      }
    };
    
    Wait.waitForCriterion(wc, 60000, 1000, true);
    
    if (numRegions != 0) {
      assertTrue(regionMetaData.containsKey(region.getFullPath()));
      ClientPartitionAdvisor prMetaData = regionMetaData.get(region
          .getFullPath());
      for (Entry e : prMetaData.getBucketServerLocationsMap_TEST_ONLY()
          .entrySet()) {
        cache.getLogger().fine(
            "For bucket id " + e.getKey() + " the locations are "
                + e.getValue());
      }

      for (Entry entry : prMetaData.getBucketServerLocationsMap_TEST_ONLY()
          .entrySet()) {
        assertEquals(numBucketLocations, ((List)entry.getValue()).size());
      }
    }
  }
  
  public static void verifyMetadataForColocatedRegionWithDiffPool(
      final int numRegions, final int numBucketLocations,
      final int numBucketLocations2, final int numBucketLocations3) {
    ClientMetadataService cms = ((GemFireCacheImpl)cache).getClientMetadataService();
    final Map<String, ClientPartitionAdvisor> regionMetaData = cms
        .getClientPRMetadata_TEST_ONLY();
    WaitCriterion wc = new WaitCriterion() {
      public boolean done() {
        if (regionMetaData.size() == numRegions) {
          return true;
        }
        return false;
      }

      public String description() {
        return "expected metadata for each region to be " + numRegions
            + " but it is " + regionMetaData.size() + " they are "
            + regionMetaData.keySet();
      }
    };

    Wait.waitForCriterion(wc, 120000, 1000, true);
    
    assertTrue(regionMetaData.containsKey(region.getFullPath()));
    ClientPartitionAdvisor prMetaData = regionMetaData.get(region
        .getFullPath());
    for (Entry e : prMetaData.getBucketServerLocationsMap_TEST_ONLY()
        .entrySet()) {
      cache.getLogger().fine(
          "For bucket id " + e.getKey() + " the locations are "
              + e.getValue());
    }

    for (Entry entry : prMetaData.getBucketServerLocationsMap_TEST_ONLY()
        .entrySet()) {
      assertEquals(numBucketLocations, ((List)entry.getValue()).size());
    }

    assertTrue(regionMetaData.containsKey(customerRegion.getFullPath()));
    prMetaData = regionMetaData.get(customerRegion.getFullPath());
    for (Entry e : prMetaData.getBucketServerLocationsMap_TEST_ONLY()
        .entrySet()) {
      cache.getLogger().fine(
          "For bucket id " + e.getKey() + " the locations are "
              + e.getValue());
    }

    for (Entry entry : prMetaData.getBucketServerLocationsMap_TEST_ONLY()
        .entrySet()) {
      assertEquals(numBucketLocations, ((List)entry.getValue()).size());
    }
    
    assertTrue(regionMetaData.containsKey(orderRegion.getFullPath()));
    prMetaData = regionMetaData.get(orderRegion.getFullPath());
    for (Entry e : prMetaData.getBucketServerLocationsMap_TEST_ONLY()
        .entrySet()) {
      cache.getLogger().fine(
          "For bucket id " + e.getKey() + " the locations are "
              + e.getValue());
    }

    for (Entry entry : prMetaData.getBucketServerLocationsMap_TEST_ONLY()
        .entrySet()) {
      assertEquals(numBucketLocations2, ((List)entry.getValue()).size());
    }
    
    assertTrue(regionMetaData.containsKey(shipmentRegion.getFullPath()));
    prMetaData = regionMetaData.get(shipmentRegion.getFullPath());
    for (Entry e : prMetaData.getBucketServerLocationsMap_TEST_ONLY()
        .entrySet()) {
      cache.getLogger().fine(
          "For bucket id " + e.getKey() + " the locations are "
              + e.getValue());
    }

    for (Entry entry : prMetaData.getBucketServerLocationsMap_TEST_ONLY()
        .entrySet()) {
      assertEquals(numBucketLocations3, ((List)entry.getValue()).size());
    }    

  }
  
  public static void verifyMetadataFor2ClientsInOneVM(final int numRegions, final int numBucketLocations, final int numBucketLocations2) {
    ClientMetadataService cms = ((GemFireCacheImpl)cache).getClientMetadataService();
    final Map<String, ClientPartitionAdvisor> regionMetaData = cms
        .getClientPRMetadata_TEST_ONLY();
    WaitCriterion wc = new WaitCriterion() {
      public boolean done() {
        if (regionMetaData.size()  == numRegions) {
          return true;
        }
        return false;
      }

      public String description() {
        return "expected metadata for each region to be " + numRegions
            + " but it is " + regionMetaData.size() + " they are "
            + regionMetaData.keySet();
      }
    };
    
    Wait.waitForCriterion(wc, 120000, 1000, true);
    
    if (numRegions != 0) {
      assertTrue(regionMetaData.containsKey(region.getFullPath()));
      ClientPartitionAdvisor prMetaData = regionMetaData.get(region
          .getFullPath());
      for (Entry e : prMetaData.getBucketServerLocationsMap_TEST_ONLY()
          .entrySet()) {
        cache.getLogger().fine(
            "For bucket id " + e.getKey() + " the locations are "
                + e.getValue());
      }

      for (Entry entry : prMetaData.getBucketServerLocationsMap_TEST_ONLY()
          .entrySet()) {
        assertEquals(numBucketLocations, ((List)entry.getValue()).size());
      }

      assertTrue(regionMetaData.containsKey(customerRegion.getFullPath()));
      prMetaData = regionMetaData.get(customerRegion.getFullPath());
      for (Entry e : prMetaData.getBucketServerLocationsMap_TEST_ONLY()
          .entrySet()) {
        cache.getLogger().fine(
            "For bucket id " + e.getKey() + " the locations are "
                + e.getValue());
      }

      for (Entry entry : prMetaData.getBucketServerLocationsMap_TEST_ONLY()
          .entrySet()) {
        assertEquals(numBucketLocations, ((List)entry.getValue()).size());
      }
      
      assertTrue(regionMetaData.containsKey(customerRegion2.getFullPath()));
      prMetaData = regionMetaData.get(customerRegion2.getFullPath());
      for (Entry e : prMetaData.getBucketServerLocationsMap_TEST_ONLY()
          .entrySet()) {
        cache.getLogger().fine(
            "For bucket id " + e.getKey() + " the locations are "
                + e.getValue());
      }

      for (Entry entry : prMetaData.getBucketServerLocationsMap_TEST_ONLY()
          .entrySet()) {
        assertEquals(numBucketLocations2, ((List)entry.getValue()).size());
      }
    }
  }
  
  public static int createServer(int redundantCopies, int totalNoofBuckets, String group) {
    PartitionedRegionSingleHopWithServerGroupDUnitTest test = new PartitionedRegionSingleHopWithServerGroupDUnitTest();
    cache = test.getCache();
    CacheServer server = cache.addCacheServer();
    int port = AvailablePort.getRandomAvailablePort(AvailablePort.SOCKET);
    server.setPort(port);
    server.setHostnameForClients("localhost");
    if(group.length() != 0)
      server.setGroups(new String[]{group});
    try {
      server.start();
    }
    catch (IOException e) {
      Assert.fail("Failed to start server ", e);
    }

    PartitionAttributesFactory paf = new PartitionAttributesFactory();
    paf.setRedundantCopies(redundantCopies)
        .setTotalNumBuckets(totalNoofBuckets);
    AttributesFactory attr = new AttributesFactory();
    attr.setPartitionAttributes(paf.create());
    region = cache.createRegion(PR_NAME, attr.create());
    assertNotNull(region);
    LogWriterUtils.getLogWriter().info(
        "Partitioned Region " + PR_NAME + " created Successfully :"
            + region.toString());

    // creating colocated Regions
    paf = new PartitionAttributesFactory();
    paf.setRedundantCopies(redundantCopies)
        .setTotalNumBuckets(totalNoofBuckets).setPartitionResolver(
            new CustomerIDPartitionResolver("CustomerIDPartitionResolver"));
    attr = new AttributesFactory();
    attr.setPartitionAttributes(paf.create());
    customerRegion = cache.createRegion("CUSTOMER", attr.create());
    assertNotNull(customerRegion);
    LogWriterUtils.getLogWriter().info(
        "Partitioned Region CUSTOMER created Successfully :"
            + customerRegion.toString());

    paf = new PartitionAttributesFactory();
    paf.setRedundantCopies(redundantCopies)
        .setTotalNumBuckets(totalNoofBuckets).setColocatedWith("CUSTOMER")
        .setPartitionResolver(
            new CustomerIDPartitionResolver("CustomerIDPartitionResolver"));
    attr = new AttributesFactory();
    attr.setPartitionAttributes(paf.create());
    orderRegion = cache.createRegion("ORDER", attr.create());
    assertNotNull(orderRegion);
    LogWriterUtils.getLogWriter().info(
        "Partitioned Region ORDER created Successfully :"
            + orderRegion.toString());

    paf = new PartitionAttributesFactory();
    paf.setRedundantCopies(redundantCopies)
        .setTotalNumBuckets(totalNoofBuckets).setColocatedWith("ORDER")
        .setPartitionResolver(
            new CustomerIDPartitionResolver("CustomerIDPartitionResolver"));
    attr = new AttributesFactory();
    attr.setPartitionAttributes(paf.create());
    shipmentRegion = cache.createRegion("SHIPMENT", attr.create());
    assertNotNull(shipmentRegion);
    LogWriterUtils.getLogWriter().info(
        "Partitioned Region SHIPMENT created Successfully :"
            + shipmentRegion.toString());
    return port;
  }
  
  public static int createServerWithLocatorAndServerGroup(String locator,
      int localMaxMemory,int redundantCopies, int totalNoofBuckets, String group) {

    Properties props = new Properties();
<<<<<<< HEAD
    props.setProperty("locators", locator);
    
    System.setProperty("gemfire.PoolImpl.honourServerGroupsInPRSingleHop", "true");
    PartitionedRegionSingleHopWithServerGroupDUnitTest test = new PartitionedRegionSingleHopWithServerGroupDUnitTest();
=======
    props = new Properties();
    props.setProperty(LOCATORS, locator);

    System.setProperty(DistributionConfig.GEMFIRE_PREFIX + "PoolImpl.honourServerGroupsInPRSingleHop", "true");
    CacheTestCase test = new PartitionedRegionSingleHopWithServerGroupDUnitTest(
        "PartitionedRegionSingleHopWithServerGroupDUnitTest");
>>>>>>> 61ad7e44
    DistributedSystem ds = test.getSystem(props);
    cache = CacheFactory.create(ds);

    CacheServer server = cache.addCacheServer();
    if (group.length() != 0) {
      StringTokenizer t = new StringTokenizer(group, ",");
      String[] a = new String[t.countTokens()];
      int i = 0;
      while (t.hasMoreTokens()) {
        a[i] = t.nextToken();
        i++;
      }
      server.setGroups(a);
    }
    int port = AvailablePort.getRandomAvailablePort(AvailablePort.SOCKET);
    server.setPort(port);
    server.setHostnameForClients("localhost");
    try {
      server.start();
    }
    catch (IOException e) {
      Assert.fail("Failed to start server ", e);
    }

    PartitionAttributesFactory paf = new PartitionAttributesFactory();
    paf.setRedundantCopies(redundantCopies).setLocalMaxMemory(localMaxMemory)
        .setTotalNumBuckets(totalNoofBuckets);
    AttributesFactory attr = new AttributesFactory();
    attr.setPartitionAttributes(paf.create());
    region = cache.createRegion(PR_NAME, attr.create());
    assertNotNull(region);
    LogWriterUtils.getLogWriter().info(
        "Partitioned Region " + PR_NAME + " created Successfully :"
            + region.toString());

    // creating colocated Regions
    paf = new PartitionAttributesFactory();
    paf.setRedundantCopies(redundantCopies).setLocalMaxMemory(localMaxMemory)
        .setTotalNumBuckets(totalNoofBuckets).setPartitionResolver(
            new CustomerIDPartitionResolver("CustomerIDPartitionResolver"));
    attr = new AttributesFactory();
    attr.setPartitionAttributes(paf.create());
    customerRegion = cache.createRegion("CUSTOMER", attr.create());
    assertNotNull(customerRegion);
    LogWriterUtils.getLogWriter().info(
        "Partitioned Region CUSTOMER created Successfully :"
            + customerRegion.toString());

    paf = new PartitionAttributesFactory();
    paf.setRedundantCopies(redundantCopies).setLocalMaxMemory(localMaxMemory)
        .setTotalNumBuckets(totalNoofBuckets).setColocatedWith("CUSTOMER")
        .setPartitionResolver(
            new CustomerIDPartitionResolver("CustomerIDPartitionResolver"));
    attr = new AttributesFactory();
    attr.setPartitionAttributes(paf.create());
    orderRegion = cache.createRegion("ORDER", attr.create());
    assertNotNull(orderRegion);
    LogWriterUtils.getLogWriter().info(
        "Partitioned Region ORDER created Successfully :"
            + orderRegion.toString());

    paf = new PartitionAttributesFactory();
    paf.setRedundantCopies(redundantCopies).setLocalMaxMemory(localMaxMemory)
        .setTotalNumBuckets(totalNoofBuckets).setColocatedWith("ORDER")
        .setPartitionResolver(
            new CustomerIDPartitionResolver("CustomerIDPartitionResolver"));
    attr = new AttributesFactory();
    attr.setPartitionAttributes(paf.create());
    shipmentRegion = cache.createRegion("SHIPMENT", attr.create());
    assertNotNull(shipmentRegion);
    LogWriterUtils.getLogWriter().info(
        "Partitioned Region SHIPMENT created Successfully :"
            + shipmentRegion.toString());
    return port;
  }
  
  public static int createServerWithLocatorAndServerGroup2Regions(String locator,
      int localMaxMemory,int redundantCopies, int totalNoofBuckets, String group) {

    Properties props = new Properties();
<<<<<<< HEAD
    props.setProperty("locators", locator);
    
    System.setProperty("gemfire.PoolImpl.honourServerGroupsInPRSingleHop", "true");
    PartitionedRegionSingleHopWithServerGroupDUnitTest test = new PartitionedRegionSingleHopWithServerGroupDUnitTest();
=======
    props = new Properties();
    props.setProperty(LOCATORS, locator);

    System.setProperty(DistributionConfig.GEMFIRE_PREFIX + "PoolImpl.honourServerGroupsInPRSingleHop", "true");
    CacheTestCase test = new PartitionedRegionSingleHopWithServerGroupDUnitTest(
        "PartitionedRegionSingleHopWithServerGroupDUnitTest");
>>>>>>> 61ad7e44
    DistributedSystem ds = test.getSystem(props);
    cache = CacheFactory.create(ds);

    CacheServer server = cache.addCacheServer();
    if (group.length() != 0) {
      StringTokenizer t = new StringTokenizer(group, ",");
      String[] a = new String[t.countTokens()];
      int i = 0;
      while (t.hasMoreTokens()) {
        a[i] = t.nextToken();
        i++;
      }
      server.setGroups(a);
    }
    int port = AvailablePort.getRandomAvailablePort(AvailablePort.SOCKET);
    server.setPort(port);
    server.setHostnameForClients("localhost");
    try {
      server.start();
    }
    catch (IOException e) {
      Assert.fail("Failed to start server ", e);
    }

    PartitionAttributesFactory paf = new PartitionAttributesFactory();
    paf.setRedundantCopies(redundantCopies).setLocalMaxMemory(localMaxMemory)
        .setTotalNumBuckets(totalNoofBuckets);
    AttributesFactory attr = new AttributesFactory();
    attr.setPartitionAttributes(paf.create());
    region = cache.createRegion(PR_NAME, attr.create());
    assertNotNull(region);
    LogWriterUtils.getLogWriter().info(
        "Partitioned Region " + PR_NAME + " created Successfully :"
            + region.toString());

    // creating colocated Regions
    paf = new PartitionAttributesFactory();
    paf.setRedundantCopies(redundantCopies).setLocalMaxMemory(localMaxMemory)
        .setTotalNumBuckets(totalNoofBuckets).setPartitionResolver(
            new CustomerIDPartitionResolver("CustomerIDPartitionResolver"));
    attr = new AttributesFactory();
    attr.setPartitionAttributes(paf.create());
    customerRegion = cache.createRegion("CUSTOMER", attr.create());
    assertNotNull(customerRegion);
    LogWriterUtils.getLogWriter().info(
        "Partitioned Region CUSTOMER created Successfully :"
            + customerRegion.toString());

    paf = new PartitionAttributesFactory();
    paf.setRedundantCopies(redundantCopies).setLocalMaxMemory(localMaxMemory)
        .setTotalNumBuckets(totalNoofBuckets)
        .setPartitionResolver(
            new CustomerIDPartitionResolver("CustomerIDPartitionResolver"));
    attr = new AttributesFactory();
    attr.setPartitionAttributes(paf.create());
    orderRegion = cache.createRegion("ORDER", attr.create());
    assertNotNull(orderRegion);
    LogWriterUtils.getLogWriter().info(
        "Partitioned Region ORDER created Successfully :"
            + orderRegion.toString());

    paf = new PartitionAttributesFactory();
    paf.setRedundantCopies(redundantCopies).setLocalMaxMemory(localMaxMemory)
        .setTotalNumBuckets(totalNoofBuckets)
        .setPartitionResolver(
            new CustomerIDPartitionResolver("CustomerIDPartitionResolver"));
    attr = new AttributesFactory();
    attr.setPartitionAttributes(paf.create());
    shipmentRegion = cache.createRegion("SHIPMENT", attr.create());
    assertNotNull(shipmentRegion);
    LogWriterUtils.getLogWriter().info(
        "Partitioned Region SHIPMENT created Successfully :"
            + shipmentRegion.toString());
    
    
    
    paf = new PartitionAttributesFactory();
    paf.setRedundantCopies(redundantCopies).setLocalMaxMemory(localMaxMemory)
        .setTotalNumBuckets(totalNoofBuckets);
    attr = new AttributesFactory();
    attr.setPartitionAttributes(paf.create());
    region2 = cache.createRegion(PR_NAME2, attr.create());
    assertNotNull(region2);
    LogWriterUtils.getLogWriter().info(
        "Partitioned Region " + PR_NAME2 + " created Successfully :"
            + region2.toString());

    
    paf = new PartitionAttributesFactory();
    paf.setRedundantCopies(redundantCopies).setLocalMaxMemory(localMaxMemory)
        .setTotalNumBuckets(totalNoofBuckets).setPartitionResolver(
            new CustomerIDPartitionResolver("CustomerIDPartitionResolver"));
    attr = new AttributesFactory();
    attr.setPartitionAttributes(paf.create());
    customerRegion2 = cache.createRegion(CUSTOMER2, attr.create());
    assertNotNull(customerRegion2);
    LogWriterUtils.getLogWriter().info(
        "Partitioned Region CUSTOMER2 created Successfully :"
            + customerRegion2.toString());

    paf = new PartitionAttributesFactory();
    paf.setRedundantCopies(redundantCopies).setLocalMaxMemory(localMaxMemory)
        .setTotalNumBuckets(totalNoofBuckets)
        .setPartitionResolver(
            new CustomerIDPartitionResolver("CustomerIDPartitionResolver"));
    attr = new AttributesFactory();
    attr.setPartitionAttributes(paf.create());
    orderRegion2 = cache.createRegion(ORDER2, attr.create());
    assertNotNull(orderRegion2);
    LogWriterUtils.getLogWriter().info(
        "Partitioned Region ORDER2 created Successfully :"
            + orderRegion2.toString());

    paf = new PartitionAttributesFactory();
    paf.setRedundantCopies(redundantCopies).setLocalMaxMemory(localMaxMemory)
        .setTotalNumBuckets(totalNoofBuckets)
        .setPartitionResolver(
            new CustomerIDPartitionResolver("CustomerIDPartitionResolver"));
    attr = new AttributesFactory();
    attr.setPartitionAttributes(paf.create());
    shipmentRegion2 = cache.createRegion(SHIPMENT2, attr.create());
    assertNotNull(shipmentRegion2);
    LogWriterUtils.getLogWriter().info(
        "Partitioned Region SHIPMENT2 created Successfully :"
            + shipmentRegion2.toString());
    
    return port;
  }
  
  public static void createClientWithLocator(String host, int port0, String group) {
    Properties props = new Properties();
<<<<<<< HEAD
    props.setProperty(DistributionConfig.MCAST_PORT_NAME, "0");
    props.setProperty(DistributionConfig.LOCATORS_NAME, "");
    props.setProperty(DistributionConfig.LOG_FILE_NAME, "");
    PartitionedRegionSingleHopWithServerGroupDUnitTest test = new PartitionedRegionSingleHopWithServerGroupDUnitTest();
=======
    props = new Properties();
    props.setProperty(MCAST_PORT, "0");
    props.setProperty(LOCATORS, "");
    props.setProperty(LOG_FILE, "");
    CacheTestCase test = new PartitionedRegionSingleHopWithServerGroupDUnitTest(
        "PartitionedRegionSingleHopWithServerGroupDUnitTest");
>>>>>>> 61ad7e44
    DistributedSystem ds = test.getSystem(props);
    cache = CacheFactory.create(ds);
    assertNotNull(cache);
    CacheServerTestUtil.disableShufflingOfEndpoints();
    Pool p;
    try {
      p = PoolManager.createFactory().addLocator(host, port0).setServerGroup(group).setPingInterval(
          250).setSubscriptionEnabled(true).setSubscriptionRedundancy(-1)
          .setReadTimeout(2000).setSocketBufferSize(1000).setMinConnections(6)
          .setMaxConnections(10).setRetryAttempts(3).create(PR_NAME);
    }
    finally {
      CacheServerTestUtil.enableShufflingOfEndpoints();
    }

    createRegionsInClientCache(p.getName());
  }
  
  public static void create2ClientWithLocator(String host, int port0, String group1, String group2) {
    Properties props = new Properties();
<<<<<<< HEAD
    props.setProperty("mcast-port", "0");
    props.setProperty("locators", "");
    PartitionedRegionSingleHopWithServerGroupDUnitTest test = new PartitionedRegionSingleHopWithServerGroupDUnitTest();
=======
    props = new Properties();
    props.setProperty(MCAST_PORT, "0");
    props.setProperty(LOCATORS, "");
    CacheTestCase test = new PartitionedRegionSingleHopWithServerGroupDUnitTest(
        "PartitionedRegionSingleHopWithServerGroupDUnitTest");
>>>>>>> 61ad7e44
    DistributedSystem ds = test.getSystem(props);
    cache = CacheFactory.create(ds);
    assertNotNull(cache);
    CacheServerTestUtil.disableShufflingOfEndpoints();
    Pool p1,p2,p3;
    try {
      p1 = PoolManager.createFactory().addLocator(host, port0).setServerGroup(group1).setPingInterval(
          250).setSubscriptionEnabled(true).setSubscriptionRedundancy(-1)
          .setReadTimeout(2000).setSocketBufferSize(1000).setMinConnections(6)
          .setMaxConnections(10).setRetryAttempts(3).create(PR_NAME);
      p2 = PoolManager.createFactory().addLocator(host, port0).setServerGroup(group2).setPingInterval(
          250).setSubscriptionEnabled(true).setSubscriptionRedundancy(-1)
          .setReadTimeout(2000).setSocketBufferSize(1000).setMinConnections(6)
          .setMaxConnections(10).setRetryAttempts(3).create(PR_NAME2);
    }
    finally {
      CacheServerTestUtil.enableShufflingOfEndpoints();
    }

    create2RegionsInClientCache(p1.getName(),p2.getName());
  }
  
  public static void createClientWith3PoolLocator(String host, int port0, String group1, String group2,String group3) {
    Properties props = new Properties();
<<<<<<< HEAD
    props.setProperty("mcast-port", "0");
    props.setProperty("locators", "");
    PartitionedRegionSingleHopWithServerGroupDUnitTest test = new PartitionedRegionSingleHopWithServerGroupDUnitTest();
=======
    props = new Properties();
    props.setProperty(MCAST_PORT, "0");
    props.setProperty(LOCATORS, "");
    CacheTestCase test = new PartitionedRegionSingleHopWithServerGroupDUnitTest(
        "PartitionedRegionSingleHopWithServerGroupDUnitTest");
>>>>>>> 61ad7e44
    DistributedSystem ds = test.getSystem(props);
    cache = CacheFactory.create(ds);
    assertNotNull(cache);
    CacheServerTestUtil.disableShufflingOfEndpoints();
    Pool p1,p2,p3;
    try {
      p1 = PoolManager.createFactory().addLocator(host, port0).setServerGroup(group1).setPingInterval(
          250).setSubscriptionEnabled(true).setSubscriptionRedundancy(-1)
          .setReadTimeout(2000).setSocketBufferSize(1000).setMinConnections(6)
          .setMaxConnections(10).setRetryAttempts(3).create(PR_NAME);
      p2 = PoolManager.createFactory().addLocator(host, port0).setServerGroup(group2).setPingInterval(
          250).setSubscriptionEnabled(true).setSubscriptionRedundancy(-1)
          .setReadTimeout(2000).setSocketBufferSize(1000).setMinConnections(6)
          .setMaxConnections(10).setRetryAttempts(3).create(PR_NAME2);
      p3 = PoolManager.createFactory().addLocator(host, port0).setServerGroup(group3).setPingInterval(
          250).setSubscriptionEnabled(true).setSubscriptionRedundancy(-1)
          .setReadTimeout(2000).setSocketBufferSize(1000).setMinConnections(6)
          .setMaxConnections(10).setRetryAttempts(3).create(PR_NAME3);
      
      
    }
    finally {
      CacheServerTestUtil.enableShufflingOfEndpoints();
    }
    createColocatedRegionsInClientCacheWithDiffPool(p1.getName(),p2.getName(),p3.getName());
  }
  
  private static void createRegionsInClientCache(String poolName) {
    AttributesFactory factory = new AttributesFactory();
    factory.setPoolName(poolName);
    factory.setDataPolicy(DataPolicy.EMPTY);
    RegionAttributes attrs = factory.create();
    region = cache.createRegion(PR_NAME, attrs);
    assertNotNull(region);
    LogWriterUtils.getLogWriter().info(
        "Distributed Region " + PR_NAME + " created Successfully :"
            + region.toString());

    factory = new AttributesFactory();
    factory.setPoolName(poolName);
    attrs = factory.create();
    customerRegion = cache.createRegion("CUSTOMER", attrs);
    assertNotNull(customerRegion);
    LogWriterUtils.getLogWriter().info(
        "Distributed Region CUSTOMER created Successfully :"
            + customerRegion.toString());

    factory = new AttributesFactory();
    factory.setPoolName(poolName);
    attrs = factory.create();
    orderRegion = cache.createRegion("ORDER", attrs);
    assertNotNull(orderRegion);
    LogWriterUtils.getLogWriter().info(
        "Distributed Region ORDER created Successfully :"
            + orderRegion.toString());

    factory = new AttributesFactory();
    factory.setPoolName(poolName);
    attrs = factory.create();
    shipmentRegion = cache.createRegion("SHIPMENT", attrs);
    assertNotNull(shipmentRegion);
    LogWriterUtils.getLogWriter().info(
        "Distributed Region SHIPMENT created Successfully :"
            + shipmentRegion.toString());
  }
  
  private static void create2RegionsInClientCache(String poolName1, String poolName2) {
    AttributesFactory factory = new AttributesFactory();
    factory.setPoolName(poolName1);
    factory.setDataPolicy(DataPolicy.EMPTY);
    RegionAttributes attrs = factory.create();
    region = cache.createRegion(PR_NAME, attrs);
    assertNotNull(region);
    LogWriterUtils.getLogWriter().info(
        "Distributed Region " + PR_NAME + " created Successfully :"
            + region.toString());

    factory = new AttributesFactory();
    factory.setPoolName(poolName1);
    attrs = factory.create();
    customerRegion = cache.createRegion("CUSTOMER", attrs);
    assertNotNull(customerRegion);
    LogWriterUtils.getLogWriter().info(
        "Distributed Region CUSTOMER created Successfully :"
            + customerRegion.toString());

    factory = new AttributesFactory();
    factory.setPoolName(poolName1);
    attrs = factory.create();
    orderRegion = cache.createRegion("ORDER", attrs);
    assertNotNull(orderRegion);
    LogWriterUtils.getLogWriter().info(
        "Distributed Region ORDER created Successfully :"
            + orderRegion.toString());

    factory = new AttributesFactory();
    factory.setPoolName(poolName1);
    attrs = factory.create();
    shipmentRegion = cache.createRegion("SHIPMENT", attrs);
    assertNotNull(shipmentRegion);
    LogWriterUtils.getLogWriter().info(
        "Distributed Region SHIPMENT created Successfully :"
            + shipmentRegion.toString());
    
    
    factory = new AttributesFactory();
    factory.setPoolName(poolName2);
    factory.setDataPolicy(DataPolicy.EMPTY);
    attrs = factory.create();
    region2 = cache.createRegion(PR_NAME2, attrs);
    assertNotNull(region2);
    LogWriterUtils.getLogWriter().info(
        "Distributed Region " + PR_NAME2 + " created Successfully :"
            + region2.toString());

    factory = new AttributesFactory();
    factory.setPoolName(poolName2);
    attrs = factory.create();
    customerRegion2 = cache.createRegion(CUSTOMER2, attrs);
    assertNotNull(customerRegion2);
    LogWriterUtils.getLogWriter().info(
        "Distributed Region CUSTOMER2 created Successfully :"
            + customerRegion2.toString());

    factory = new AttributesFactory();
    factory.setPoolName(poolName2);
    attrs = factory.create();
    orderRegion2 = cache.createRegion(ORDER2, attrs);
    assertNotNull(orderRegion2);
    LogWriterUtils.getLogWriter().info(
        "Distributed Region ORDER2 created Successfully :"
            + orderRegion2.toString());

    factory = new AttributesFactory();
    factory.setPoolName(poolName2);
    attrs = factory.create();
    shipmentRegion2 = cache.createRegion(SHIPMENT2, attrs);
    assertNotNull(shipmentRegion2);
    LogWriterUtils.getLogWriter().info(
        "Distributed Region SHIPMENT2 created Successfully :"
            + shipmentRegion2.toString());
  }

  private static void createColocatedRegionsInClientCacheWithDiffPool(String poolName1, String poolName2,String poolName3) {
    AttributesFactory factory = new AttributesFactory();
    factory.setPoolName(poolName1);
    factory.setDataPolicy(DataPolicy.EMPTY);
    RegionAttributes attrs = factory.create();
    region = cache.createRegion(PR_NAME, attrs);
    assertNotNull(region);
    LogWriterUtils.getLogWriter().info(
        "Distributed Region " + PR_NAME + " created Successfully :"
            + region.toString());

    factory = new AttributesFactory();
    factory.setPoolName(poolName1);
    attrs = factory.create();
    customerRegion = cache.createRegion("CUSTOMER", attrs);
    assertNotNull(customerRegion);
    LogWriterUtils.getLogWriter().info(
        "Distributed Region CUSTOMER created Successfully :"
            + customerRegion.toString());

    factory = new AttributesFactory();
    factory.setPoolName(poolName2);
    attrs = factory.create();
    orderRegion = cache.createRegion("ORDER", attrs);
    assertNotNull(orderRegion);
    LogWriterUtils.getLogWriter().info(
        "Distributed Region ORDER created Successfully :"
            + orderRegion.toString());

    factory = new AttributesFactory();
    factory.setPoolName(poolName3);
    attrs = factory.create();
    shipmentRegion = cache.createRegion("SHIPMENT", attrs);
    assertNotNull(shipmentRegion);
    LogWriterUtils.getLogWriter().info(
        "Distributed Region SHIPMENT created Successfully :"
            + shipmentRegion.toString());
    
  }

  
  public static int createAccessorServer(int redundantCopies, int numBuckets, String group) {
    PartitionedRegionSingleHopWithServerGroupDUnitTest test = new PartitionedRegionSingleHopWithServerGroupDUnitTest();
    cache = test.getCache();
    CacheServer server = cache.addCacheServer();
    int port = AvailablePort.getRandomAvailablePort(AvailablePort.SOCKET);
    server.setPort(port);
    server.setHostnameForClients("localhost");
    if(group.length() != 0) {
      server.setGroups(new String[]{group});
    }
    try {
      server.start();
    }
    catch (IOException e) {
      Assert.fail("Failed to start server ", e);
    }

    PartitionAttributesFactory paf = new PartitionAttributesFactory();
    paf.setRedundantCopies(redundantCopies).setTotalNumBuckets(numBuckets).setLocalMaxMemory(0);
    AttributesFactory attr = new AttributesFactory();
    attr.setPartitionAttributes(paf.create());
    region = cache.createRegion(PR_NAME, attr.create());

    assertNotNull(region);
    LogWriterUtils.getLogWriter().info(
        "Partitioned Region " + PR_NAME + " created Successfully :"
            + region.toString());

    // creating colocated Regions
    paf = new PartitionAttributesFactory();
    paf.setRedundantCopies(redundantCopies).setTotalNumBuckets(numBuckets).setLocalMaxMemory(0)
        .setPartitionResolver(
            new CustomerIDPartitionResolver("CustomerIDPartitionResolver"));
    attr = new AttributesFactory();
    attr.setPartitionAttributes(paf.create());
    customerRegion = cache.createRegion("CUSTOMER", attr.create());
    assertNotNull(customerRegion);
    LogWriterUtils.getLogWriter().info(
        "Partitioned Region CUSTOMER created Successfully :"
            + customerRegion.toString());

    paf = new PartitionAttributesFactory();
    paf.setRedundantCopies(redundantCopies).setTotalNumBuckets(numBuckets).setLocalMaxMemory(0)
        .setColocatedWith("CUSTOMER").setPartitionResolver(
            new CustomerIDPartitionResolver("CustomerIDPartitionResolver"));
    attr = new AttributesFactory();
    attr.setPartitionAttributes(paf.create());
    orderRegion = cache.createRegion("ORDER", attr.create());
    assertNotNull(orderRegion);
    LogWriterUtils.getLogWriter().info(
        "Partitioned Region ORDER created Successfully :"
            + orderRegion.toString());

    paf = new PartitionAttributesFactory();
    paf.setRedundantCopies(redundantCopies).setTotalNumBuckets(numBuckets).setLocalMaxMemory(0)
        .setColocatedWith("ORDER").setPartitionResolver(
            new CustomerIDPartitionResolver("CustomerIDPartitionResolver"));
    attr = new AttributesFactory();
    attr.setPartitionAttributes(paf.create());
    shipmentRegion = cache.createRegion("SHIPMENT", attr.create());
    assertNotNull(shipmentRegion);
    LogWriterUtils.getLogWriter().info(
        "Partitioned Region SHIPMENT created Successfully :"
            + shipmentRegion.toString());
    return port;
  }
  
  public static void createClientWithLocatorWithoutSystemProperty(String host, int port0, String group) {
    Properties props = new Properties();
<<<<<<< HEAD
    props.setProperty("mcast-port", "0");
    props.setProperty("locators", "");
    PartitionedRegionSingleHopWithServerGroupDUnitTest test = new PartitionedRegionSingleHopWithServerGroupDUnitTest();
=======
    props = new Properties();
    props.setProperty(MCAST_PORT, "0");
    props.setProperty(LOCATORS, "");
    CacheTestCase test = new PartitionedRegionSingleHopWithServerGroupDUnitTest(
        "PartitionedRegionSingleHopWithServerGroupDUnitTest");
>>>>>>> 61ad7e44
    DistributedSystem ds = test.getSystem(props);
    cache = CacheFactory.create(ds);
    assertNotNull(cache);
    CacheServerTestUtil.disableShufflingOfEndpoints();
    Pool p;
    try {
      p = PoolManager.createFactory().addLocator(host, port0).setServerGroup(group).setPingInterval(
          250).setSubscriptionEnabled(true).setSubscriptionRedundancy(-1)
          .setReadTimeout(2000).setSocketBufferSize(1000).setMinConnections(6)
          .setMaxConnections(10).setRetryAttempts(3).create(PR_NAME);
    }
    finally {
      CacheServerTestUtil.enableShufflingOfEndpoints();
    }

    createRegionsInClientCache(p.getName());
  }

  
  public static void putIntoPartitionedRegions() {
    for (int i = 0; i <= 800; i++) {
      CustId custid = new CustId(i);
      Customer customer = new Customer("name" + i, "Address" + i);
      customerRegion.put(custid, customer);
    }
    for (int j = 0; j <= 800; j++) {
      CustId custid = new CustId(j);
      OrderId orderId = new OrderId(j, custid);
      Order order = new Order("OREDR" + j);
      orderRegion.put(orderId, order);
    }
    for (int k = 0; k <= 800; k++) {
      CustId custid = new CustId(k);
      OrderId orderId = new OrderId(k, custid);
      ShipmentId shipmentId = new ShipmentId(k, orderId);
      Shipment shipment = new Shipment("Shipment" + k);
      shipmentRegion.put(shipmentId, shipment);
    }

    region.put(new Integer(0), "create0");
    region.put(new Integer(1), "create1");
    region.put(new Integer(2), "create2");
    region.put(new Integer(3), "create3");
    region.put(new Integer(4), "create0");
    region.put(new Integer(5), "create1");
    region.put(new Integer(6), "create2");
    region.put(new Integer(7), "create3");
    
    region.put(new Integer(0), "update0");
    region.put(new Integer(1), "update1");
    region.put(new Integer(2), "update2");
    region.put(new Integer(3), "update3");
    region.put(new Integer(4), "update0");
    region.put(new Integer(5), "update1");
    region.put(new Integer(6), "update2");
    region.put(new Integer(7), "update3");
    
    region.put(new Integer(0), "update00");
    region.put(new Integer(1), "update11");
    region.put(new Integer(2), "update22");
    region.put(new Integer(3), "update33");
    region.put(new Integer(4), "update00");
    region.put(new Integer(5), "update11");
    region.put(new Integer(6), "update22");
    region.put(new Integer(7), "update33");
  }
  
//  public static void putIntoPartitionedRegions2() {
//    for (int i = 801; i <= 1600; i++) {
//      CustId custid = new CustId(i);
//      Customer customer = new Customer("name" + i, "Address" + i);
//      customerRegion.put(custid, customer);
//    }
//    for (int j = 801; j <= 1600; j++) {
//      CustId custid = new CustId(j);
//      OrderId orderId = new OrderId(j, custid);
//      Order order = new Order("OREDR" + j);
//      orderRegion.put(orderId, order);
//    }
//    for (int k = 801; k <= 1600; k++) {
//      CustId custid = new CustId(k);
//      OrderId orderId = new OrderId(k, custid);
//      ShipmentId shipmentId = new ShipmentId(k, orderId);
//      Shipment shipment = new Shipment("Shipment" + k);
//      shipmentRegion.put(shipmentId, shipment);
//    }
//
//    region.put(new Integer(8), "create0");
//    region.put(new Integer(9), "create1");
//    region.put(new Integer(10), "create2");
//    region.put(new Integer(11), "create3");
//    region.put(new Integer(12), "create0");
//    region.put(new Integer(13), "create1");
//    region.put(new Integer(14), "create2");
//    region.put(new Integer(15), "create3");
//    
//    region.put(new Integer(8), "update0");
//    region.put(new Integer(9), "update1");
//    region.put(new Integer(10), "update2");
//    region.put(new Integer(11), "update3");
//    region.put(new Integer(12), "update0");
//    region.put(new Integer(13), "update1");
//    region.put(new Integer(14), "update2");
//    region.put(new Integer(15), "update3");
//    
//    region.put(new Integer(8), "update00");
//    region.put(new Integer(9), "update11");
//    region.put(new Integer(10), "update22");
//    region.put(new Integer(11), "update33");
//    region.put(new Integer(12), "update00");
//    region.put(new Integer(13), "update11");
//    region.put(new Integer(14), "update22");
//    region.put(new Integer(15), "update33");
//  }
  
  public static void putIntoPartitionedRegions2Client() {
    
    for (int i = 0; i <= 800; i++) {
      CustId custid = new CustId(i);
      Customer customer = new Customer("name" + i, "Address" + i);
      customerRegion.put(custid, customer);
      customerRegion2.put(custid, customer);
    }
    for (int j = 0; j <= 800; j++) {
      CustId custid = new CustId(j);
      OrderId orderId = new OrderId(j, custid);
      Order order = new Order("OREDR" + j);
      orderRegion.put(orderId, order);
      orderRegion2.put(orderId, order);
    }
    for (int k = 0; k <= 800; k++) {
      CustId custid = new CustId(k);
      OrderId orderId = new OrderId(k, custid);
      ShipmentId shipmentId = new ShipmentId(k, orderId);
      Shipment shipment = new Shipment("Shipment" + k);
      shipmentRegion.put(shipmentId, shipment);
      shipmentRegion2.put(shipmentId, shipment);
    }
    
    region.put(new Integer(0), "create0");
    region.put(new Integer(1), "create1");
    region.put(new Integer(2), "create2");
    region.put(new Integer(3), "create3");
    region.put(new Integer(4), "create0");
    region.put(new Integer(5), "create1");
    region.put(new Integer(6), "create2");
    region.put(new Integer(7), "create3");
    
    region.put(new Integer(0), "update0");
    region.put(new Integer(1), "update1");
    region.put(new Integer(2), "update2");
    region.put(new Integer(3), "update3");
    region.put(new Integer(4), "update0");
    region.put(new Integer(5), "update1");
    region.put(new Integer(6), "update2");
    region.put(new Integer(7), "update3");
    
    region.put(new Integer(0), "update00");
    region.put(new Integer(1), "update11");
    region.put(new Integer(2), "update22");
    region.put(new Integer(3), "update33");
    region.put(new Integer(4), "update00");
    region.put(new Integer(5), "update11");
    region.put(new Integer(6), "update22");
    region.put(new Integer(7), "update33");
    
    region2.put(new Integer(0), "create0");
    region2.put(new Integer(1), "create1");
    region2.put(new Integer(2), "create2");
    region2.put(new Integer(3), "create3");
    region2.put(new Integer(4), "create0");
    region2.put(new Integer(5), "create1");
    region2.put(new Integer(6), "create2");
    region2.put(new Integer(7), "create3");
    
    region2.put(new Integer(0), "update0");
    region2.put(new Integer(1), "update1");
    region2.put(new Integer(2), "update2");
    region2.put(new Integer(3), "update3");
    region2.put(new Integer(4), "update0");
    region2.put(new Integer(5), "update1");
    region2.put(new Integer(6), "update2");
    region2.put(new Integer(7), "update3");
    
    region2.put(new Integer(0), "update00");
    region2.put(new Integer(1), "update11");
    region2.put(new Integer(2), "update22");
    region2.put(new Integer(3), "update33");
    region2.put(new Integer(4), "update00");
    region2.put(new Integer(5), "update11");
    region2.put(new Integer(6), "update22");
    region2.put(new Integer(7), "update33");

  }

  public static void getFromPartitionedRegions() {
    for (int i = 0; i <= 800; i++) {
      CustId custid = new CustId(i);
      customerRegion.get(custid);
    }
    for (int j = 0; j <= 800; j++) {
      CustId custid = new CustId(j);
      OrderId orderId = new OrderId(j, custid);
      orderRegion.get(orderId);
    }
    for (int k = 0; k <= 800; k++) {
      CustId custid = new CustId(k);
      OrderId orderId = new OrderId(k, custid);
      ShipmentId shipmentId = new ShipmentId(k, orderId);
      shipmentRegion.get(shipmentId);
     }

    region.get(new Integer(0));
    region.get(new Integer(1));
    region.get(new Integer(2));
    region.get(new Integer(3));
    region.get(new Integer(4));
    region.get(new Integer(5));
    region.get(new Integer(6));
    region.get(new Integer(7));
  }
  
  
//  public static void getFromPartitionedRegions2() {
//    for (int i = 801; i <= 1600; i++) {
//      CustId custid = new CustId(i);
//      customerRegion.get(custid);
//    }
//    for (int j = 801; j <= 1600; j++) {
//      CustId custid = new CustId(j);
//      OrderId orderId = new OrderId(j, custid);
//      orderRegion.get(orderId);
//    }
//    for (int k = 801; k <= 1600; k++) {
//      CustId custid = new CustId(k);
//      OrderId orderId = new OrderId(k, custid);
//      ShipmentId shipmentId = new ShipmentId(k, orderId);
//      shipmentRegion.get(shipmentId);
//     }
//    region.get(new Integer(8));
//    region.get(new Integer(9));
//    region.get(new Integer(10));
//    region.get(new Integer(11));
//    region.get(new Integer(12));
//    region.get(new Integer(13));
//    region.get(new Integer(14));
//    region.get(new Integer(15));
//    
//  }
  
  public static void getFromPartitionedRegions2Client() {
    
    for (int i = 0; i <= 800; i++) {
      CustId custid = new CustId(i);
      customerRegion.get(custid);
      customerRegion2.get(custid);
    }
    for (int j = 0; j <= 800; j++) {
      CustId custid = new CustId(j);
      OrderId orderId = new OrderId(j, custid);
      orderRegion.get(orderId);
      orderRegion2.get(orderId);
    }
    for (int k = 0; k <= 800; k++) {
      CustId custid = new CustId(k);
      OrderId orderId = new OrderId(k, custid);
      ShipmentId shipmentId = new ShipmentId(k, orderId);
      shipmentRegion.get(shipmentId);
      shipmentRegion2.get(shipmentId);
     }

    region.get(new Integer(0));
    region.get(new Integer(1));
    region.get(new Integer(2));
    region.get(new Integer(3));
    region.get(new Integer(4));
    region.get(new Integer(5));
    region.get(new Integer(6));
    region.get(new Integer(7));
    
    region2.get(new Integer(0));
    region2.get(new Integer(1));
    region2.get(new Integer(2));
    region2.get(new Integer(3));
    region2.get(new Integer(4));
    region2.get(new Integer(5));
    region2.get(new Integer(6));
    region.get(new Integer(7));
    
  }
  public static void startLocatorInVM(final int locatorPort) {

    Properties props = new Properties();
    props.setProperty(MCAST_PORT, "0");
    props.setProperty(ENABLE_CLUSTER_CONFIGURATION, "false");
    props.setProperty(LOG_FILE, "");

    try {
      locator = Locator.startLocatorAndDS(locatorPort, null, null, props);
    }
    catch (IOException e) {
      // TODO Auto-generated catch block
      e.printStackTrace();
    }
  }

  public static void stopLocator() {
    locator.stop();
  }
  
  public static void resetHonourServerGroupsInPRSingleHop() {
    System.setProperty(DistributionConfig.GEMFIRE_PREFIX + "PoolImpl.honourServerGroupsInPRSingleHop", "False");
  }
  
  public static void setHonourServerGroupsInPRSingleHop() {
    System.setProperty(DistributionConfig.GEMFIRE_PREFIX + "PoolImpl.honourServerGroupsInPRSingleHop", "True");
  }
}<|MERGE_RESOLUTION|>--- conflicted
+++ resolved
@@ -19,15 +19,18 @@
  */
 package com.gemstone.gemfire.internal.cache;
 
-<<<<<<< HEAD
+import static com.gemstone.gemfire.distributed.DistributedSystemConfigProperties.*;
+import static org.junit.Assert.*;
+
+import java.io.IOException;
+import java.util.List;
+import java.util.Map;
+import java.util.Map.Entry;
+import java.util.Properties;
+import java.util.StringTokenizer;
+
+import org.junit.Test;
 import org.junit.experimental.categories.Category;
-import org.junit.Test;
-
-import static org.junit.Assert.*;
-
-import com.gemstone.gemfire.test.dunit.cache.internal.JUnit4CacheTestCase;
-import com.gemstone.gemfire.test.dunit.internal.JUnit4DistributedTestCase;
-import com.gemstone.gemfire.test.junit.categories.DistributedTest;
 
 import com.gemstone.gemfire.cache.AttributesFactory;
 import com.gemstone.gemfire.cache.Cache;
@@ -36,15 +39,11 @@
 import com.gemstone.gemfire.cache.PartitionAttributesFactory;
 import com.gemstone.gemfire.cache.Region;
 import com.gemstone.gemfire.cache.RegionAttributes;
-=======
-import com.gemstone.gemfire.cache.*;
->>>>>>> 61ad7e44
 import com.gemstone.gemfire.cache.client.Pool;
 import com.gemstone.gemfire.cache.client.PoolManager;
 import com.gemstone.gemfire.cache.client.internal.ClientMetadataService;
 import com.gemstone.gemfire.cache.client.internal.ClientPartitionAdvisor;
 import com.gemstone.gemfire.cache.server.CacheServer;
-import com.gemstone.gemfire.cache30.CacheTestCase;
 import com.gemstone.gemfire.distributed.DistributedSystem;
 import com.gemstone.gemfire.distributed.Locator;
 import com.gemstone.gemfire.distributed.internal.DistributionConfig;
@@ -53,24 +52,22 @@
 import com.gemstone.gemfire.internal.cache.execute.data.OrderId;
 import com.gemstone.gemfire.internal.cache.execute.data.ShipmentId;
 import com.gemstone.gemfire.internal.cache.tier.sockets.CacheServerTestUtil;
-import com.gemstone.gemfire.test.dunit.*;
-
-import java.io.IOException;
-import java.util.List;
-import java.util.Map;
-import java.util.Map.Entry;
-import java.util.Properties;
-import java.util.StringTokenizer;
-
-import static com.gemstone.gemfire.distributed.DistributedSystemConfigProperties.*;
-
-/**
- *
- */
+import com.gemstone.gemfire.test.dunit.Assert;
+import com.gemstone.gemfire.test.dunit.DistributedTestUtils;
+import com.gemstone.gemfire.test.dunit.Host;
+import com.gemstone.gemfire.test.dunit.IgnoredException;
+import com.gemstone.gemfire.test.dunit.Invoke;
+import com.gemstone.gemfire.test.dunit.LogWriterUtils;
+import com.gemstone.gemfire.test.dunit.NetworkUtils;
+import com.gemstone.gemfire.test.dunit.SerializableRunnable;
+import com.gemstone.gemfire.test.dunit.VM;
+import com.gemstone.gemfire.test.dunit.Wait;
+import com.gemstone.gemfire.test.dunit.WaitCriterion;
+import com.gemstone.gemfire.test.dunit.cache.internal.JUnit4CacheTestCase;
+import com.gemstone.gemfire.test.junit.categories.DistributedTest;
+
 @Category(DistributedTest.class)
-public class PartitionedRegionSingleHopWithServerGroupDUnitTest extends JUnit4CacheTestCase{
-
-  private static final long serialVersionUID = 1L;
+public class PartitionedRegionSingleHopWithServerGroupDUnitTest extends JUnit4CacheTestCase {
 
   protected static final String PR_NAME = "single_hop_pr";
   protected static final String PR_NAME2 = "single_hop_pr_2";
@@ -82,40 +79,24 @@
   private static final String CUSTOMER2 = "CUSTOMER2";
   private static final String ORDER2 = "ORDER2";
   private static final String SHIPMENT2 = "SHIPMENT2";
-  
+
+  protected static final int locatorPort = 12345;
+
   protected VM member0 = null;
-
   protected VM member1 = null;
-
   protected VM member2 = null;
-
   protected VM member3 = null;
 
   protected static Region region = null;
-
   protected static Region customerRegion = null;
-
   protected static Region orderRegion = null;
-
   protected static Region shipmentRegion = null;
-
   protected static Region region2 = null;
-
   protected static Region customerRegion2 = null;
-
   protected static Region orderRegion2 = null;
-
   protected static Region shipmentRegion2 = null;
-  
   protected static Cache cache = null;
-
-  protected static final int locatorPort = 12345;
-
   protected static Locator locator = null;
-  
-  public PartitionedRegionSingleHopWithServerGroupDUnitTest() {
-    super();
-  }
   
   @Override
   public final void postSetUp() throws Exception {
@@ -326,8 +307,6 @@
     } finally {
       member3.invoke(() -> PartitionedRegionSingleHopWithServerGroupDUnitTest.stopLocator());  
     }
-    
-    
   }
   
   @Test
@@ -558,7 +537,6 @@
     }
   }
 
-  
   public static void verifyMetadata(final int numRegions, final int numBucketLocations) {
     ClientMetadataService cms = ((GemFireCacheImpl)cache).getClientMetadataService();
     final Map<String, ClientPartitionAdvisor> regionMetaData = cms
@@ -816,19 +794,12 @@
       int localMaxMemory,int redundantCopies, int totalNoofBuckets, String group) {
 
     Properties props = new Properties();
-<<<<<<< HEAD
-    props.setProperty("locators", locator);
-    
-    System.setProperty("gemfire.PoolImpl.honourServerGroupsInPRSingleHop", "true");
-    PartitionedRegionSingleHopWithServerGroupDUnitTest test = new PartitionedRegionSingleHopWithServerGroupDUnitTest();
-=======
     props = new Properties();
     props.setProperty(LOCATORS, locator);
 
     System.setProperty(DistributionConfig.GEMFIRE_PREFIX + "PoolImpl.honourServerGroupsInPRSingleHop", "true");
-    CacheTestCase test = new PartitionedRegionSingleHopWithServerGroupDUnitTest(
-        "PartitionedRegionSingleHopWithServerGroupDUnitTest");
->>>>>>> 61ad7e44
+    PartitionedRegionSingleHopWithServerGroupDUnitTest test = new PartitionedRegionSingleHopWithServerGroupDUnitTest();
+
     DistributedSystem ds = test.getSystem(props);
     cache = CacheFactory.create(ds);
 
@@ -909,19 +880,11 @@
       int localMaxMemory,int redundantCopies, int totalNoofBuckets, String group) {
 
     Properties props = new Properties();
-<<<<<<< HEAD
-    props.setProperty("locators", locator);
-    
-    System.setProperty("gemfire.PoolImpl.honourServerGroupsInPRSingleHop", "true");
-    PartitionedRegionSingleHopWithServerGroupDUnitTest test = new PartitionedRegionSingleHopWithServerGroupDUnitTest();
-=======
     props = new Properties();
     props.setProperty(LOCATORS, locator);
 
     System.setProperty(DistributionConfig.GEMFIRE_PREFIX + "PoolImpl.honourServerGroupsInPRSingleHop", "true");
-    CacheTestCase test = new PartitionedRegionSingleHopWithServerGroupDUnitTest(
-        "PartitionedRegionSingleHopWithServerGroupDUnitTest");
->>>>>>> 61ad7e44
+    PartitionedRegionSingleHopWithServerGroupDUnitTest test = new PartitionedRegionSingleHopWithServerGroupDUnitTest();
     DistributedSystem ds = test.getSystem(props);
     cache = CacheFactory.create(ds);
 
@@ -995,9 +958,7 @@
     LogWriterUtils.getLogWriter().info(
         "Partitioned Region SHIPMENT created Successfully :"
             + shipmentRegion.toString());
-    
-    
-    
+
     paf = new PartitionAttributesFactory();
     paf.setRedundantCopies(redundantCopies).setLocalMaxMemory(localMaxMemory)
         .setTotalNumBuckets(totalNoofBuckets);
@@ -1009,7 +970,6 @@
         "Partitioned Region " + PR_NAME2 + " created Successfully :"
             + region2.toString());
 
-    
     paf = new PartitionAttributesFactory();
     paf.setRedundantCopies(redundantCopies).setLocalMaxMemory(localMaxMemory)
         .setTotalNumBuckets(totalNoofBuckets).setPartitionResolver(
@@ -1053,19 +1013,10 @@
   
   public static void createClientWithLocator(String host, int port0, String group) {
     Properties props = new Properties();
-<<<<<<< HEAD
-    props.setProperty(DistributionConfig.MCAST_PORT_NAME, "0");
-    props.setProperty(DistributionConfig.LOCATORS_NAME, "");
-    props.setProperty(DistributionConfig.LOG_FILE_NAME, "");
-    PartitionedRegionSingleHopWithServerGroupDUnitTest test = new PartitionedRegionSingleHopWithServerGroupDUnitTest();
-=======
-    props = new Properties();
     props.setProperty(MCAST_PORT, "0");
     props.setProperty(LOCATORS, "");
     props.setProperty(LOG_FILE, "");
-    CacheTestCase test = new PartitionedRegionSingleHopWithServerGroupDUnitTest(
-        "PartitionedRegionSingleHopWithServerGroupDUnitTest");
->>>>>>> 61ad7e44
+    PartitionedRegionSingleHopWithServerGroupDUnitTest test = new PartitionedRegionSingleHopWithServerGroupDUnitTest();
     DistributedSystem ds = test.getSystem(props);
     cache = CacheFactory.create(ds);
     assertNotNull(cache);
@@ -1086,17 +1037,9 @@
   
   public static void create2ClientWithLocator(String host, int port0, String group1, String group2) {
     Properties props = new Properties();
-<<<<<<< HEAD
-    props.setProperty("mcast-port", "0");
-    props.setProperty("locators", "");
-    PartitionedRegionSingleHopWithServerGroupDUnitTest test = new PartitionedRegionSingleHopWithServerGroupDUnitTest();
-=======
-    props = new Properties();
     props.setProperty(MCAST_PORT, "0");
     props.setProperty(LOCATORS, "");
-    CacheTestCase test = new PartitionedRegionSingleHopWithServerGroupDUnitTest(
-        "PartitionedRegionSingleHopWithServerGroupDUnitTest");
->>>>>>> 61ad7e44
+    PartitionedRegionSingleHopWithServerGroupDUnitTest test = new PartitionedRegionSingleHopWithServerGroupDUnitTest();
     DistributedSystem ds = test.getSystem(props);
     cache = CacheFactory.create(ds);
     assertNotNull(cache);
@@ -1121,17 +1064,9 @@
   
   public static void createClientWith3PoolLocator(String host, int port0, String group1, String group2,String group3) {
     Properties props = new Properties();
-<<<<<<< HEAD
-    props.setProperty("mcast-port", "0");
-    props.setProperty("locators", "");
-    PartitionedRegionSingleHopWithServerGroupDUnitTest test = new PartitionedRegionSingleHopWithServerGroupDUnitTest();
-=======
-    props = new Properties();
     props.setProperty(MCAST_PORT, "0");
     props.setProperty(LOCATORS, "");
-    CacheTestCase test = new PartitionedRegionSingleHopWithServerGroupDUnitTest(
-        "PartitionedRegionSingleHopWithServerGroupDUnitTest");
->>>>>>> 61ad7e44
+    PartitionedRegionSingleHopWithServerGroupDUnitTest test = new PartitionedRegionSingleHopWithServerGroupDUnitTest();
     DistributedSystem ds = test.getSystem(props);
     cache = CacheFactory.create(ds);
     assertNotNull(cache);
@@ -1150,8 +1085,6 @@
           250).setSubscriptionEnabled(true).setSubscriptionRedundancy(-1)
           .setReadTimeout(2000).setSocketBufferSize(1000).setMinConnections(6)
           .setMaxConnections(10).setRetryAttempts(3).create(PR_NAME3);
-      
-      
     }
     finally {
       CacheServerTestUtil.enableShufflingOfEndpoints();
@@ -1312,10 +1245,8 @@
     LogWriterUtils.getLogWriter().info(
         "Distributed Region SHIPMENT created Successfully :"
             + shipmentRegion.toString());
-    
-  }
-
-  
+  }
+
   public static int createAccessorServer(int redundantCopies, int numBuckets, String group) {
     PartitionedRegionSingleHopWithServerGroupDUnitTest test = new PartitionedRegionSingleHopWithServerGroupDUnitTest();
     cache = test.getCache();
@@ -1385,17 +1316,9 @@
   
   public static void createClientWithLocatorWithoutSystemProperty(String host, int port0, String group) {
     Properties props = new Properties();
-<<<<<<< HEAD
-    props.setProperty("mcast-port", "0");
-    props.setProperty("locators", "");
-    PartitionedRegionSingleHopWithServerGroupDUnitTest test = new PartitionedRegionSingleHopWithServerGroupDUnitTest();
-=======
-    props = new Properties();
     props.setProperty(MCAST_PORT, "0");
     props.setProperty(LOCATORS, "");
-    CacheTestCase test = new PartitionedRegionSingleHopWithServerGroupDUnitTest(
-        "PartitionedRegionSingleHopWithServerGroupDUnitTest");
->>>>>>> 61ad7e44
+    PartitionedRegionSingleHopWithServerGroupDUnitTest test = new PartitionedRegionSingleHopWithServerGroupDUnitTest();
     DistributedSystem ds = test.getSystem(props);
     cache = CacheFactory.create(ds);
     assertNotNull(cache);
@@ -1414,7 +1337,6 @@
     createRegionsInClientCache(p.getName());
   }
 
-  
   public static void putIntoPartitionedRegions() {
     for (int i = 0; i <= 800; i++) {
       CustId custid = new CustId(i);
@@ -1463,56 +1385,7 @@
     region.put(new Integer(7), "update33");
   }
   
-//  public static void putIntoPartitionedRegions2() {
-//    for (int i = 801; i <= 1600; i++) {
-//      CustId custid = new CustId(i);
-//      Customer customer = new Customer("name" + i, "Address" + i);
-//      customerRegion.put(custid, customer);
-//    }
-//    for (int j = 801; j <= 1600; j++) {
-//      CustId custid = new CustId(j);
-//      OrderId orderId = new OrderId(j, custid);
-//      Order order = new Order("OREDR" + j);
-//      orderRegion.put(orderId, order);
-//    }
-//    for (int k = 801; k <= 1600; k++) {
-//      CustId custid = new CustId(k);
-//      OrderId orderId = new OrderId(k, custid);
-//      ShipmentId shipmentId = new ShipmentId(k, orderId);
-//      Shipment shipment = new Shipment("Shipment" + k);
-//      shipmentRegion.put(shipmentId, shipment);
-//    }
-//
-//    region.put(new Integer(8), "create0");
-//    region.put(new Integer(9), "create1");
-//    region.put(new Integer(10), "create2");
-//    region.put(new Integer(11), "create3");
-//    region.put(new Integer(12), "create0");
-//    region.put(new Integer(13), "create1");
-//    region.put(new Integer(14), "create2");
-//    region.put(new Integer(15), "create3");
-//    
-//    region.put(new Integer(8), "update0");
-//    region.put(new Integer(9), "update1");
-//    region.put(new Integer(10), "update2");
-//    region.put(new Integer(11), "update3");
-//    region.put(new Integer(12), "update0");
-//    region.put(new Integer(13), "update1");
-//    region.put(new Integer(14), "update2");
-//    region.put(new Integer(15), "update3");
-//    
-//    region.put(new Integer(8), "update00");
-//    region.put(new Integer(9), "update11");
-//    region.put(new Integer(10), "update22");
-//    region.put(new Integer(11), "update33");
-//    region.put(new Integer(12), "update00");
-//    region.put(new Integer(13), "update11");
-//    region.put(new Integer(14), "update22");
-//    region.put(new Integer(15), "update33");
-//  }
-  
   public static void putIntoPartitionedRegions2Client() {
-    
     for (int i = 0; i <= 800; i++) {
       CustId custid = new CustId(i);
       Customer customer = new Customer("name" + i, "Address" + i);
@@ -1588,7 +1461,6 @@
     region2.put(new Integer(5), "update11");
     region2.put(new Integer(6), "update22");
     region2.put(new Integer(7), "update33");
-
   }
 
   public static void getFromPartitionedRegions() {
@@ -1618,34 +1490,6 @@
     region.get(new Integer(7));
   }
   
-  
-//  public static void getFromPartitionedRegions2() {
-//    for (int i = 801; i <= 1600; i++) {
-//      CustId custid = new CustId(i);
-//      customerRegion.get(custid);
-//    }
-//    for (int j = 801; j <= 1600; j++) {
-//      CustId custid = new CustId(j);
-//      OrderId orderId = new OrderId(j, custid);
-//      orderRegion.get(orderId);
-//    }
-//    for (int k = 801; k <= 1600; k++) {
-//      CustId custid = new CustId(k);
-//      OrderId orderId = new OrderId(k, custid);
-//      ShipmentId shipmentId = new ShipmentId(k, orderId);
-//      shipmentRegion.get(shipmentId);
-//     }
-//    region.get(new Integer(8));
-//    region.get(new Integer(9));
-//    region.get(new Integer(10));
-//    region.get(new Integer(11));
-//    region.get(new Integer(12));
-//    region.get(new Integer(13));
-//    region.get(new Integer(14));
-//    region.get(new Integer(15));
-//    
-//  }
-  
   public static void getFromPartitionedRegions2Client() {
     
     for (int i = 0; i <= 800; i++) {
@@ -1684,10 +1528,9 @@
     region2.get(new Integer(5));
     region2.get(new Integer(6));
     region.get(new Integer(7));
-    
-  }
+  }
+
   public static void startLocatorInVM(final int locatorPort) {
-
     Properties props = new Properties();
     props.setProperty(MCAST_PORT, "0");
     props.setProperty(ENABLE_CLUSTER_CONFIGURATION, "false");
@@ -1697,8 +1540,7 @@
       locator = Locator.startLocatorAndDS(locatorPort, null, null, props);
     }
     catch (IOException e) {
-      // TODO Auto-generated catch block
-      e.printStackTrace();
+      throw new AssertionError(e);
     }
   }
 
