/*
 * Licensed to the Apache Software Foundation (ASF) under one or more
 * contributor license agreements.  See the NOTICE file distributed with
 * this work for additional information regarding copyright ownership.
 * The ASF licenses this file to You under the Apache License, Version 2.0
 * (the "License"); you may not use this file except in compliance with
 * the License.  You may obtain a copy of the License at
 *
 *      http://www.apache.org/licenses/LICENSE-2.0
 *
 * Unless required by applicable law or agreed to in writing, software
 * distributed under the License is distributed on an "AS IS" BASIS,
 * WITHOUT WARRANTIES OR CONDITIONS OF ANY KIND, either express or implied.
 * See the License for the specific language governing permissions and
 * limitations under the License.
 */
package com.gemstone.gemfire.internal.cache.execute;

<<<<<<< HEAD
import org.junit.experimental.categories.Category;
import org.junit.Test;

import static org.junit.Assert.*;

import com.gemstone.gemfire.test.dunit.cache.internal.JUnit4CacheTestCase;
import com.gemstone.gemfire.test.dunit.internal.JUnit4DistributedTestCase;
import com.gemstone.gemfire.test.junit.categories.DistributedTest;

import java.io.IOException;
import java.util.ArrayList;
import java.util.HashMap;
import java.util.HashSet;
import java.util.Iterator;
import java.util.List;
import java.util.Map;
import java.util.Properties;
import java.util.Set;

import com.gemstone.gemfire.cache.AttributesFactory;
import com.gemstone.gemfire.cache.CacheFactory;
import com.gemstone.gemfire.cache.DataPolicy;
import com.gemstone.gemfire.cache.Region;
import com.gemstone.gemfire.cache.RegionAttributes;
import com.gemstone.gemfire.cache.Scope;
=======
import com.gemstone.gemfire.cache.*;
>>>>>>> 61ad7e44
import com.gemstone.gemfire.cache.client.Pool;
import com.gemstone.gemfire.cache.client.PoolManager;
import com.gemstone.gemfire.cache.execute.*;
import com.gemstone.gemfire.cache.server.CacheServer;
import com.gemstone.gemfire.distributed.DistributedMember;
import com.gemstone.gemfire.distributed.DistributedSystem;
import com.gemstone.gemfire.distributed.internal.InternalDistributedSystem;
import com.gemstone.gemfire.internal.AvailablePort;
import com.gemstone.gemfire.internal.cache.PartitionAttributesImpl;
import com.gemstone.gemfire.internal.cache.PartitionedRegion;
import com.gemstone.gemfire.internal.cache.PartitionedRegionTestHelper;
import com.gemstone.gemfire.internal.cache.functions.TestFunction;
import com.gemstone.gemfire.internal.cache.tier.sockets.CacheServerTestUtil;
import com.gemstone.gemfire.test.dunit.*;

import java.io.IOException;
import java.util.*;

import static com.gemstone.gemfire.distributed.DistributedSystemConfigProperties.LOCATORS;
import static com.gemstone.gemfire.distributed.DistributedSystemConfigProperties.MCAST_PORT;

/*
 * This is DUnite Test to test the Function Execution stats under various
 * scenarion like Cliet-Server with Region/without Region, P2P with partitioned
 * Region/Distributed Region,member Execution
 * 
 */

@Category(DistributedTest.class)
public class FunctionServiceStatsDUnitTest extends PRClientServerTestBase{
  
  static Boolean isByName = null;
  
  static InternalDistributedSystem ds = null;
  
  static int noOfExecutionCalls_Aggregate = 0; 
  static int noOfExecutionsCompleted_Aggregate  = 0 ; 
  static int resultReceived_Aggregate  = 0;
  static int noOfExecutionExceptions_Aggregate  = 0;
  
  static int noOfExecutionCalls_TESTFUNCTION1 = 0; 
  static int noOfExecutionsCompleted_TESTFUNCTION1 = 0 ; 
  static int resultReceived_TESTFUNCTION1 = 0;
  static int noOfExecutionExceptions_TESTFUNCTION1 = 0;
  
  static int noOfExecutionCalls_TESTFUNCTION2 = 0; 
  static int noOfExecutionsCompleted_TESTFUNCTION2 = 0 ; 
  static int resultReceived_TESTFUNCTION2 = 0;
  static int noOfExecutionExceptions_TESTFUNCTION2 = 0;
  
  static int noOfExecutionCalls_TESTFUNCTION3 = 0; 
  static int noOfExecutionsCompleted_TESTFUNCTION3 = 0 ;
  static int resultReceived_TESTFUNCTION3 = 0;
  static int noOfExecutionExceptions_TESTFUNCTION3 = 0;
  
  static int noOfExecutionCalls_TESTFUNCTION5 = 0; 
  static int noOfExecutionsCompleted_TESTFUNCTION5 = 0 ; 
  static int resultReceived_TESTFUNCTION5 = 0;
  static int noOfExecutionExceptions_TESTFUNCTION5 = 0;
  
  static int noOfExecutionCalls_Inline = 0; 
  static int noOfExecutionsCompleted_Inline = 0 ; 
  static int resultReceived_Inline = 0;
  static int noOfExecutionExceptions_Inline = 0;
  
  static int noOfExecutionCalls_TestFunctionException = 0; 
  static int noOfExecutionsCompleted_TestFunctionException  = 0 ; 
  static int resultReceived_TestFunctionException  = 0;
  static int noOfExecutionExceptions_TestFunctionException  = 0;
  
//  static Object[] VM0Stats;
//  static Object[] VM1Stats;
//  static Object[] VM2Stats;
//  static Object[] VM3tats;
  
  
  public FunctionServiceStatsDUnitTest() {
    super();
  }

  @Override
  protected final void postSetUpPRClientServerTestBase() throws Exception {
    //Make sure stats to linger from a previous test
    disconnectAllFromDS();
  }
  
  final SerializableCallable initializeStats = new SerializableCallable(
      "initializeStats") {
    public Object call() throws Exception {

      noOfExecutionCalls_Aggregate = 0; 
      noOfExecutionsCompleted_Aggregate  = 0 ; 
      resultReceived_Aggregate  = 0;
      noOfExecutionExceptions_Aggregate  = 0;
      
      noOfExecutionCalls_TESTFUNCTION1 = 0; 
      noOfExecutionsCompleted_TESTFUNCTION1 = 0 ; 
      resultReceived_TESTFUNCTION1 = 0;
      noOfExecutionExceptions_TESTFUNCTION1 = 0;
      
      noOfExecutionCalls_TESTFUNCTION2 = 0; 
      noOfExecutionsCompleted_TESTFUNCTION2 = 0 ; 
      resultReceived_TESTFUNCTION2 = 0;
      noOfExecutionExceptions_TESTFUNCTION2 = 0;
      
      noOfExecutionCalls_TESTFUNCTION3 = 0; 
      noOfExecutionsCompleted_TESTFUNCTION3 = 0 ;
      resultReceived_TESTFUNCTION3 = 0;
      noOfExecutionExceptions_TESTFUNCTION3 = 0;
      
      noOfExecutionCalls_TESTFUNCTION5 = 0; 
      noOfExecutionsCompleted_TESTFUNCTION5 = 0 ; 
      resultReceived_TESTFUNCTION5 = 0;
      noOfExecutionExceptions_TESTFUNCTION5 = 0;
      
      noOfExecutionCalls_Inline = 0; 
      noOfExecutionsCompleted_Inline = 0 ; 
      resultReceived_Inline = 0;
      noOfExecutionExceptions_Inline = 0;
      
      noOfExecutionCalls_TestFunctionException = 0; 
      noOfExecutionsCompleted_TestFunctionException  = 0 ; 
      resultReceived_TestFunctionException  = 0;
      noOfExecutionExceptions_TestFunctionException  = 0;
      return Boolean.TRUE;
    }
  };

  /*
   * This helper method prevents race conditions in local functions. Typically, when
   * calling ResultCollector.getResult() one might expect the function to have completed.
   * For local functions this is true, however, at this point the function stats may
   * not have been updated yet thus any code which checks stats after calling getResult()
   * may get wrong data.
   */
  private void waitNoFunctionsRunning(FunctionServiceStats stats) {
    int count = 100;
    while (stats.getFunctionExecutionsRunning() > 0 && count > 0) {
      count--;
      try {
        Thread.sleep(50);
      } catch (InterruptedException ex) {
        // Ignored
      }
    }
  }

  /*
   * 1-client 3-Servers 
   * Function : TEST_FUNCTION2 
   * Function : TEST_FUNCTION3
   * Execution of the function on serverRegion with set multiple keys as the
   * routing object and using the name of the function
   * 
   * On server side, function execution calls should be equal to the no of
   * function executions completed.
   */
  @Test
  public void testClientServerPartitonedRegionFunctionExecutionStats() {
    createScenario();
    Function function = new TestFunction(true, TestFunction.TEST_FUNCTION2);
    registerFunctionAtServer(function);
    function = new TestFunction(true, TestFunction.TEST_FUNCTION3);
    registerFunctionAtServer(function);
    isByName = new Boolean(true);

    client.invoke(initializeStats);
    server1.invoke(initializeStats);
    server2.invoke(initializeStats);
    server3.invoke(initializeStats);
    
    SerializableCallable PopulateRegionAndExecuteFunctions = new SerializableCallable(
        "PopulateRegionAndExecuteFunctions") {
      public Object call() throws Exception {
        Region region = cache.getRegion(PartitionedRegionName);
        assertNotNull(region);
        final HashSet testKeysSet = new HashSet();
        for (int i = (totalNumBuckets.intValue() * 2); i > 0; i--) {
          testKeysSet.add("execKey-" + i);
        }
        DistributedSystem.setThreadsSocketPolicy(false);
        Function function = new TestFunction(true, TestFunction.TEST_FUNCTION2);
        FunctionService.registerFunction(function);
        Execution dataSet = FunctionService.onRegion(region);
        try {
          int j = 0;
          HashSet origVals = new HashSet();
          for (Iterator i = testKeysSet.iterator(); i.hasNext();) {
            Integer val = new Integer(j++);
            origVals.add(val);
            region.put(i.next(), val);
          }
          ResultCollector rc = dataSet.withFilter(testKeysSet).withArgs(
              Boolean.TRUE).execute(function.getId());
          int resultSize = ((List)rc.getResult()).size();
          resultReceived_Aggregate += resultSize;
          resultReceived_TESTFUNCTION2 += resultSize;
          noOfExecutionCalls_Aggregate++;
          noOfExecutionCalls_TESTFUNCTION2++;
          noOfExecutionsCompleted_Aggregate++;
          noOfExecutionsCompleted_TESTFUNCTION2++;

          rc = dataSet.withFilter(testKeysSet).withArgs(testKeysSet).execute(
              function.getId());
          resultSize = ((List)rc.getResult()).size();
          resultReceived_Aggregate += resultSize;
          resultReceived_TESTFUNCTION2 += resultSize;
          noOfExecutionCalls_Aggregate++;
          noOfExecutionCalls_TESTFUNCTION2++;
          noOfExecutionsCompleted_Aggregate++;
          noOfExecutionsCompleted_TESTFUNCTION2++;

          function = new TestFunction(true, TestFunction.TEST_FUNCTION3);
          FunctionService.registerFunction(function);
          rc = dataSet.withFilter(testKeysSet).withArgs(Boolean.TRUE).execute(
              function.getId());
          resultSize = ((List)rc.getResult()).size();
          resultReceived_Aggregate += resultSize;
          resultReceived_TESTFUNCTION3 += resultSize;
          noOfExecutionCalls_Aggregate++;
          noOfExecutionCalls_TESTFUNCTION3++;
          noOfExecutionsCompleted_Aggregate++;
          noOfExecutionsCompleted_TESTFUNCTION3++;

        }
        catch (Exception e) {
          LogWriterUtils.getLogWriter().info("Exception : " + e.getMessage());
          e.printStackTrace();
          fail("Test failed after the put operation");
        }
        return Boolean.TRUE;
      }
    };
    client.invoke(PopulateRegionAndExecuteFunctions);

    SerializableCallable checkStatsOnClient = new SerializableCallable(
        "checkStatsOnClient") {
      public Object call() throws Exception {
        // checks for the aggregate stats
        InternalDistributedSystem iDS = (InternalDistributedSystem)cache.getDistributedSystem();
        FunctionServiceStats functionServiceStats = iDS
            .getFunctionServiceStats();
        waitNoFunctionsRunning(functionServiceStats);

        assertEquals(noOfExecutionCalls_Aggregate, functionServiceStats
            .getFunctionExecutionCalls());
        assertEquals(noOfExecutionsCompleted_Aggregate, functionServiceStats
            .getFunctionExecutionsCompleted());
        assertTrue(functionServiceStats.getResultsReceived() >= resultReceived_Aggregate);

        LogWriterUtils.getLogWriter().info("Calling FunctionStats for  TEST_FUNCTION2 :");
        FunctionStats functionStats = FunctionStats.getFunctionStats(TestFunction.TEST_FUNCTION2, iDS);
        LogWriterUtils.getLogWriter().info("Called FunctionStats for  TEST_FUNCTION2 :");
        assertEquals(noOfExecutionCalls_TESTFUNCTION2, functionStats
            .getFunctionExecutionCalls());
        assertEquals(noOfExecutionsCompleted_TESTFUNCTION2, functionStats
            .getFunctionExecutionsCompleted());
        assertTrue(functionStats.getResultsReceived() >= resultReceived_TESTFUNCTION2);

        functionStats = FunctionStats.getFunctionStats(TestFunction.TEST_FUNCTION3, iDS);
        assertEquals(noOfExecutionCalls_TESTFUNCTION3, functionStats
            .getFunctionExecutionCalls());
        assertEquals(noOfExecutionsCompleted_TESTFUNCTION3, functionStats
            .getFunctionExecutionsCompleted());
        assertTrue(functionStats.getResultsReceived() >= resultReceived_TESTFUNCTION3);

        return Boolean.TRUE;
      }
    };
    
    client.invoke(checkStatsOnClient);

    SerializableCallable checkStatsOnServer = new SerializableCallable(
        "checkStatsOnClient") {
      public Object call() throws Exception {
        // checks for the aggregate stats
        InternalDistributedSystem iDS = (InternalDistributedSystem)cache
            .getDistributedSystem();
        FunctionServiceStats functionServiceStats = iDS
            .getFunctionServiceStats();
        waitNoFunctionsRunning(functionServiceStats);

        //functions are executed 3 times
        noOfExecutionCalls_Aggregate +=3;
        assertTrue(functionServiceStats
            .getFunctionExecutionCalls() >= noOfExecutionCalls_Aggregate);
        noOfExecutionsCompleted_Aggregate +=3;
        assertTrue(functionServiceStats
            .getFunctionExecutionsCompleted() >= noOfExecutionsCompleted_Aggregate);
        
        FunctionStats functionStats = FunctionStats.getFunctionStats(TestFunction.TEST_FUNCTION2, iDS);
        //TEST_FUNCTION2 is executed twice
        noOfExecutionCalls_TESTFUNCTION2 +=2;
        assertTrue(functionStats
            .getFunctionExecutionCalls() >= noOfExecutionCalls_TESTFUNCTION2);
        noOfExecutionsCompleted_TESTFUNCTION2 += 2;
        assertTrue(functionStats
            .getFunctionExecutionsCompleted() >= noOfExecutionsCompleted_TESTFUNCTION2);

        functionStats = FunctionStats.getFunctionStats(TestFunction.TEST_FUNCTION3, iDS);
        //TEST_FUNCTION3 is executed once
        noOfExecutionCalls_TESTFUNCTION3 +=1;
        assertTrue(functionStats
            .getFunctionExecutionCalls() >= noOfExecutionCalls_TESTFUNCTION3);
        noOfExecutionsCompleted_TESTFUNCTION3 +=1;
        assertTrue(functionStats
            .getFunctionExecutionsCompleted() >= noOfExecutionsCompleted_TESTFUNCTION3);

        return Boolean.TRUE;
      }
    };
    
    server1.invoke(checkStatsOnServer);
    server2.invoke(checkStatsOnServer);
    server3.invoke(checkStatsOnServer);
  }

  /*
   * 1-client 3-Servers
   * server1 : Replicate
   * server2 : Replicate
   * server3 : Replicate
   * client : Empty  
   * Function : TEST_FUNCTION2 
   * Execution of the function on serverRegion with set multiple keys as the
   * routing object and using the name of the function
   * 
   * On server side, function execution calls should be equal to the no of
   * function executions completed.
   */
  @Test
  public void testClientServerDistributedRegionFunctionExecutionStats() {
     
    final String regionName = "FunctionServiceStatsDUnitTest";
    SerializableCallable createCahenServer = new SerializableCallable(
        "createCahenServer") {
      public Object call() throws Exception {
        try {
          Properties props = new Properties();
          DistributedSystem ds = getSystem(props);
          assertNotNull(ds);
          ds.disconnect();
          ds = getSystem(props);
          cache = CacheFactory.create(ds);
          LogWriterUtils.getLogWriter().info("Created Cache on Server");
          assertNotNull(cache);
          AttributesFactory factory = new AttributesFactory();
          factory.setScope(Scope.DISTRIBUTED_ACK);
          factory.setDataPolicy(DataPolicy.REPLICATE);
          assertNotNull(cache);
          Region region = cache.createRegion(regionName, factory.create());
          LogWriterUtils.getLogWriter().info("Region Created :" + region);
          assertNotNull(region);
          for (int i = 1; i <= 200; i++) {
            region.put("execKey-" + i, new Integer(i));
          }
          CacheServer server = cache.addCacheServer();
          assertNotNull(server);
          int port = AvailablePort.getRandomAvailablePort(AvailablePort.SOCKET);
          server.setPort(port);
          try {
            server.start();
          }
          catch (IOException e) {
            Assert.fail("Failed to start the Server", e);
          }
          assertTrue(server.isRunning());
          return new Integer(server.getPort());
        }
        catch (Exception e) {
          Assert.fail(
              "FunctionServiceStatsDUnitTest#createCache() Failed while creating the cache",
              e);
          throw e;
        }
      }
    };
    final Integer port1 = (Integer)server1.invoke(createCahenServer);
    final Integer port2 = (Integer)server2.invoke(createCahenServer);
    final Integer port3 = (Integer)server3.invoke(createCahenServer);

    SerializableCallable createCaheInClient = new SerializableCallable(
        "createCaheInClient") {
      public Object call() throws Exception {
        try {
          Properties props = new Properties();
          props.put(MCAST_PORT, "0");
          props.put(LOCATORS, "");
          DistributedSystem ds = getSystem(props);
          assertNotNull(ds);
          ds.disconnect();
          ds = getSystem(props);
          cache = CacheFactory.create(ds);
          LogWriterUtils.getLogWriter().info("Created Cache on Client");
          assertNotNull(cache);


          CacheServerTestUtil.disableShufflingOfEndpoints();
          Pool p;
          try {
            p = PoolManager.createFactory().addServer("localhost", port1.intValue())
                .addServer("localhost", port2.intValue()).addServer("localhost",
                    port3.intValue())
                .setPingInterval(250).setSubscriptionEnabled(false)
                .setSubscriptionRedundancy(-1).setReadTimeout(2000)
                .setSocketBufferSize(1000).setMinConnections(6).setMaxConnections(10)
                .setRetryAttempts(3).create(
                    "FunctionServiceStatsDUnitTest_pool");
          }
          finally {
            CacheServerTestUtil.enableShufflingOfEndpoints();
          }
          AttributesFactory factory = new AttributesFactory();
          factory.setScope(Scope.LOCAL);
          factory.setDataPolicy(DataPolicy.EMPTY);
          factory.setPoolName(p.getName());
          assertNotNull(cache);
          Region region = cache.createRegion(regionName, factory.create());
          LogWriterUtils.getLogWriter().info("Client Region Created :" + region);
          assertNotNull(region);
          for (int i = 1; i <= 200; i++) {
            region.put("execKey-" + i, new Integer(i));
          }
          return Boolean.TRUE;
        }
        catch (Exception e) {
          Assert.fail(
              "FunctionServiceStatsDUnitTest#createCache() Failed while creating the cache",
              e);
          throw e;
        }
      }
    };
    client.invoke(createCaheInClient);

    client.invoke(initializeStats);
    server1.invoke(initializeStats);
    server2.invoke(initializeStats);
    server3.invoke(initializeStats);
    
    Function function = new TestFunction(true, TestFunction.TEST_FUNCTION2);
    registerFunctionAtServer(function);
    function = new TestFunction(true, TestFunction.TEST_FUNCTION3);
    registerFunctionAtServer(function);

    SerializableCallable ExecuteFunctions = new SerializableCallable(
        "PopulateRegionAndExecuteFunctions") {
      public Object call() throws Exception {
        Function function2 = new TestFunction(true, TestFunction.TEST_FUNCTION2);
        FunctionService.registerFunction(function2);
        Function function3 = new TestFunction(true, TestFunction.TEST_FUNCTION3);
        FunctionService.registerFunction(function3); 
        Region region = cache.getRegion(regionName);
        Set filter = new HashSet();
        for (int i = 100; i < 120; i++) {
          filter.add("execKey-" + i);
        }
        
        try {
          noOfExecutionCalls_Aggregate++;
          noOfExecutionCalls_TESTFUNCTION2++;
          List list = (List)FunctionService.onRegion(region).withFilter(filter)
              .execute(function2).getResult();
          noOfExecutionsCompleted_Aggregate++;
          noOfExecutionsCompleted_TESTFUNCTION2++;
          int size = list.size();
          resultReceived_Aggregate += size;
          resultReceived_TESTFUNCTION2 += size;
          
          noOfExecutionCalls_Aggregate++;
          noOfExecutionCalls_TESTFUNCTION2++;
          list = (List)FunctionService.onRegion(region).withFilter(filter)
          .execute(function2).getResult();
          noOfExecutionsCompleted_Aggregate++;
          noOfExecutionsCompleted_TESTFUNCTION2++;
          size = list.size();
          resultReceived_Aggregate += size;
          resultReceived_TESTFUNCTION2 += size;

          return Boolean.TRUE;
        }
        catch (FunctionException e) {
          e.printStackTrace();
          Assert.fail("test failed due to", e);
          throw e;
        }
        catch (Exception e) {
          e.printStackTrace();
          Assert.fail("test failed due to", e);
          throw e;
        }
      
      }
    };
    client.invoke(ExecuteFunctions);

    SerializableCallable checkStatsOnClient = new SerializableCallable(
        "checkStatsOnClient") {
      public Object call() throws Exception {
        // checks for the aggregate stats
        InternalDistributedSystem iDS = (InternalDistributedSystem)cache
            .getDistributedSystem();
        FunctionServiceStats functionServiceStats = iDS
            .getFunctionServiceStats();
        waitNoFunctionsRunning(functionServiceStats);

        assertEquals(noOfExecutionCalls_Aggregate, functionServiceStats
            .getFunctionExecutionCalls());
        assertEquals(noOfExecutionsCompleted_Aggregate, functionServiceStats
            .getFunctionExecutionsCompleted());
        assertEquals(resultReceived_Aggregate, functionServiceStats
            .getResultsReceived());
        
        FunctionStats functionStats = FunctionStats.getFunctionStats(TestFunction.TEST_FUNCTION2, iDS);
        assertEquals(noOfExecutionCalls_TESTFUNCTION2, functionStats
            .getFunctionExecutionCalls());
        assertEquals(noOfExecutionsCompleted_TESTFUNCTION2, functionStats
            .getFunctionExecutionsCompleted());
        assertEquals(resultReceived_TESTFUNCTION2, functionStats
            .getResultsReceived());
        
        return Boolean.TRUE;
      }
    };
    client.invoke(checkStatsOnClient);
  }
  
  
  /*
   * Execution of the function on server using the name of the function
   * TEST_FUNCTION1
   * TEST_FUNCTION5
   * On client side, the no of result received should equal to the no of function execution calls.
   * On server side, function execution calls should be equal to the no of function executions completed. 
   */
  @Test
  public void testClientServerwithoutRegion() {
    createClientServerScenarionWithoutRegion();
    Function function = new TestFunction(true, TestFunction.TEST_FUNCTION1);
    registerFunctionAtServer(function);
    function = new TestFunction(true, TestFunction.TEST_FUNCTION5);
    registerFunctionAtServer(function);
    isByName = new Boolean(true);

    client.invoke(initializeStats);
    server1.invoke(initializeStats);
    server2.invoke(initializeStats);
    server3.invoke(initializeStats);

    SerializableCallable ExecuteFunction = new SerializableCallable(
        "ExecuteFunction") {
      public Object call() throws Exception {
        DistributedSystem.setThreadsSocketPolicy(false);
        Function function = new TestFunction(true, TestFunction.TEST_FUNCTION1);
        FunctionService.registerFunction(function);
        Execution member = FunctionService.onServers(pool);

        try {
          ResultCollector rs = member.withArgs(Boolean.TRUE).execute(
              function.getId());
          int size = ((List)rs.getResult()).size();
          resultReceived_Aggregate += size;
          noOfExecutionCalls_Aggregate++;
          noOfExecutionsCompleted_Aggregate++;
          resultReceived_TESTFUNCTION1 += size;
          noOfExecutionCalls_TESTFUNCTION1++;
          noOfExecutionsCompleted_TESTFUNCTION1++;
        }
        catch (Exception ex) {
          ex.printStackTrace();
          LogWriterUtils.getLogWriter().info("Exception : ", ex);
          fail("Test failed after the execute operation nn TRUE");
        }
        function = new TestFunction(true, TestFunction.TEST_FUNCTION5);
        FunctionService.registerFunction(function);
        try {
          final HashSet testKeysSet = new HashSet();
          for (int i = 0; i < 20; i++) {
            testKeysSet.add("execKey-" + i);
          }
          ResultCollector rs = member.withArgs("Success").execute(
              function.getId());
          int size = ((List)rs.getResult()).size();
          resultReceived_Aggregate += size;
          noOfExecutionCalls_Aggregate++;
          noOfExecutionsCompleted_Aggregate++;
          resultReceived_TESTFUNCTION5 += size;
          noOfExecutionCalls_TESTFUNCTION5++;
          noOfExecutionsCompleted_TESTFUNCTION5++;
        }
        catch (Exception ex) {
          ex.printStackTrace();
          LogWriterUtils.getLogWriter().info("Exception : ", ex);
          fail("Test failed after the execute operationssssss");
        }
        return Boolean.TRUE;
      }
    };
    client.invoke(ExecuteFunction);

    SerializableCallable checkStatsOnClient = new SerializableCallable(
        "checkStatsOnClient") {
      public Object call() throws Exception {
        // checks for the aggregate stats
        InternalDistributedSystem iDS = (InternalDistributedSystem)cache
            .getDistributedSystem();
        FunctionServiceStats functionServiceStats = iDS
            .getFunctionServiceStats();
        waitNoFunctionsRunning(functionServiceStats);

        assertEquals(noOfExecutionCalls_Aggregate, functionServiceStats
            .getFunctionExecutionCalls());
        assertEquals(noOfExecutionsCompleted_Aggregate, functionServiceStats
            .getFunctionExecutionsCompleted());
        assertEquals(resultReceived_Aggregate, functionServiceStats
                    .getResultsReceived());
        
        FunctionStats functionStats = FunctionStats.getFunctionStats(TestFunction.TEST_FUNCTION1, iDS);
        assertEquals(noOfExecutionCalls_TESTFUNCTION1, functionStats
            .getFunctionExecutionCalls());
        assertEquals(noOfExecutionsCompleted_TESTFUNCTION1, functionStats
            .getFunctionExecutionsCompleted());
        assertEquals(resultReceived_TESTFUNCTION1, functionStats
            .getResultsReceived());

        functionStats = FunctionStats.getFunctionStats(TestFunction.TEST_FUNCTION5, iDS);
        assertEquals(noOfExecutionCalls_TESTFUNCTION5, functionStats
            .getFunctionExecutionCalls());
        assertEquals(noOfExecutionsCompleted_TESTFUNCTION5, functionStats
            .getFunctionExecutionsCompleted());
        assertEquals(resultReceived_TESTFUNCTION5, functionStats
            .getResultsReceived());
        
        return Boolean.TRUE;
      }
    };

    client.invoke(checkStatsOnClient);

    SerializableCallable checkStatsOnServer = new SerializableCallable(
        "checkStatsOnClient") {
      public Object call() throws Exception {
        // checks for the aggregate stats
        InternalDistributedSystem iDS = (InternalDistributedSystem)cache
            .getDistributedSystem();
        FunctionServiceStats functionServiceStats = iDS
            .getFunctionServiceStats();
        waitNoFunctionsRunning(functionServiceStats);

        // functions are executed 2 times
        noOfExecutionCalls_Aggregate += 2;
        assertEquals(noOfExecutionCalls_Aggregate, functionServiceStats
            .getFunctionExecutionCalls());
        noOfExecutionsCompleted_Aggregate += 2;
        // this check is time sensitive, so allow it to fail a few times
        // before giving up
        for (int i=0; i<10; i++) {
          try {
            assertEquals(noOfExecutionsCompleted_Aggregate, functionServiceStats
              .getFunctionExecutionsCompleted());
          } catch (RuntimeException r) {
            if (i==9) {
              throw r;
            }
            try { Thread.sleep(1000); } catch (InterruptedException ie) {
              Thread.currentThread().interrupt();
              throw r;
            }
          }
        }
        
        FunctionStats functionStats = FunctionStats.getFunctionStats(TestFunction.TEST_FUNCTION1, iDS);
        // TEST_FUNCTION1 is executed once
        noOfExecutionCalls_TESTFUNCTION1 += 1;
        assertEquals(noOfExecutionCalls_TESTFUNCTION1, functionStats
            .getFunctionExecutionCalls());
        noOfExecutionsCompleted_TESTFUNCTION1 += 1;
        assertEquals(noOfExecutionsCompleted_TESTFUNCTION1, functionStats
            .getFunctionExecutionsCompleted());

        functionStats = FunctionStats.getFunctionStats(TestFunction.TEST_FUNCTION5, iDS);
        // TEST_FUNCTION5 is executed once
        noOfExecutionCalls_TESTFUNCTION5 += 1;
        assertEquals(noOfExecutionCalls_TESTFUNCTION5, functionStats
            .getFunctionExecutionCalls());
        noOfExecutionsCompleted_TESTFUNCTION5 += 1;
        assertEquals(noOfExecutionsCompleted_TESTFUNCTION5, functionStats
            .getFunctionExecutionsCompleted());

        return Boolean.TRUE;
      }
    };

    server1.invoke(checkStatsOnServer);
    server2.invoke(checkStatsOnServer);
    server3.invoke(checkStatsOnServer);
  }
  
  @Test
  public void testP2PDummyExecutionStats()
  throws Exception {
    Host host = Host.getHost(0);
    final VM datastore0 = host.getVM(0);
    final VM datastore1 = host.getVM(1);
    final VM datastore2 = host.getVM(2);
    final VM accessor = host.getVM(3);
    SerializableCallable closeDistributedSystem = new SerializableCallable(
        "closeDistributedSystem") {
      public Object call() throws Exception {
        if (getCache() != null && !getCache().isClosed()) {
          getCache().close();
          getCache().getDistributedSystem().disconnect();
        }
        return Boolean.TRUE;
      }
    };
    accessor.invoke(closeDistributedSystem);
    datastore0.invoke(closeDistributedSystem);
    datastore1.invoke(closeDistributedSystem);
    datastore2.invoke(closeDistributedSystem);
}

  
  /**
   * Ensure that the execution is happening all the PR as a whole
   * 
   * Function Execution will not take place on accessor, accessor will onlu receive the resultsReceived.
   * On datastore, no of function execution calls should be equal to the no of function execution calls from the accessor.
   * @throws Exception
   */
  @Test
  public void testP2PPartitionedRegionsFunctionExecutionStats()
      throws Exception {
    final String rName = getUniqueName();
    Host host = Host.getHost(0);
    final VM datastore0 = host.getVM(0);
    final VM datastore1 = host.getVM(1);
    final VM datastore2 = host.getVM(2);
    final VM accessor = host.getVM(3);
    
    datastore0.invoke(initializeStats);
    datastore1.invoke(initializeStats);
    datastore2.invoke(initializeStats);
    accessor.invoke(initializeStats);
    
    accessor.invoke(new SerializableCallable("Create PR") {
      public Object call() throws Exception {
        RegionAttributes ra = PartitionedRegionTestHelper
            .createRegionAttrsForPR(0, 0);
        AttributesFactory raf = new AttributesFactory(ra);
        PartitionAttributesImpl pa = new PartitionAttributesImpl();
        pa.setAll(ra.getPartitionAttributes());
        pa.setTotalNumBuckets(17);
        raf.setPartitionAttributes(pa);
        
        PartitionedRegion pr = (PartitionedRegion)getCache().createRegion(
            rName, raf.create());
        return Boolean.TRUE;
      }
    });
    
    SerializableCallable dataStoreCreate = new SerializableCallable(
        "Create PR with Function Factory") {
      public Object call() throws Exception {
        RegionAttributes ra = PartitionedRegionTestHelper
            .createRegionAttrsForPR(0, 10);
        AttributesFactory raf = new AttributesFactory(ra);
        PartitionAttributesImpl pa = new PartitionAttributesImpl();
        pa.setAll(ra.getPartitionAttributes());
        pa.setTotalNumBuckets(17);
        raf.setPartitionAttributes(pa);
        PartitionedRegion pr = (PartitionedRegion)getCache().createRegion(
            rName, raf.create());
        Function function = new TestFunction(true,TestFunction.TEST_FUNCTION2);
        FunctionService.registerFunction(function);
        function = new TestFunction(true, TestFunction.TEST_FUNCTION3);
        FunctionService.registerFunction(function);
        return Boolean.TRUE;
      }
    };
    datastore0.invoke(dataStoreCreate);
    datastore1.invoke(dataStoreCreate);
    datastore2.invoke(dataStoreCreate);

    accessor.invoke(new SerializableCallable(
        "Create data, invoke exectuable") {
      public Object call() throws Exception {
        
        PartitionedRegion pr = (PartitionedRegion)getCache().getRegion(rName);
        DistributedSystem.setThreadsSocketPolicy(false);
        final HashSet testKeys = new HashSet();
        for (int i = (pr.getTotalNumberOfBuckets() * 3); i > 0; i--) {
          testKeys.add("execKey-" + i);
        }
        int j = 0;
        for (Iterator i = testKeys.iterator(); i.hasNext();) {
          Integer val = new Integer(j++);
          pr.put(i.next(), val);
        }
        Function function = new TestFunction(true, TestFunction.TEST_FUNCTION2);
        FunctionService.registerFunction(function);
        Execution dataSet = FunctionService.onRegion(pr);
        ResultCollector rc1 = dataSet.withArgs(Boolean.TRUE)
            .execute(function);
        int size = ((List)rc1.getResult()).size();
        resultReceived_Aggregate += size;
        resultReceived_TESTFUNCTION2 += size;
        
        rc1 = dataSet.withArgs(testKeys)
        .execute(function);
        size = ((List)rc1.getResult()).size();
        resultReceived_Aggregate += size;
        resultReceived_TESTFUNCTION2 += size;
        
        function = new TestFunction(true, TestFunction.TEST_FUNCTION3);
        FunctionService.registerFunction(function);
        rc1 = dataSet.withArgs(Boolean.TRUE)
        .execute(function);
        size = ((List)rc1.getResult()).size();
        resultReceived_Aggregate += size;
        resultReceived_TESTFUNCTION3 += size;
        
        return Boolean.TRUE;
      }
    });
    
    accessor.invoke(new SerializableCallable(
        "checkFunctionExecutionStatsForAccessor") {
      public Object call() throws Exception {
        InternalDistributedSystem iDS = ((InternalDistributedSystem)getCache()
            .getDistributedSystem());
        FunctionServiceStats functionServiceStats = iDS.getFunctionServiceStats();
        waitNoFunctionsRunning(functionServiceStats);

        assertEquals(noOfExecutionCalls_Aggregate, functionServiceStats
            .getFunctionExecutionCalls());
        assertEquals(noOfExecutionsCompleted_Aggregate, functionServiceStats
            .getFunctionExecutionsCompleted());
        assertEquals(resultReceived_Aggregate, functionServiceStats.getResultsReceived());
        
        FunctionStats functionStats = FunctionStats.getFunctionStats(TestFunction.TEST_FUNCTION2, iDS);
        assertEquals(noOfExecutionCalls_TESTFUNCTION2, functionStats
            .getFunctionExecutionCalls());
        assertEquals(noOfExecutionsCompleted_TESTFUNCTION2, functionStats
            .getFunctionExecutionsCompleted());
        assertEquals(resultReceived_TESTFUNCTION2, functionStats
            .getResultsReceived());
        
        functionStats = FunctionStats.getFunctionStats(TestFunction.TEST_FUNCTION3, iDS);
        assertEquals(noOfExecutionCalls_TESTFUNCTION3, functionStats
            .getFunctionExecutionCalls());
        assertEquals(noOfExecutionsCompleted_TESTFUNCTION3, functionStats
            .getFunctionExecutionsCompleted());
        assertEquals(resultReceived_TESTFUNCTION3, functionStats
            .getResultsReceived());
        
        return Boolean.TRUE;
      }
    });

    SerializableCallable checkFunctionExecutionStatsForDataStore = new SerializableCallable(
        "checkFunctionExecutionStatsForDataStore") {
      public Object call() throws Exception {
        InternalDistributedSystem iDS = ((InternalDistributedSystem)getCache()
            .getDistributedSystem());
        //3 Function Executions took place 
        FunctionServiceStats functionServiceStats = iDS.getFunctionServiceStats();
        waitNoFunctionsRunning(functionServiceStats);

        noOfExecutionCalls_Aggregate += 3;
        noOfExecutionsCompleted_Aggregate += 3;
        assertEquals(noOfExecutionCalls_Aggregate, functionServiceStats
            .getFunctionExecutionCalls());
        assertEquals(noOfExecutionsCompleted_Aggregate, functionServiceStats
            .getFunctionExecutionsCompleted());
        
        FunctionStats functionStats = FunctionStats.getFunctionStats(TestFunction.TEST_FUNCTION2, iDS);
        //TEST_FUNCTION2 is executed twice
        noOfExecutionCalls_TESTFUNCTION2 +=2;
        assertEquals(noOfExecutionCalls_TESTFUNCTION2, functionStats
            .getFunctionExecutionCalls());
        noOfExecutionsCompleted_TESTFUNCTION2 += 2;
        assertEquals(noOfExecutionsCompleted_TESTFUNCTION2, functionStats
            .getFunctionExecutionsCompleted());

        functionStats = FunctionStats.getFunctionStats(TestFunction.TEST_FUNCTION3, iDS);
        //TEST_FUNCTION3 is executed once
        noOfExecutionCalls_TESTFUNCTION3 +=1;
        assertEquals(noOfExecutionCalls_TESTFUNCTION3, functionStats
            .getFunctionExecutionCalls());
        noOfExecutionsCompleted_TESTFUNCTION3 +=1;
        assertEquals(noOfExecutionsCompleted_TESTFUNCTION3, functionStats
            .getFunctionExecutionsCompleted());
        
        return Boolean.TRUE;
      }
    };
    datastore0.invoke(checkFunctionExecutionStatsForDataStore);
    datastore1.invoke(checkFunctionExecutionStatsForDataStore);
    datastore2.invoke(checkFunctionExecutionStatsForDataStore);
    
    SerializableCallable closeDistributedSystem = new SerializableCallable(
        "closeDistributedSystem") {
      public Object call() throws Exception {
        if (getCache() != null && !getCache().isClosed()) {
          getCache().close();
          getCache().getDistributedSystem().disconnect();
        }
        return Boolean.TRUE;
      }
    };
     accessor.invoke(closeDistributedSystem);
     datastore0.invoke(closeDistributedSystem);
     datastore1.invoke(closeDistributedSystem);
     datastore2.invoke(closeDistributedSystem);
  }
  
  /**
   * Test the function execution statistics in case of the distributed Region P2P
   * DataStore0 is with Empty datapolicy 
   */
  
  @Test
  public void testP2PDistributedRegionFunctionExecutionStats() {
    final String rName = getUniqueName();
    Host host = Host.getHost(0);
    final VM datastore0 = host.getVM(0);
    final VM datastore1 = host.getVM(1);
    final VM datastore2 = host.getVM(2);
    final VM datastore3 = host.getVM(3);

    datastore0.invoke(initializeStats);
    datastore1.invoke(initializeStats);
    datastore2.invoke(initializeStats);
    datastore3.invoke(initializeStats);
    
    SerializableCallable createAndPopulateRegionWithEmpty = new SerializableCallable(
    "Create PR with Function Factory") {
      public Object call() throws Exception {
        AttributesFactory factory = new AttributesFactory();
        factory.setScope(Scope.DISTRIBUTED_ACK);
        factory.setDataPolicy(DataPolicy.EMPTY);
        Region region = getCache().createRegion(rName, factory.create());
        LogWriterUtils.getLogWriter().info("Region Created :" + region);
        assertNotNull(region);
        FunctionService.registerFunction(new TestFunction(true, TestFunction.TEST_FUNCTION2));
        for (int i = 1; i <= 200; i++) {
          region.put("execKey-" + i, new Integer(i));
        }
        return Boolean.TRUE;
      }
    };
    datastore0.invoke(createAndPopulateRegionWithEmpty);
    
    SerializableCallable createAndPopulateRegionWithReplicate = new SerializableCallable(
    "Create PR with Function Factory") {
      public Object call() throws Exception {
        AttributesFactory factory = new AttributesFactory();
        factory.setScope(Scope.DISTRIBUTED_ACK);
        factory.setDataPolicy(DataPolicy.REPLICATE);
        Region region = getCache().createRegion(rName, factory.create());
        LogWriterUtils.getLogWriter().info("Region Created :" + region);
        assertNotNull(region);
        FunctionService.registerFunction(new TestFunction(true, TestFunction.TEST_FUNCTION2));
        for (int i = 1; i <= 200; i++) {
          region.put("execKey-" + i, new Integer(i));
        }
        return Boolean.TRUE;
      }
    };
    
    datastore1.invoke(createAndPopulateRegionWithReplicate);
    datastore2.invoke(createAndPopulateRegionWithReplicate);
    datastore3.invoke(createAndPopulateRegionWithReplicate);
    
    SerializableCallable executeFunction = new SerializableCallable(
    "ExecuteFunction from Normal Region") {
      public Object call() throws Exception {
        Region region = getCache().getRegion(rName);
        try {
          List list = (List)FunctionService.onRegion(region).withArgs(
              Boolean.TRUE).execute(TestFunction.TEST_FUNCTION2).getResult();
          // this is the Distributed Region with Empty Data policy.
          // therefore no function execution takes place here. it only receives the results.
          resultReceived_Aggregate += list.size();
          assertEquals(resultReceived_Aggregate, ((InternalDistributedSystem)getCache()
              .getDistributedSystem()).getFunctionServiceStats().getResultsReceived());
          
          resultReceived_TESTFUNCTION2 += list.size();
          assertEquals(resultReceived_TESTFUNCTION2, ((InternalDistributedSystem)getCache()
              .getDistributedSystem()).getFunctionServiceStats().getResultsReceived());
          
          return Boolean.TRUE;
        }
        catch (FunctionException e) {
          e.printStackTrace();
          Assert.fail("test failed due to", e);
          return Boolean.FALSE;
        }
        catch (Exception e) {
          e.printStackTrace();
          Assert.fail("test failed due to", e);
          return Boolean.FALSE;
        }
        
      }
    };
    datastore0.invoke(executeFunction);
    // there is a replicated region on 3 nodes so we cannot predict on which
    // node the function execution will take place
    // so i have avoided that check.
    
    SerializableCallable closeDistributedSystem = new SerializableCallable(
        "closeDistributedSystem") {
      public Object call() throws Exception {
        if (getCache() != null && !getCache().isClosed()) {
          getCache().close();
          getCache().getDistributedSystem().disconnect();
        }
        return Boolean.TRUE;
      }
    };
    datastore0.invoke(closeDistributedSystem);
    datastore1.invoke(closeDistributedSystem);
    datastore2.invoke(closeDistributedSystem);
    datastore3.invoke(closeDistributedSystem);
  }
  
  
  /**
   * Test the execution of function on all memebers haveResults = true
   * 
   * member1 calls for the function executions sp the results received on
   * memeber 1 should be equal to the no of function execution calls. Function
   * Execution should happen on all other members too. so the no of function
   * execution calls and no of function executions completed should be equal tio
   * the no of functions from member 1
   * 
   * @throws Exception
   */
  
  @Test
  public void testP2PMembersFunctionExecutionStats()
      throws Exception {
    Host host = Host.getHost(0);
    VM member1 = host.getVM(0);
    VM member2 = host.getVM(1);
    VM member3 = host.getVM(2);
    VM member4 = host.getVM(3);
    
    SerializableCallable connectToDistributedSystem = new SerializableCallable(
    "connectToDistributedSystem") {
      public Object call() throws Exception {
        Properties props = new Properties();
        try {
          ds = getSystem(props);
          assertNotNull(ds);
        }
        catch (Exception e) {
          Assert.fail("Failed while creating the Distribued System", e);
        }
        return Boolean.TRUE;
      }
    };
    member1.invoke(connectToDistributedSystem);
    member2.invoke(connectToDistributedSystem);
    member3.invoke(connectToDistributedSystem);
    member4.invoke(connectToDistributedSystem);
    
    member1.invoke(initializeStats);
    member2.invoke(initializeStats);
    member3.invoke(initializeStats);
    member4.invoke(initializeStats);
    
    final int noOfMembers = 1;
    final Function inlineFunction = new FunctionAdapter() {
      public void execute (FunctionContext context) {
        if (context.getArguments() instanceof String) {
          context.getResultSender().lastResult("Success");
        }
        else {
          context.getResultSender().lastResult("Failure");
        }
      }

      public String getId() {
        return getClass().getName();
      }

      public boolean hasResult() {
        return true;
      }
    };
    
    member1.invoke(new SerializableCallable(
        "excuteOnMembers_InlineFunction") {
      public Object call() throws Exception {
      
        assertNotNull(ds);
        Execution memberExecution = null;
        DistributedMember localmember = ds.getDistributedMember();
        memberExecution = FunctionService.onMember(ds, localmember);

        memberExecution.withArgs("Key");
        try {
          ResultCollector rc = memberExecution.execute(inlineFunction);
          int size = ((List)rc.getResult()).size();
          resultReceived_Aggregate += size;
          noOfExecutionCalls_Aggregate++;
          noOfExecutionsCompleted_Aggregate++;
          resultReceived_Inline += size;
          noOfExecutionCalls_Inline++;
          noOfExecutionsCompleted_Inline++;
          
        }
        catch (Exception e) {
          LogWriterUtils.getLogWriter().info("Exception Occured : " + e.getMessage());
          e.printStackTrace();
          Assert.fail("Test failed", e);
        }
        return Boolean.TRUE;
      }
    });
    
    member1.invoke(new SerializableCallable(
        "checkFunctionExecutionStatsForMember1") {
      public Object call() throws Exception {
        FunctionServiceStats functionServiceStats = ds.getFunctionServiceStats();
        waitNoFunctionsRunning(functionServiceStats);

        assertEquals(noOfExecutionCalls_Aggregate, functionServiceStats
            .getFunctionExecutionCalls());
        assertEquals(noOfExecutionsCompleted_Aggregate, functionServiceStats
            .getFunctionExecutionsCompleted());
        assertEquals(resultReceived_Aggregate, functionServiceStats.getResultsReceived());
        
        FunctionStats functionStats = FunctionStats.getFunctionStats(inlineFunction.getId(), ds);
        assertEquals(noOfExecutionCalls_Inline, functionStats
            .getFunctionExecutionCalls());
        assertEquals(noOfExecutionsCompleted_Inline, functionStats
            .getFunctionExecutionsCompleted());
        assertEquals(resultReceived_Inline, functionStats.getResultsReceived());
        return Boolean.TRUE;
      }
    });

    SerializableCallable checkFunctionExecutionStatsForOtherMember = new SerializableCallable(
        "checkFunctionExecutionStatsForOtherMember") {
      public Object call() throws Exception {
        FunctionServiceStats functionServiceStats = ds.getFunctionServiceStats();
        waitNoFunctionsRunning(functionServiceStats);

        // One function Execution took place on there members
        //noOfExecutionCalls_Aggregate++;
        //noOfExecutionsCompleted_Aggregate++;
        assertEquals(noOfExecutionCalls_Aggregate, functionServiceStats
            .getFunctionExecutionCalls());
        assertEquals(noOfExecutionsCompleted_Aggregate, functionServiceStats
            .getFunctionExecutionsCompleted());
        
        FunctionStats functionStats = FunctionStats.getFunctionStats(inlineFunction.getId(), ds);
        //noOfExecutionCalls_Inline++;
        //noOfExecutionsCompleted_Inline++;
        assertEquals(noOfExecutionCalls_Inline, functionStats
            .getFunctionExecutionCalls());
        assertEquals(noOfExecutionsCompleted_Inline, functionStats
            .getFunctionExecutionsCompleted());
        return Boolean.TRUE;
      }
    };
    member2.invoke(checkFunctionExecutionStatsForOtherMember);
    member3.invoke(checkFunctionExecutionStatsForOtherMember);
    member4.invoke(checkFunctionExecutionStatsForOtherMember);
    
    SerializableCallable closeDistributedSystem = new SerializableCallable(
        "closeDistributedSystem") {
      public Object call() throws Exception {
        if (getCache() != null && !getCache().isClosed()) {
          getCache().close();
          getCache().getDistributedSystem().disconnect();
        }
        return Boolean.TRUE;
      }
    };
    member1.invoke(closeDistributedSystem);
    member2.invoke(closeDistributedSystem);
    member3.invoke(closeDistributedSystem);
    member4.invoke(closeDistributedSystem);
  }
  
  /**
   * Test the exception occured while invoking the function execution on all members of DS
   * 
   * Function throws the Exception,
   * The check is added to for the no of function execution execption in datatostore1
   *  
   * @throws Exception
   */
  @Test
  public void testFunctionExecutionExceptionStatsOnAllNodesPRegion()
      throws Exception {
    final String rName = getUniqueName();
    Host host = Host.getHost(0);
    final VM datastore0 = host.getVM(0);
    final VM datastore1 = host.getVM(1);
    final VM datastore2 = host.getVM(2);
    final VM datastore3 = host.getVM(3);

    datastore0.invoke(initializeStats);
    datastore1.invoke(initializeStats);
    datastore2.invoke(initializeStats);
    datastore3.invoke(initializeStats);

    SerializableCallable dataStoreCreate = new SerializableCallable(
        "Create PR with Function Factory") {
      public Object call() throws Exception {
        RegionAttributes ra = PartitionedRegionTestHelper
            .createRegionAttrsForPR(0, 10);
        AttributesFactory raf = new AttributesFactory(ra);
        PartitionAttributesImpl pa = new PartitionAttributesImpl();
        pa.setAll(ra.getPartitionAttributes());
        pa.setTotalNumBuckets(17);
        raf.setPartitionAttributes(pa);
        getCache().createRegion(rName, raf.create());
        Function function = new TestFunction(true, "TestFunctionException");
        FunctionService.registerFunction(function);
        return Boolean.TRUE;
      }
    };
    datastore0.invoke(dataStoreCreate);
    datastore1.invoke(dataStoreCreate);
    datastore2.invoke(dataStoreCreate);
    datastore3.invoke(dataStoreCreate);

    Object o = datastore3.invoke(new SerializableCallable(
        "Create data, invoke exectuable") {
      public Object call() throws Exception {
        PartitionedRegion pr = (PartitionedRegion)getCache().getRegion(rName);
        DistributedSystem.setThreadsSocketPolicy(false);
        final HashSet testKeys = new HashSet();
        for (int i = (pr.getTotalNumberOfBuckets() * 3); i > 0; i--) {
          testKeys.add("execKey-" + i);
        }
        int j = 0;
        for (Iterator i = testKeys.iterator(); i.hasNext();) {
          Integer key = new Integer(j++);
          pr.put(key, i.next());
        }
        try {
          Function function = new TestFunction(true, "TestFunctionException");
          FunctionService.registerFunction(function);
          Execution dataSet = FunctionService.onRegion(pr);
          ResultCollector rc = dataSet.withArgs(Boolean.TRUE).execute(function.getId());
          // Wait Criterion is added to make sure that the function execution
          // happens on all nodes and all nodes get the FunctionException so that the stats will get incremented,
          WaitCriterion wc = new WaitCriterion() {
            String excuse;

            public boolean done() {
              return false;
            }

            public String description() {
              return excuse;
            }
          };
          Wait.waitForCriterion(wc, 20000, 1000, false);
          rc.getResult();
        }
        catch (Exception expected) {
          return Boolean.TRUE;
        }
        fail("No exception Occured");
        return Boolean.FALSE;
      }
    });
    assertEquals(Boolean.TRUE, o);
    
    SerializableCallable checkFunctionExecutionStatsForDataStore = new SerializableCallable(
        "checkFunctionExecutionStatsForDataStore") {
      public Object call() throws Exception {
        FunctionStats functionStats = FunctionStats
            .getFunctionStats("TestFunctionException", getSystem());
        noOfExecutionCalls_TestFunctionException++;
        noOfExecutionExceptions_TestFunctionException++;
        assertEquals(noOfExecutionCalls_TestFunctionException, functionStats
            .getFunctionExecutionCalls());
        assertEquals(noOfExecutionsCompleted_TestFunctionException,
            functionStats.getFunctionExecutionsCompleted());
        assertEquals(noOfExecutionExceptions_TestFunctionException,
            functionStats.getFunctionExecutionExceptions());

        noOfExecutionCalls_Aggregate++;
        noOfExecutionExceptions_Aggregate++;
        FunctionServiceStats functionServiceStats = ((InternalDistributedSystem)getCache()
            .getDistributedSystem()).getFunctionServiceStats();
        assertEquals(noOfExecutionCalls_Aggregate, functionServiceStats
            .getFunctionExecutionCalls());
        assertEquals(noOfExecutionsCompleted_Aggregate, functionServiceStats
            .getFunctionExecutionsCompleted());
        assertEquals(noOfExecutionExceptions_Aggregate, functionServiceStats
            .getFunctionExecutionExceptions());
        return Boolean.TRUE;
      }
    };
    
    /*datastore0.invoke(checkFunctionExecutionStatsForDataStore);
    datastore1.invoke(checkFunctionExecutionStatsForDataStore);
    datastore2.invoke(checkFunctionExecutionStatsForDataStore);
    datastore3.invoke(checkFunctionExecutionStatsForDataStore);*/

    SerializableCallable closeDistributedSystem = new SerializableCallable(
        "closeDistributedSystem") {
      public Object call() throws Exception {
        if (getCache() != null && !getCache().isClosed()) {
          getCache().close();
          getCache().getDistributedSystem().disconnect();
        }
        return Boolean.TRUE;
      }
    };
    datastore0.invoke(closeDistributedSystem);
    datastore1.invoke(closeDistributedSystem);
    datastore2.invoke(closeDistributedSystem);
    datastore3.invoke(closeDistributedSystem);
  }
  
  private void createScenario() {
    ArrayList commonAttributes = createCommonServerAttributes("TestPartitionedRegion", null, 0, 13, null);
    createClientServerScenarion(commonAttributes, 20, 20, 20);
  }
}<|MERGE_RESOLUTION|>--- conflicted
+++ resolved
@@ -16,25 +16,19 @@
  */
 package com.gemstone.gemfire.internal.cache.execute;
 
-<<<<<<< HEAD
-import org.junit.experimental.categories.Category;
-import org.junit.Test;
-
+import static com.gemstone.gemfire.distributed.DistributedSystemConfigProperties.*;
 import static org.junit.Assert.*;
-
-import com.gemstone.gemfire.test.dunit.cache.internal.JUnit4CacheTestCase;
-import com.gemstone.gemfire.test.dunit.internal.JUnit4DistributedTestCase;
-import com.gemstone.gemfire.test.junit.categories.DistributedTest;
 
 import java.io.IOException;
 import java.util.ArrayList;
-import java.util.HashMap;
 import java.util.HashSet;
 import java.util.Iterator;
 import java.util.List;
-import java.util.Map;
 import java.util.Properties;
 import java.util.Set;
+
+import org.junit.Test;
+import org.junit.experimental.categories.Category;
 
 import com.gemstone.gemfire.cache.AttributesFactory;
 import com.gemstone.gemfire.cache.CacheFactory;
@@ -42,12 +36,15 @@
 import com.gemstone.gemfire.cache.Region;
 import com.gemstone.gemfire.cache.RegionAttributes;
 import com.gemstone.gemfire.cache.Scope;
-=======
-import com.gemstone.gemfire.cache.*;
->>>>>>> 61ad7e44
 import com.gemstone.gemfire.cache.client.Pool;
 import com.gemstone.gemfire.cache.client.PoolManager;
-import com.gemstone.gemfire.cache.execute.*;
+import com.gemstone.gemfire.cache.execute.Execution;
+import com.gemstone.gemfire.cache.execute.Function;
+import com.gemstone.gemfire.cache.execute.FunctionAdapter;
+import com.gemstone.gemfire.cache.execute.FunctionContext;
+import com.gemstone.gemfire.cache.execute.FunctionException;
+import com.gemstone.gemfire.cache.execute.FunctionService;
+import com.gemstone.gemfire.cache.execute.ResultCollector;
 import com.gemstone.gemfire.cache.server.CacheServer;
 import com.gemstone.gemfire.distributed.DistributedMember;
 import com.gemstone.gemfire.distributed.DistributedSystem;
@@ -58,23 +55,22 @@
 import com.gemstone.gemfire.internal.cache.PartitionedRegionTestHelper;
 import com.gemstone.gemfire.internal.cache.functions.TestFunction;
 import com.gemstone.gemfire.internal.cache.tier.sockets.CacheServerTestUtil;
-import com.gemstone.gemfire.test.dunit.*;
-
-import java.io.IOException;
-import java.util.*;
-
-import static com.gemstone.gemfire.distributed.DistributedSystemConfigProperties.LOCATORS;
-import static com.gemstone.gemfire.distributed.DistributedSystemConfigProperties.MCAST_PORT;
-
-/*
+import com.gemstone.gemfire.test.dunit.Assert;
+import com.gemstone.gemfire.test.dunit.Host;
+import com.gemstone.gemfire.test.dunit.LogWriterUtils;
+import com.gemstone.gemfire.test.dunit.SerializableCallable;
+import com.gemstone.gemfire.test.dunit.VM;
+import com.gemstone.gemfire.test.dunit.Wait;
+import com.gemstone.gemfire.test.dunit.WaitCriterion;
+import com.gemstone.gemfire.test.junit.categories.DistributedTest;
+
+/**
  * This is DUnite Test to test the Function Execution stats under various
- * scenarion like Cliet-Server with Region/without Region, P2P with partitioned
+ * scenarios like Client-Server with Region/without Region, P2P with partitioned
  * Region/Distributed Region,member Execution
- * 
  */
-
 @Category(DistributedTest.class)
-public class FunctionServiceStatsDUnitTest extends PRClientServerTestBase{
+public class FunctionServiceStatsDUnitTest extends PRClientServerTestBase {
   
   static Boolean isByName = null;
   
@@ -115,16 +111,6 @@
   static int resultReceived_TestFunctionException  = 0;
   static int noOfExecutionExceptions_TestFunctionException  = 0;
   
-//  static Object[] VM0Stats;
-//  static Object[] VM1Stats;
-//  static Object[] VM2Stats;
-//  static Object[] VM3tats;
-  
-  
-  public FunctionServiceStatsDUnitTest() {
-    super();
-  }
-
   @Override
   protected final void postSetUpPRClientServerTestBase() throws Exception {
     //Make sure stats to linger from a previous test
@@ -192,7 +178,7 @@
     }
   }
 
-  /*
+  /**
    * 1-client 3-Servers 
    * Function : TEST_FUNCTION2 
    * Function : TEST_FUNCTION3
@@ -362,7 +348,7 @@
     server3.invoke(checkStatsOnServer);
   }
 
-  /*
+  /**
    * 1-client 3-Servers
    * server1 : Replicate
    * server2 : Replicate
@@ -571,9 +557,8 @@
     };
     client.invoke(checkStatsOnClient);
   }
-  
-  
-  /*
+
+  /**
    * Execution of the function on server using the name of the function
    * TEST_FUNCTION1
    * TEST_FUNCTION5
@@ -765,15 +750,13 @@
     datastore0.invoke(closeDistributedSystem);
     datastore1.invoke(closeDistributedSystem);
     datastore2.invoke(closeDistributedSystem);
-}
-
-  
+  }
+
   /**
    * Ensure that the execution is happening all the PR as a whole
    * 
    * Function Execution will not take place on accessor, accessor will onlu receive the resultsReceived.
    * On datastore, no of function execution calls should be equal to the no of function execution calls from the accessor.
-   * @throws Exception
    */
   @Test
   public void testP2PPartitionedRegionsFunctionExecutionStats()
@@ -966,7 +949,6 @@
    * Test the function execution statistics in case of the distributed Region P2P
    * DataStore0 is with Empty datapolicy 
    */
-  
   @Test
   public void testP2PDistributedRegionFunctionExecutionStats() {
     final String rName = getUniqueName();
@@ -1082,10 +1064,7 @@
    * Execution should happen on all other members too. so the no of function
    * execution calls and no of function executions completed should be equal tio
    * the no of functions from member 1
-   * 
-   * @throws Exception
    */
-  
   @Test
   public void testP2PMembersFunctionExecutionStats()
       throws Exception {
@@ -1240,8 +1219,6 @@
    * 
    * Function throws the Exception,
    * The check is added to for the no of function execution execption in datatostore1
-   *  
-   * @throws Exception
    */
   @Test
   public void testFunctionExecutionExceptionStatsOnAllNodesPRegion()
