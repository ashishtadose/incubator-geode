--- conflicted
+++ resolved
@@ -17,20 +17,8 @@
 
 package com.gemstone.gemfire.internal.cache;
 
-<<<<<<< HEAD
-import org.junit.experimental.categories.Category;
-import org.junit.Test;
-
 import static org.junit.Assert.*;
 
-import com.gemstone.gemfire.test.dunit.cache.internal.JUnit4CacheTestCase;
-import com.gemstone.gemfire.test.dunit.internal.JUnit4DistributedTestCase;
-import com.gemstone.gemfire.test.junit.categories.DistributedTest;
-
-import hydra.GsRandom;
-
-=======
->>>>>>> 103a6bcd
 import java.io.DataInput;
 import java.io.DataOutput;
 import java.io.IOException;
@@ -39,6 +27,9 @@
 import java.util.List;
 import java.util.Random;
 import java.util.Set;
+
+import org.junit.Test;
+import org.junit.experimental.categories.Category;
 
 import com.gemstone.gemfire.DataSerializable;
 import com.gemstone.gemfire.cache.AttributesFactory;
@@ -52,25 +43,21 @@
 import com.gemstone.gemfire.test.dunit.Host;
 import com.gemstone.gemfire.test.dunit.LogWriterUtils;
 import com.gemstone.gemfire.test.dunit.VM;
+import com.gemstone.gemfire.test.junit.categories.DistributedTest;
 
 /**
  * Confirm that the utils used for testing work as advertised
+ *
  * @since GemFire 5.0
- *
  */
 @Category(DistributedTest.class)
-public class PartitionedRegionTestUtilsDUnitTest extends
-    PartitionedRegionDUnitTestCase
-{
+public class PartitionedRegionTestUtilsDUnitTest extends PartitionedRegionDUnitTestCase {
+
   final int totalNumBuckets = 5;
-  public PartitionedRegionTestUtilsDUnitTest() {
-    super();
-  }
 
   /**
    * Test the {@link PartitionedRegion#getSomeKeys(java.util.Random)} method, making sure it 
    * returns keys when there are keys and {@link java.util.Collections#EMPTY_SET} when there are none.
-   * @throws Exception
    */
   @Test
   public void testGetKeys() throws Exception {
@@ -156,7 +143,6 @@
    * Verify that it returns nodes after a value has been placed into the PartitionedRegion.
    * @see PartitionedRegion#getAllNodes()
    */
-  
   public static class TestGetNodesKey implements DataSerializable {
     int hc; 
     public TestGetNodesKey(int hc) { this.hc = hc; }
@@ -165,6 +151,7 @@
     public void toData(DataOutput out) throws IOException  {out.writeInt(this.hc); }
     public void fromData(DataInput in) throws IOException, ClassNotFoundException { this.hc = in.readInt(); } 
   }
+
   @Test
   public void testGetNodes() throws Exception {
     final String r = getUniqueName();
@@ -205,7 +192,6 @@
       }
     };
 
-    
     validator.invoke(createAndTest);
     validator.invoke(new CacheSerializableRunnable("AssertGetNodesCreation1") {
       public void run2() throws CacheException
@@ -246,15 +232,13 @@
   }
 
   /** 
-   * Test the test utiltities that allow investigation of a PartitionedRegion's local cache. 
-   * @throws Exception
+   * Test the test utilities that allow investigation of a PartitionedRegion's local cache.
    */
   @Test
   public void testLocalCacheOps() throws Exception {
     final String r = getUniqueName();
     Host host = Host.getHost(0);
     VM vm0 = host.getVM(0);
-//    VM vm1 = host.getVM(1);
     VM vm2 = host.getVM(2);
     
     vm0.invoke(new CacheSerializableRunnable("CreatePR") {
@@ -361,8 +345,6 @@
    * Test the test method PartitionedRegion.getAllNodes
    * Verify that it returns nodes after a value has been placed into the PartitionedRegion.
    * @see PartitionedRegion#getAllNodes()
-   * 
-   * @throws Exception
    */
   @Test
   public void testGetBucketKeys() throws Exception {
@@ -457,7 +439,6 @@
   /**
    * Test the test method {@link PartitionedRegion#getBucketOwnersForValidation(int)}
    * Verify that the information it discovers is the same as the local advisor.
-   * @throws Exception
    */
   @Test
   public void testGetBucketOwners() throws Exception {
@@ -588,6 +569,5 @@
     datastore1.invoke(oneBucketOwner);
     datastore2.invoke(oneBucketOwner);
     datastore3.invoke(oneBucketOwner);
-
   }
 }