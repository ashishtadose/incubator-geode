/*
 * Licensed to the Apache Software Foundation (ASF) under one or more
 * contributor license agreements.  See the NOTICE file distributed with
 * this work for additional information regarding copyright ownership.
 * The ASF licenses this file to You under the Apache License, Version 2.0
 * (the "License"); you may not use this file except in compliance with
 * the License.  You may obtain a copy of the License at
 *
 *      http://www.apache.org/licenses/LICENSE-2.0
 *
 * Unless required by applicable law or agreed to in writing, software
 * distributed under the License is distributed on an "AS IS" BASIS,
 * WITHOUT WARRANTIES OR CONDITIONS OF ANY KIND, either express or implied.
 * See the License for the specific language governing permissions and
 * limitations under the License.
 */
package com.gemstone.gemfire.internal.cache.persistence;

<<<<<<< HEAD
import org.junit.experimental.categories.Category;
import org.junit.Test;

import static org.junit.Assert.*;

import com.gemstone.gemfire.test.dunit.cache.internal.JUnit4CacheTestCase;
import com.gemstone.gemfire.test.dunit.internal.JUnit4DistributedTestCase;
import com.gemstone.gemfire.test.junit.categories.DistributedTest;

import static com.gemstone.gemfire.internal.lang.ThrowableUtils.*;

import java.io.ByteArrayInputStream;
import java.io.DataInputStream;
import java.io.File;
import java.io.IOException;
import java.net.InetAddress;
import java.util.Collections;
import java.util.HashMap;
import java.util.Map;
import java.util.Properties;
import java.util.Set;
import java.util.concurrent.atomic.AtomicBoolean;

import org.junit.Ignore;

=======
>>>>>>> 61ad7e44
import com.gemstone.gemfire.DataSerializer;
import com.gemstone.gemfire.admin.AdminDistributedSystem;
import com.gemstone.gemfire.admin.AdminDistributedSystemFactory;
import com.gemstone.gemfire.admin.AdminException;
import com.gemstone.gemfire.admin.DistributedSystemConfig;
import com.gemstone.gemfire.cache.*;
import com.gemstone.gemfire.cache.persistence.ConflictingPersistentDataException;
import com.gemstone.gemfire.cache.persistence.PersistentID;
import com.gemstone.gemfire.cache.persistence.PersistentReplicatesOfflineException;
import com.gemstone.gemfire.cache.persistence.RevokedPersistentDataException;
import com.gemstone.gemfire.distributed.DistributedMember;
import com.gemstone.gemfire.distributed.DistributedSystemDisconnectedException;
import com.gemstone.gemfire.distributed.LockServiceDestroyedException;
import com.gemstone.gemfire.distributed.internal.DistributionConfig;
import com.gemstone.gemfire.distributed.internal.DistributionManager;
import com.gemstone.gemfire.distributed.internal.DistributionMessage;
import com.gemstone.gemfire.distributed.internal.DistributionMessageObserver;
import com.gemstone.gemfire.internal.HeapDataOutputStream;
import com.gemstone.gemfire.internal.Version;
import com.gemstone.gemfire.internal.cache.AbstractUpdateOperation.AbstractUpdateMessage;
import com.gemstone.gemfire.internal.cache.DestroyRegionOperation.DestroyRegionMessage;
import com.gemstone.gemfire.internal.cache.*;
import com.gemstone.gemfire.internal.cache.InitialImageOperation.RequestImageMessage;
import com.gemstone.gemfire.internal.cache.versions.RegionVersionHolder;
import com.gemstone.gemfire.internal.cache.versions.RegionVersionVector;
import com.gemstone.gemfire.test.dunit.*;
import org.junit.Ignore;

import java.io.ByteArrayInputStream;
import java.io.DataInputStream;
import java.io.File;
import java.io.IOException;
import java.net.InetAddress;
import java.util.*;
import java.util.concurrent.atomic.AtomicBoolean;

import static com.gemstone.gemfire.internal.lang.ThrowableUtils.getRootCause;
import static com.gemstone.gemfire.distributed.DistributedSystemConfigProperties.*;

/**
 * This is a test of how persistent distributed
 * regions recover. This test makes sure that when
 * multiple VMs are persisting the same region, they recover
 * with the latest data during recovery.
 * 
 *
 */
@Category(DistributedTest.class)
public class PersistentRecoveryOrderDUnitTest extends PersistentReplicatedTestBase {

  public static void resetAckWaitThreshold() {
    if (SAVED_ACK_WAIT_THRESHOLD != null) {
      System.setProperty(DistributionConfig.GEMFIRE_PREFIX + "ack_wait_threshold", SAVED_ACK_WAIT_THRESHOLD);
    }
  }
  
  /**
   * Tests to make sure that a persistent region will wait
   * for any members that were online when is crashed before starting up.
   * @throws Throwable
   */
  @Test
  public void testWaitForLatestMember() throws Throwable {
    Host host = Host.getHost(0);
    VM vm0 = host.getVM(0);
    VM vm1 = host.getVM(1);
    
    LogWriterUtils.getLogWriter().info("Creating region in VM0");
    createPersistentRegion(vm0);
    LogWriterUtils.getLogWriter().info("Creating region in VM1");
    createPersistentRegion(vm1);
    
    putAnEntry(vm0);
    
    LogWriterUtils.getLogWriter().info("closing region in vm0");
    closeRegion(vm0);
    
    updateTheEntry(vm1);
    
    LogWriterUtils.getLogWriter().info("closing region in vm1");
    closeRegion(vm1);
    
    
    //This ought to wait for VM1 to come back
    LogWriterUtils.getLogWriter().info("Creating region in VM0");
    AsyncInvocation future = createPersistentRegionAsync(vm0);
    
    waitForBlockedInitialization(vm0);
    
    assertTrue(future.isAlive());
    
    LogWriterUtils.getLogWriter().info("Creating region in VM1");
    createPersistentRegion(vm1);
    
    future.join(MAX_WAIT);
    if(future.isAlive()) {
      fail("Region not created within " + MAX_WAIT);
    }
    if(future.exceptionOccurred()) {
      throw new Exception(future.getException());
    }
    
    checkForEntry(vm0);
    checkForEntry(vm1);
    
    checkForRecoveryStat(vm1, true);
    checkForRecoveryStat(vm0, false);
  }
  
  /**
   * Tests to make sure that we stop waiting for a member
   * that we revoke.
   * @throws Throwable
   */
  @Test
  public void testRevokeAMember() throws Throwable {
    Host host = Host.getHost(0);
    VM vm0 = host.getVM(0);
    VM vm1 = host.getVM(1);
    VM vm2 = host.getVM(2);
    
    LogWriterUtils.getLogWriter().info("Creating region in VM0");
    createPersistentRegion(vm0);
    LogWriterUtils.getLogWriter().info("Creating region in VM1");
    createPersistentRegion(vm1);
    
    putAnEntry(vm0);
    
    vm0.invoke(new SerializableRunnable("Check for waiting regions") {

      public void run() {
        GemFireCacheImpl cache = (GemFireCacheImpl) getCache();
        PersistentMemberManager mm = cache.getPersistentMemberManager();
        Map<String, Set<PersistentMemberID>> waitingRegions = mm.getWaitingRegions();
        assertEquals(0, waitingRegions.size());
      }
    });
    
    LogWriterUtils.getLogWriter().info("closing region in vm0");
    closeRegion(vm0);
    
    updateTheEntry(vm1);
    
    LogWriterUtils.getLogWriter().info("closing region in vm1");
    closeCache(vm1);
    
    
    //This ought to wait for VM1 to come back
    LogWriterUtils.getLogWriter().info("Creating region in VM0");
    AsyncInvocation future = createPersistentRegionAsync(vm0);
    
    waitForBlockedInitialization(vm0);
    
    assertTrue(future.isAlive());
    
    vm2.invoke(new SerializableRunnable("Revoke the member") {

      public void run() {
        GemFireCacheImpl cache = (GemFireCacheImpl) getCache();
        DistributedSystemConfig config;
        AdminDistributedSystem adminDS = null; 
        try {
          config = AdminDistributedSystemFactory.defineDistributedSystem(getSystem(), "");
          adminDS = AdminDistributedSystemFactory.getDistributedSystem(config);
          adminDS.connect();
          Set<PersistentID> missingIds = adminDS.getMissingPersistentMembers();
          LogWriterUtils.getLogWriter().info("waiting members=" + missingIds);
          assertEquals(1, missingIds.size());
          PersistentID missingMember = missingIds.iterator().next();
          adminDS.revokePersistentMember(
              missingMember.getUUID());
        } catch (AdminException e) {
          throw new RuntimeException(e);
        } finally {
          if(adminDS != null) {
            adminDS.disconnect();
          }
        }
      }
    });
    
    future.join(MAX_WAIT);
    if(future.isAlive()) {
      fail("Region not created within" + MAX_WAIT);
    }
    
    if(future.exceptionOccurred()) {
      throw new Exception(future.getException());
    }
    
    checkForRecoveryStat(vm0, true);
    
    
    
    
    //Check to make sure we recovered the old
    //value of the entry.
    SerializableRunnable checkForEntry = new SerializableRunnable("check for the entry") {
      
      public void run() {
        Cache cache = getCache();
        Region region = cache.getRegion(REGION_NAME);
        assertEquals("B", region.get("A"));
      }
    };
    vm0.invoke(checkForEntry);
    
    //Now, we should not be able to create a region
    //in vm1, because the this member was revoked
    LogWriterUtils.getLogWriter().info("Creating region in VM1");
    IgnoredException e = IgnoredException.addIgnoredException(RevokedPersistentDataException.class.getSimpleName(), vm1);
    try {
      createPersistentRegion(vm1);
      fail("We should have received a split distributed system exception");
    } catch(RuntimeException expected) {
      if(!(expected.getCause() instanceof RevokedPersistentDataException)) {
        throw expected;
      }
    } finally {
      e.remove();
    }
    
    closeCache(vm1);
    //Restart vm0
    closeCache(vm0);
    createPersistentRegion(vm0);
    
    //Make sure we still get a RevokedPersistentDataException
    //TODO - RVV - This won't work until we actually persist the revoked
    //members. I want to refactor to use disk store id before we do that.
//    getLogWriter().info("Creating region in VM1");
//    e = addExpectedException(RevokedPersistentDataException.class.getSimpleName(), vm1);
//    try {
//      createPersistentRegion(vm1);
//      fail("We should have received a split distributed system exception");
//    } catch(RuntimeException expected) {
//      if(!(expected.getCause() instanceof RevokedPersistentDataException)) {
//        throw expected;
//      }
//      //Do nothing
//    } finally {
//      e.remove();
//    }
  }
  
  /**
   * Tests to make sure that we can revoke a member
   * before initialization, and that member will stay revoked
   * @throws Throwable
   */
  @Test
  public void testRevokeAHostBeforeInitialization() throws Throwable {
    Host host = Host.getHost(0);
    VM vm0 = host.getVM(0);
    VM vm1 = host.getVM(1);
    VM vm2 = host.getVM(2);
    
    LogWriterUtils.getLogWriter().info("Creating region in VM0");
    createPersistentRegion(vm0);
    LogWriterUtils.getLogWriter().info("Creating region in VM1");
    createPersistentRegion(vm1);
    
    putAnEntry(vm0);
    
    vm0.invoke(new SerializableRunnable("Check for waiting regions") {

      public void run() {
        GemFireCacheImpl cache = (GemFireCacheImpl) getCache();
        PersistentMemberManager mm = cache.getPersistentMemberManager();
        Map<String, Set<PersistentMemberID>> waitingRegions = mm.getWaitingRegions();
        assertEquals(0, waitingRegions.size());
      }
    });
    
    LogWriterUtils.getLogWriter().info("closing region in vm0");
    closeRegion(vm0);
    
    updateTheEntry(vm1);
    
    LogWriterUtils.getLogWriter().info("closing region in vm1");
    closeRegion(vm1);
    
    final File dirToRevoke = getDiskDirForVM(vm1);
    vm2.invoke(new SerializableRunnable("Revoke the member") {
      
      public void run() {
        GemFireCacheImpl cache = (GemFireCacheImpl) getCache();
        DistributedSystemConfig config;
        AdminDistributedSystem adminDS = null;
        try {
        config = AdminDistributedSystemFactory.defineDistributedSystem(getSystem(), "");
        adminDS = AdminDistributedSystemFactory.getDistributedSystem(config);
        adminDS.connect();
        adminDS.revokePersistentMember(InetAddress.getLocalHost(), dirToRevoke.getCanonicalPath());
        } catch(Exception e) {
          Assert.fail("Unexpected exception", e);
        } finally {
          if(adminDS != null) {
            adminDS.disconnect();
          }
        }
      }
    });
    
    //This shouldn't wait, because we revoked the member
    LogWriterUtils.getLogWriter().info("Creating region in VM0");
    createPersistentRegion(vm0);
    
    checkForRecoveryStat(vm0, true);
    
    //Check to make sure we recovered the old
    //value of the entry.
    SerializableRunnable checkForEntry = new SerializableRunnable("check for the entry") {
      
      public void run() {
        Cache cache = getCache();
        Region region = cache.getRegion(REGION_NAME);
        assertEquals("B", region.get("A"));
      }
    };
    vm0.invoke(checkForEntry);
    
    //Now, we should not be able to create a region
    //in vm1, because the this member was revoked
    LogWriterUtils.getLogWriter().info("Creating region in VM1");
    IgnoredException e = IgnoredException.addIgnoredException(RevokedPersistentDataException.class.getSimpleName(), vm1);
    try {
      createPersistentRegion(vm1);
      fail("We should have received a split distributed system exception");
    } catch(RuntimeException expected) {
      if(!(expected.getCause() instanceof RevokedPersistentDataException)) {
        throw expected;
      }
      //Do nothing
    } finally {
      e.remove();
    }
  }

  /**
   * Test which members show up in the list of members we're waiting on.
   * @throws Throwable
   */
  @Test
  public void testWaitingMemberList() throws Throwable {
    Host host = Host.getHost(0);
    VM vm0 = host.getVM(0);
    VM vm1 = host.getVM(1);
    VM vm2 = host.getVM(2);
    VM vm3 = host.getVM(3);
    
    LogWriterUtils.getLogWriter().info("Creating region in VM0");
    createPersistentRegion(vm0);
    LogWriterUtils.getLogWriter().info("Creating region in VM1");
    createPersistentRegion(vm1);
    createPersistentRegion(vm2);
    
    putAnEntry(vm0);
    
    vm0.invoke(new SerializableRunnable("Check for waiting regions") {

      public void run() {
        GemFireCacheImpl cache = (GemFireCacheImpl) getCache();
        PersistentMemberManager mm = cache.getPersistentMemberManager();
        Map<String, Set<PersistentMemberID>> waitingRegions = mm.getWaitingRegions();
        assertEquals(0, waitingRegions.size());
      }
    });
    
    LogWriterUtils.getLogWriter().info("closing region in vm0");
    closeRegion(vm0);
    
    updateTheEntry(vm1);
    
    LogWriterUtils.getLogWriter().info("closing region in vm1");
    closeRegion(vm1);
    
    updateTheEntry(vm2, "D");
    
    LogWriterUtils.getLogWriter().info("closing region in vm2");
    closeRegion(vm2);
    
    
    //These ought to wait for VM2 to come back
    LogWriterUtils.getLogWriter().info("Creating region in VM0");
    AsyncInvocation future0 = createPersistentRegionAsync(vm0);
    
    waitForBlockedInitialization(vm0);
    assertTrue(future0.isAlive());
    
    LogWriterUtils.getLogWriter().info("Creating region in VM1");
    final AsyncInvocation future1 = createPersistentRegionAsync(vm1);
    waitForBlockedInitialization(vm1);
    assertTrue(future1.isAlive());
    
    vm3.invoke(new SerializableRunnable("check waiting members") {

      public void run() {
        GemFireCacheImpl cache = (GemFireCacheImpl) getCache();
        DistributedSystemConfig config;
        AdminDistributedSystem adminDS = null; 
        try {
          config = AdminDistributedSystemFactory.defineDistributedSystem(getSystem(), "");
          adminDS = AdminDistributedSystemFactory.getDistributedSystem(config);
          adminDS.connect();
          Set<PersistentID> missingIds = adminDS.getMissingPersistentMembers();
          LogWriterUtils.getLogWriter().info("waiting members=" + missingIds);
          assertEquals(1, missingIds.size());
        } catch (AdminException e) {
          throw new RuntimeException(e);
        } finally {
          if(adminDS != null) {
            adminDS.disconnect();
          }
        }
      }
    });
    
    vm1.invoke(new SerializableRunnable("close cache") {
      
      public void run() {
        getCache().close();
      }
    });
    
    Wait.waitForCriterion(new WaitCriterion() {
      
      public boolean done() {
        return !future1.isAlive();
      }
      
      public String description() {
        return "Waiting for blocked initialization to terminate because the cache was closed.";
      }
    }, 30000, 500, true );

    //Now we should be missing 2 members
    vm3.invoke(new SerializableRunnable("check waiting members again") {

      public void run() {
        GemFireCacheImpl cache = (GemFireCacheImpl) getCache();
        DistributedSystemConfig config;
        AdminDistributedSystem adminDS = null; 
        try {
          config = AdminDistributedSystemFactory.defineDistributedSystem(getSystem(), "");
          adminDS = AdminDistributedSystemFactory.getDistributedSystem(config);
          adminDS.connect();
          final AdminDistributedSystem connectedDS = adminDS;
          Wait.waitForCriterion(new WaitCriterion() {

            public String description() {
              return "Waiting for waiting members to have 2 members";
            }

            public boolean done() {
              Set<PersistentID> missingIds;
              try {
                missingIds = connectedDS.getMissingPersistentMembers();
              } catch (AdminException e) {
                throw new RuntimeException(e);
              }
              return 2 == missingIds.size();
            }
            
          }, MAX_WAIT, 500, true);
          
        } catch (AdminException e) {
          throw new RuntimeException(e);
        } finally {
          if(adminDS != null) {
            adminDS.disconnect();
          }
        }
      }
    });
  }
  
  /**
   * Use Case
   * AB are alive
   * A crashes.
   * B crashes.
   * B starts up. It should not wait for A.
   * @throws Throwable
   */
  @Test
  public void testDontWaitForOldMember() throws Throwable {
    Host host = Host.getHost(0);
    VM vm0 = host.getVM(0);
    VM vm1 = host.getVM(1);
    
    createPersistentRegion(vm0);
    createPersistentRegion(vm1);
    
    putAnEntry(vm0);
    
    closeRegion(vm0);
    
    updateTheEntry(vm1);
    
    closeRegion(vm1);
    
    
    //This shouldn't wait for vm0 to come back
    createPersistentRegion(vm1);
    
    checkForEntry(vm1);
    
    checkForRecoveryStat(vm1, true);
  }
  
  /**
   * Tests that if two members crash simultaneously, they
   * negotiate which member should initialize with what is
   * on disk and which member should copy data from that member.
   * @throws Throwable
   */
  @Test
  public void testSimultaneousCrash() throws Throwable {
    Host host = Host.getHost(0);
    VM vm0 = host.getVM(0);
    VM vm1 = host.getVM(1);
    
    createPersistentRegion(vm0);
    createPersistentRegion(vm1);
    putAnEntry(vm0);
    updateTheEntry(vm1);
    
    
    //Copy the regions as they are with both
    //members online.
    backupDir(vm0);
    backupDir(vm1);
    
    //destroy the members
    closeCache(vm0);
    closeCache(vm1);
    
    //now restore from backup
    restoreBackup(vm0);
    restoreBackup(vm1);
    
  //This ought to wait for VM1 to come back
    LogWriterUtils.getLogWriter().info("Creating region in VM0");
    AsyncInvocation future = createPersistentRegionAsync(vm0);
    waitForBlockedInitialization(vm0);
    assertTrue(future.isAlive());
    
    LogWriterUtils.getLogWriter().info("Creating region in VM1");
    createPersistentRegion(vm1);
    
    future.join(MAX_WAIT);
    if(future.isAlive()) {
      fail("Region not created within" + MAX_WAIT);
    }
    if(future.exceptionOccurred()) {
      throw new Exception(future.getException());
    }
    
    checkForEntry(vm0);
    checkForEntry(vm1);
  }
  
  /**
   * Tests that persistent members pass along the list
   * of crashed members to later persistent members.
   * Eg.
   * AB are running
   * A crashes
   * C is tarted
   * B crashes
   * C crashes
   * AC are started, they should figure out who
   * has the latest data, without needing B. 
   */
  @Test
  public void testTransmitCrashedMembers() throws Throwable {
    Host host = Host.getHost(0);
    VM vm0 = host.getVM(0);
    VM vm1 = host.getVM(1);
    VM vm2 = host.getVM(2);
    
    createPersistentRegion(vm0);
    createPersistentRegion(vm1);
    
    putAnEntry(vm0);
    
    closeRegion(vm0);
   
    //VM 2 should be told about the fact
    //that VM1 has crashed.
    createPersistentRegion(vm2);
    
    updateTheEntry(vm1);
    
    closeRegion(vm1);
    
    closeRegion(vm2);
    
    
    //This ought to wait for VM1 to come back
    AsyncInvocation future = createPersistentRegionAsync(vm0);
    waitForBlockedInitialization(vm0);
    assertTrue(future.isAlive());
    
    //VM2 has the most recent data, it should start
    createPersistentRegion(vm2);
    
    //VM0 should be informed that VM2 is older, so it should start
    future.getResult(MAX_WAIT);
    
    checkForEntry(vm0);
    checkForEntry(vm2);
  }

  /**
   * Tests that a persistent region cannot recover from 
   * a non persistent region.
   */
  @Test
  public void testRecoverFromNonPeristentRegion() throws Throwable {
    Host host = Host.getHost(0);
    VM vm0 = host.getVM(0);
    VM vm1 = host.getVM(1);
    
    createPersistentRegion(vm0);
    createNonPersistentRegion(vm1);
    
    putAnEntry(vm0);
    
    closeRegion(vm0);
    
    try {
      updateTheEntry(vm1);
      fail("expected PersistentReplicatesOfflineException not thrown");
    } catch (Exception expected) {
      if (!(expected.getCause() instanceof PersistentReplicatesOfflineException)) {
        throw expected;
      }
    }
    
    //This should initialize from vm1
    createPersistentRegion(vm0);
    
    checkForRecoveryStat(vm0, true);
    
    updateTheEntry(vm1);
    checkForEntry(vm0);
    checkForEntry(vm1);
  }

  @Test
  public void testFinishIncompleteInitializationNoSend() throws Throwable {
    Host host = Host.getHost(0);
    VM vm0 = host.getVM(0);
    VM vm1 = host.getVM(1);
    
    //Add a hook which will disconnect the DS before sending a prepare message
    vm1.invoke(new SerializableRunnable() {
      
      public void run() {
        
        DistributionMessageObserver.setInstance(new DistributionMessageObserver() {
          
          @Override
          public void beforeSendMessage(DistributionManager dm,
              DistributionMessage message) {
           if(message instanceof PrepareNewPersistentMemberMessage) {
             DistributionMessageObserver.setInstance(null);
             getSystem().disconnect();
           }
          }
          
          @Override
          public void afterProcessMessage(DistributionManager dm,
              DistributionMessage message) {
            
          }
        });
      }
    });
    createPersistentRegion(vm0);
    
    putAnEntry(vm0);
    updateTheEntry(vm0);
    
    try {
      createPersistentRegion(vm1);
    } catch(Exception e) {
      if(!(e.getCause() instanceof DistributedSystemDisconnectedException)) {
        throw e;
      }
    }
    
    closeRegion(vm0);
    
    //This wait for VM0 to come back
    AsyncInvocation async1 = createPersistentRegionAsync(vm1);
    
    waitForBlockedInitialization(vm1);
    
    createPersistentRegion(vm0);
    
    async1.getResult();
    
    checkForEntry(vm1);
    
    vm0.invoke(new SerializableRunnable("check for offline members") {
      public void run() {
        Cache cache = getCache();
        DistributedRegion region = (DistributedRegion) cache.getRegion(REGION_NAME);
        PersistentMembershipView view = region.getPersistenceAdvisor().getMembershipView();
        DiskRegion dr = region.getDiskRegion();
        
        assertEquals(Collections.emptySet(), dr.getOfflineMembers());
        assertEquals(1, dr.getOnlineMembers().size());
      }
    });
  }

  HashMap<DiskStoreID, RegionVersionHolder<DiskStoreID>> getAllMemberToVersion(RegionVersionVector rvv) {
    HashMap<DiskStoreID, RegionVersionHolder<DiskStoreID>> allMemberToVersion = new HashMap(rvv.getMemberToVersion());
    RegionVersionHolder localHolder = rvv.getLocalExceptions().clone();
    localHolder.setVersion(rvv.getCurrentVersion());
    allMemberToVersion.put((DiskStoreID)rvv.getOwnerId(), localHolder);
    return allMemberToVersion;
  }

  protected Object getEntry(VM vm, final String key) {
    SerializableCallable getEntry = new SerializableCallable("get entry") {
      
      public Object call() throws Exception {
        Cache cache = getCache();
        Region region = cache.getRegion(REGION_NAME);
        return region.get(key);
      }
    };
    
    return (vm.invoke(getEntry));
  }

  protected RegionVersionVector getRVV(VM vm) throws IOException, ClassNotFoundException {
    SerializableCallable createData = new SerializableCallable("getRVV") {

      public Object call() throws Exception {
        Cache cache = getCache();
        LocalRegion region = (LocalRegion) cache.getRegion(REGION_NAME);
        RegionVersionVector rvv = region.getVersionVector();
        rvv = rvv.getCloneForTransmission();
        HeapDataOutputStream hdos = new HeapDataOutputStream(Version.CURRENT);

        //Using gemfire serialization because 
        //RegionVersionVector is not java serializable
        DataSerializer.writeObject(rvv, hdos);
        return hdos.toByteArray();
      }
    };
    byte[] result= (byte[]) vm.invoke(createData);
    ByteArrayInputStream bais = new ByteArrayInputStream(result);
    return DataSerializer.readObject(new DataInputStream(bais));
  }
  
  protected AsyncInvocation createPersistentRegionAsync(final VM vm, final boolean diskSynchronous) {
    SerializableRunnable createRegion = new SerializableRunnable("Create persistent region") {
      public void run() {
        Cache cache = getCache();
        DiskStoreFactory dsf = cache.createDiskStoreFactory();
        File dir = getDiskDirForVM(vm);
        dir.mkdirs();
        dsf.setDiskDirs(new File[] {dir});
        dsf.setMaxOplogSize(1);
        DiskStore ds = dsf.create(REGION_NAME);
        RegionFactory rf = new RegionFactory();
        rf.setDiskStoreName(ds.getName());
        rf.setDiskSynchronous(diskSynchronous);
        rf.setDataPolicy(DataPolicy.PERSISTENT_REPLICATE);
        rf.setScope(Scope.DISTRIBUTED_ACK);
        rf.create(REGION_NAME);
      }
    };
    return vm.invokeAsync(createRegion);
  }

  @Test
  public void testPersistConflictOperations() throws Throwable {
    doTestPersistConflictOperations(true);
  }
  
  @Test
  public void testPersistConflictOperationsAsync() throws Throwable {
    doTestPersistConflictOperations(false);
  }

  /**
   * vm0 and vm1 are peers, each holds a DR. 
   * They do put to the same key for different value at the same time. 
   * Use DistributionMessageObserver.beforeSendMessage to hold on the 
   * distribution message. One of the member will persist the conflict version
   * tag, while another member will persist both of the 2 operations.
   * Overall, their RVV should match after the operations.  
   */
  public void doTestPersistConflictOperations(boolean diskSync) throws Throwable {
    Host host = Host.getHost(0);
    VM vm0 = host.getVM(0);
    VM vm1 = host.getVM(1);
    
    //Add a hook which will disconnect the DS before sending a prepare message
    SerializableRunnable addObserver = new SerializableRunnable() {
      public void run() {
        // System.setProperty("disk.TRACE_WRITES", "true");
        // System.setProperty("disk.TRACE_RECOVERY", "true");
        DistributionMessageObserver.setInstance(new DistributionMessageObserver() {
          
          @Override
          public void beforeSendMessage(DistributionManager dm,
              DistributionMessage message) {
            if (message instanceof AbstractUpdateMessage) {
              try {
                Thread.sleep(2000);
                getCache().getLogger().info("testPersistConflictOperations, beforeSendMessage");
              } catch (InterruptedException e) {
                e.printStackTrace();
              }
            }
          }
          
          @Override
          public void afterProcessMessage(DistributionManager dm,
              DistributionMessage message) {
            if (message instanceof AbstractUpdateMessage) {
              getCache().getLogger().info("testPersistConflictOperations, beforeSendMessage");
              DistributionMessageObserver.setInstance(null);
            }
          }
        });
      }
    };
    vm0.invoke(addObserver);
    vm1.invoke(addObserver);

    AsyncInvocation future0 = createPersistentRegionAsync(vm0, diskSync);
    AsyncInvocation future1 = createPersistentRegionAsync(vm1, diskSync);
    future0.join(MAX_WAIT);
    future1.join(MAX_WAIT);
//    createPersistentRegion(vm0);
//    createPersistentRegion(vm1);
    
    AsyncInvocation ins0 = vm0.invokeAsync(new SerializableRunnable("change the entry") {
      public void run() {
        Cache cache = getCache();
        Region region = cache.getRegion(REGION_NAME);
        region.put("A", "vm0");
      }
    });
    AsyncInvocation ins1 = vm1.invokeAsync(new SerializableRunnable("change the entry") {
      public void run() {
        Cache cache = getCache();
        Region region = cache.getRegion(REGION_NAME);
        region.put("A", "vm1");
      }
    });
    ins0.join(MAX_WAIT);
    ins1.join(MAX_WAIT);

    RegionVersionVector rvv0 = getRVV(vm0);
    RegionVersionVector rvv1 = getRVV(vm1);
    assertSameRVV(rvv1, rvv0);

    
    Object value0 = getEntry(vm0, "A");
    Object value1 = getEntry(vm1, "A");
    assertEquals(value0, value1);

    closeRegion(vm0);
    closeRegion(vm1);
    
    // recover
    future1 = createPersistentRegionAsync(vm1, diskSync);
    future0 = createPersistentRegionAsync(vm0, diskSync);
    future1.join(MAX_WAIT);
    future0.join(MAX_WAIT);
    
    value0 = getEntry(vm0, "A");
    value1 = getEntry(vm1, "A");
    assertEquals(value0, value1);
    
    rvv0 = getRVV(vm0);
    rvv1 = getRVV(vm1);
    assertSameRVV(rvv1, rvv0);

    // round 2: async disk write
    vm0.invoke(addObserver);
    vm1.invoke(addObserver);

    ins0 = vm0.invokeAsync(new SerializableRunnable("change the entry at vm0") {
      public void run() {
        Cache cache = getCache();
        Region region = cache.getRegion(REGION_NAME);
        for (int i=0; i<1000; i++) {
          region.put("A", "vm0-"+i);
        }
      }
    });
    ins1 = vm1.invokeAsync(new SerializableRunnable("change the entry at vm1") {
      public void run() {
        Cache cache = getCache();
        Region region = cache.getRegion(REGION_NAME);
        for (int i=0; i<1000; i++) {
          region.put("A", "vm1-"+i);
        }
      }
    });
    ins0.join(MAX_WAIT);
    ins1.join(MAX_WAIT);

    rvv0 = getRVV(vm0);
    rvv1 = getRVV(vm1);
    assertSameRVV(rvv1, rvv0);
    
    value0 = getEntry(vm0, "A");
    value1 = getEntry(vm1, "A");
    assertEquals(value0, value1);
    
    closeCache(vm0);
    closeCache(vm1);
    
    // recover again
    future1 = createPersistentRegionAsync(vm1, diskSync);
    future0 = createPersistentRegionAsync(vm0, diskSync);
    future1.join(MAX_WAIT);
    future0.join(MAX_WAIT);
    
    value0 = getEntry(vm0, "A");
    value1 = getEntry(vm1, "A");
    assertEquals(value0, value1);
    
    rvv0 = getRVV(vm0);
    rvv1 = getRVV(vm1);
    assertSameRVV(rvv1, rvv0);
  }
  
  private void assertSameRVV(RegionVersionVector rvv1,
      RegionVersionVector rvv2) {
    if(!rvv1.sameAs(rvv2)) {
      fail("Expected " + rvv1 + " but was " + rvv2);
    }
  }
  /**
   * Tests that even non persistent regions can transmit the list
   * of crashed members to other persistent regions, So that the persistent
   * regions can negotiate who has the latest data during recovery.
   */
  @Test
  public void testTransmitCrashedMembersWithNonPeristentRegion() throws Throwable {
    Host host = Host.getHost(0);
    VM vm0 = host.getVM(0);
    VM vm1 = host.getVM(1);
    VM vm2 = host.getVM(2);
    
    createPersistentRegion(vm0);
    createNonPersistentRegion(vm1);
    
    putAnEntry(vm0);
    
    closeRegion(vm0);
   
    //VM 2 should not do a GII from vm1,
    // it should wait for vm0
    AsyncInvocation future = createPersistentRegionWithWait(vm2);
    
    createPersistentRegion(vm0);
    
    future.getResult(MAX_WAIT);
    
    closeRegion(vm0);
    
    updateTheEntry(vm1);
    
    closeRegion(vm1);
    
    closeRegion(vm2);
    
    
    //VM2 has the most recent data, it should start
    createPersistentRegion(vm2);
    
    //VM0 should be informed that it has older data than VM2, so
    //it should initialize from vm2
    createPersistentRegion(vm0);
    
    
    checkForEntry(vm0);
    checkForEntry(vm2);
  }
  
  @Test
  public void testSplitBrain() throws Throwable {
    Host host = Host.getHost(0);
    VM vm0 = host.getVM(0);
    VM vm1 = host.getVM(1);
    
    createPersistentRegion(vm0);
    
    putAnEntry(vm0);
    
    closeRegion(vm0);
    
    createPersistentRegion(vm1);
    
    updateTheEntry(vm1);
    
    closeRegion(vm1);
    
    
    //VM0 doesn't know that VM1 ever existed
    //so it will start up.
    createPersistentRegion(vm0);

    IgnoredException e = IgnoredException.addIgnoredException(ConflictingPersistentDataException.class.getSimpleName(), vm1);
    try {
      //VM1 should not start up, because we should detect that vm1
      //was never in the same distributed system as vm0
      createPersistentRegion(vm1);
      fail("Should have thrown an exception, vm1 is from a 'different' distributed system");
    } catch(RuntimeException ok) {
      if(!(ok.getCause() instanceof ConflictingPersistentDataException)) {
        throw ok;
      }
    } finally {
      e.remove();
    }
  }

  private static final AtomicBoolean sawRequestImageMessage = new AtomicBoolean(false);
  
  /**
   * Test to make sure that if if a member crashes
   * while a GII is in progress, we wait
   * for the member to come back for starting.
   */
  @Test
  public void testCrashDuringGII() throws Throwable { 
    Host host = Host.getHost(0);
    VM vm0 = host.getVM(0);
    VM vm1 = host.getVM(1);
    
    LogWriterUtils.getLogWriter().info("Creating region in VM0");
    createPersistentRegion(vm0);
    LogWriterUtils.getLogWriter().info("Creating region in VM1");
    createPersistentRegion(vm1);
    
    putAnEntry(vm0);
    
    LogWriterUtils.getLogWriter().info("closing region in vm0");
    closeRegion(vm0);
    
    updateTheEntry(vm1);
    
    LogWriterUtils.getLogWriter().info("closing region in vm1");
    closeRegion(vm1);
    
    
    //This ought to wait for VM1 to come back
    LogWriterUtils.getLogWriter().info("Creating region in VM0");
    AsyncInvocation future = createPersistentRegionAsync(vm0);
    
    waitForBlockedInitialization(vm0);
    
    assertTrue(future.isAlive());
    
    //Add a hook which will disconnect from the distributed
    //system when the initial image message shows up.
    vm1.invoke(new SerializableRunnable() {
      
      public void run() {
        sawRequestImageMessage.set(false);
        
        DistributionMessageObserver.setInstance(new DistributionMessageObserver() {
          
          @Override
          public void beforeProcessMessage(DistributionManager dm,
              DistributionMessage message) {
           if(message instanceof RequestImageMessage) {
             DistributionMessageObserver.setInstance(null);
             disconnectFromDS();
             synchronized (sawRequestImageMessage) {
               sawRequestImageMessage.set(true);
               sawRequestImageMessage.notifyAll();
             }
           }
          }
          
          @Override
          public void afterProcessMessage(DistributionManager dm,
              DistributionMessage message) {
            
          }
        });
      }
    });
    
    createPersistentRegion(vm1);
    
    vm1.invoke(new SerializableRunnable() {
      public void run() {
        synchronized (sawRequestImageMessage) {
          try {
            while (!sawRequestImageMessage.get()) {
              sawRequestImageMessage.wait();
            }
          } catch (InterruptedException ex) {
          }
        }
      }
    });

    waitForBlockedInitialization(vm0);
    
    assertTrue(future.isAlive());
    
    //Now create the region again. The initialization should
    //work (the observer was cleared when we disconnected from the DS.
    createPersistentRegion(vm1);;
    
    future.join(MAX_WAIT);
    if(future.isAlive()) {
      fail("Region not created within" + MAX_WAIT);
    }
    if(future.exceptionOccurred()) {
      throw new Exception(future.getException());
    }
    
    checkForEntry(vm0);
    checkForEntry(vm1);
    
    checkForRecoveryStat(vm1, true);
    checkForRecoveryStat(vm0, false);
  }

  /**
   * Test to make sure we don't leak any persistent ids if a member does GII
   * while a distributed destroy is in progress
   */
  @Test
  public void testGIIDuringDestroy() throws Throwable { 
    Host host = Host.getHost(0);
    final VM vm0 = host.getVM(0);
    final VM vm1 = host.getVM(1);
    final VM vm2 = host.getVM(2);
    
    LogWriterUtils.getLogWriter().info("Creating region in VM0");
    createPersistentRegion(vm0);
    
    //Add a hook which will disconnect from the distributed
    //system when the initial image message shows up.
    vm1.invoke(new SerializableRunnable() {
      
      public void run() {
        
        DistributionMessageObserver.setInstance(new DistributionMessageObserver() {
          
          @Override
          public void beforeProcessMessage(DistributionManager dm,
              DistributionMessage message) {
            if(message instanceof DestroyRegionMessage) {
              createPersistentRegionAsync(vm2);
              try {
                Thread.sleep(10000);
              } catch (InterruptedException e) {
                // TODO Auto-generated catch block
                e.printStackTrace();
              } finally {
                DistributionMessageObserver.setInstance(null);
              }
            }
          }
          
          @Override
          public void afterProcessMessage(DistributionManager dm,
              DistributionMessage message) {
            
          }

          @Override
          public void beforeSendMessage(DistributionManager dm,
              DistributionMessage msg) {
          }
        });
      }
    });
    
    createPersistentRegion(vm1);
    
    vm0.invoke(new SerializableRunnable("Destroy region") {
      
      public void run() {
        Cache cache =getCache();
        Region region = cache.getRegion(REGION_NAME);
        region.destroyRegion();
      }
    });
    
    
    vm1.invoke(new SerializableRunnable("check destroyed") {
      
      public void run() {
        Cache cache =getCache();
        assertNull(cache.getRegion(REGION_NAME));
      }
    });
    
    vm2.invoke(new SerializableRunnable("Wait for region creation") {
      
      public void run() {
       final  Cache cache = getCache();
        Wait.waitForCriterion(new WaitCriterion() {

          public String description() {
            return "Waiting for creation of region " + REGION_NAME;
          }

          public boolean done() {
            Region region = cache.getRegion(REGION_NAME);
            return region !=null;
          }
          
        }, MAX_WAIT, 100, true);
      }
    });
    
    vm2.invoke(new SerializableRunnable("Check offline members") {
      
      public void run() {
       final  Cache cache = getCache();
       DistributedRegion region = (DistributedRegion) cache.getRegion(REGION_NAME);
       PersistenceAdvisor persistAdvisor = region.getPersistenceAdvisor();
       assertEquals(Collections.emptySet(), persistAdvisor.getMembershipView().getOfflineMembers());
      }
    });
  }
  
  @Test
  public void testCrashDuringPreparePersistentId() throws Throwable { 
    Host host = Host.getHost(0);
    VM vm0 = host.getVM(0);
    VM vm1 = host.getVM(1);
    
    //Add a hook which will disconnect from the distributed
    //system when the initial image message shows up.
    vm0.invoke(new SerializableRunnable() {
      
      public void run() {
        
        DistributionMessageObserver.setInstance(new DistributionMessageObserver() {
          
          @Override
          public void beforeProcessMessage(DistributionManager dm,
              DistributionMessage message) {
           if(message instanceof PrepareNewPersistentMemberMessage) {
             DistributionMessageObserver.setInstance(null);
             disconnectFromDS();
           }
          }
          
          @Override
          public void afterProcessMessage(DistributionManager dm,
              DistributionMessage message) {
            
          }
        });
      }
    });
    createPersistentRegion(vm0);
    
    putAnEntry(vm0);
    
    updateTheEntry(vm0);
    
    AsyncInvocation async1 = createPersistentRegionAsync(vm1);
    
    //Wait for vm 1 to get stuck waiting for vm0, because vm0 has crashed
    waitForBlockedInitialization(vm1);
    
//    closeCache(vm0);
    closeCache(vm1);
    
    try {
      async1.getResult();
      fail("Should have seen a CacheClosedException");
    } catch (AssertionError e) {
      if (!CacheClosedException.class.isInstance(getRootCause(e))) {
        throw e;
      }
    }
    
    createPersistentRegion(vm0);
    
    createPersistentRegion(vm1);;
    
    checkForEntry(vm0);
    checkForEntry(vm1);
  }
  
  @Test
  public void testSplitBrainWithNonPersistentRegion() throws Throwable {
    Host host = Host.getHost(0);
    VM vm0 = host.getVM(0);
    VM vm1 = host.getVM(1);
    
    createPersistentRegion(vm1);
    
    putAnEntry(vm1);
    updateTheEntry(vm1);
    
    closeRegion(vm1);
    
    createNonPersistentRegion(vm0);
    
    IgnoredException e = IgnoredException.addIgnoredException(IllegalStateException.class.getSimpleName(), vm1);
    try {
      createPersistentRegion(vm1);
      fail("Should have received an IllegalState exception");
    } catch(Exception expected) {
      if(!(expected.getCause() instanceof IllegalStateException)) {
        throw expected;
      }
    } finally {
      e.remove();
    }
    
    closeRegion(vm0);
    
    createPersistentRegion(vm1);
    
    checkForEntry(vm1);
    
    checkForRecoveryStat(vm1, true);
  }

  @Test
  public void testMissingEntryOnDisk() throws Throwable {
    Host host = Host.getHost(0);
    VM vm0 = host.getVM(0);
    VM vm1 = host.getVM(1);
   
    //Add a hook which will perform some updates while the region is initializing
    vm0.invoke(new SerializableRunnable() {
     
      public void run() {
       
        DistributionMessageObserver.setInstance(new DistributionMessageObserver() {
         
          @Override
          public void beforeProcessMessage(DistributionManager dm,
              DistributionMessage message) {
           if(message instanceof RequestImageMessage) {
             Cache cache = getCache();
             Region region = cache.getRegion(REGION_NAME);
             if (region == null) {
               LogWriterUtils.getLogWriter().severe("removing listener for PersistentRecoveryOrderDUnitTest because region was not found: " + REGION_NAME);
               Object old = DistributionMessageObserver.setInstance(null);
               if (old != this) {
                 LogWriterUtils.getLogWriter().severe("removed listener was not the invoked listener", new Exception("stack trace"));
               }
               return;
             }
             region.put("A", "B");
             region.destroy("A");
             region.put("A", "C");
           }
          }
         
          @Override
          public void afterProcessMessage(DistributionManager dm,
              DistributionMessage message) {
           
          }
        });
      }
    });
    createPersistentRegion(vm0);
   
    createPersistentRegion(vm1);
   
    checkForEntry(vm1);
   
    closeRegion(vm0);
   
    closeRegion(vm1);
   
    //This should work
    createPersistentRegion(vm1);
   
    checkForEntry(vm1);
  }
  
  /**
   * Tests to make sure that we stop waiting for a member
   * that we revoke.
   * @throws Throwable
   */
  @Test
  public void testCompactFromAdmin() throws Throwable {
    Host host = Host.getHost(0);
    final VM vm0 = host.getVM(0);
    VM vm1 = host.getVM(1);
    VM vm2 = host.getVM(2);
    
    createPersistentRegionWithoutCompaction(vm0);
    createPersistentRegionWithoutCompaction(vm1);
    
    vm1.invoke(new SerializableRunnable("Create some data") {

      public void run() {
        GemFireCacheImpl cache = (GemFireCacheImpl) getCache();
        Region region = cache.getRegion(REGION_NAME);
        for(int i =0; i < 1024; i++) {
          region.put(i, new byte[1024]);
        }
        
        for(int i =2; i < 1024; i++) {
          assertTrue(region.destroy(i) != null);
        }
        DiskStore store = cache.findDiskStore(REGION_NAME);
        store.forceRoll();
      }
    });
//    vm1.invoke(new SerializableRunnable("compact") {
//      public void run() {
//        Cache cache = getCache();
//        DiskStore ds = cache.findDiskStore(REGION_NAME);
//        assertTrue(ds.forceCompaction());
//      }
//    });
//
//    vm0.invoke(new SerializableRunnable("compact") {
//      public void run() {
//        Cache cache = getCache();
//        DiskStore ds = cache.findDiskStore(REGION_NAME);
//        assertTrue(ds.forceCompaction());
//      }
//    });
    vm2.invoke(new SerializableRunnable("Compact") {

      public void run() {
        GemFireCacheImpl cache = (GemFireCacheImpl) getCache();
        DistributedSystemConfig config;
        AdminDistributedSystem adminDS = null; 
        try {
          config = AdminDistributedSystemFactory.defineDistributedSystem(getSystem(), "");
          adminDS = AdminDistributedSystemFactory.getDistributedSystem(config);
          adminDS.connect();
          Map<DistributedMember, Set<PersistentID>> missingIds = adminDS.compactAllDiskStores();
          assertEquals(2, missingIds.size());
          for(Set<PersistentID> value : missingIds.values()) {
            assertEquals(1, value.size());
          }
        } catch (AdminException e) {
          throw new RuntimeException(e);
        } finally {
          if(adminDS != null) {
            adminDS.disconnect();
          }
        }
      }
    });
    
    SerializableRunnable compactVM = new SerializableRunnable("compact") {
      public void run() {
        Cache cache = getCache();
        DiskStore ds = cache.findDiskStore(REGION_NAME);
        assertFalse(ds.forceCompaction());
      }
    };
    
    vm0.invoke(compactVM);
    vm1.invoke(compactVM);
  }
  
  @Test
  public void testCloseDuringRegionOperation() throws Throwable {
    Host host = Host.getHost(0);
    VM vm0 = host.getVM(0);
    VM vm1 = host.getVM(1);
    
    createPersistentRegion(vm0);
    createPersistentRegion(vm1);
    
    //Try to make sure there are some operations in flight while closing the cache
    SerializableCallable createData0 = new SerializableCallable() {
      
      public Object call() {
        Cache cache = getCache();
        Region region = cache.getRegion(REGION_NAME);
        
        int i =0;
        while(true) {
          try {
            region.put(0, i);
            i++;
          } catch(RegionDestroyedException e) {
            break;
          } catch(CacheClosedException e) {
            break;
          }
        }
        return i-1;
      }
    };
    
    SerializableCallable createData1 = new SerializableCallable() {
      
      public Object call() {
        Cache cache = getCache();
        Region region = cache.getRegion(REGION_NAME);
        
        int i =0;
        while(true) {
          try {
            region.put(1, i);
            i++;
          } catch(RegionDestroyedException e) {
            break;
          } catch(CacheClosedException e) {
            break;
          }
        }
        return i-1;
      }
    };
    
    AsyncInvocation asyncCreate0 = vm0.invokeAsync(createData0);
    AsyncInvocation asyncCreate1 = vm1.invokeAsync(createData1);
    
    Thread.sleep(500);
    
    AsyncInvocation close0 = closeCacheAsync(vm0);
    AsyncInvocation close1 = closeCacheAsync(vm1);
    
    //wait for the close to finish
    close0.getResult();
    close1.getResult();
    
    Integer lastSuccessfulInt0 = (Integer) asyncCreate0.getResult();
    Integer lastSuccessfulInt1 = (Integer) asyncCreate1.getResult();
    System.err.println("Cache was closed on 0->" + lastSuccessfulInt0 + ",1->" + lastSuccessfulInt1);
    
    AsyncInvocation create1 = createPersistentRegionAsync(vm0);
    AsyncInvocation create2 = createPersistentRegionAsync(vm1);
    
    create1.getResult();
    create2.getResult();
    
    checkConcurrentCloseValue(vm0, vm1, 0, lastSuccessfulInt0);
    checkConcurrentCloseValue(vm0, vm1, 1, lastSuccessfulInt1);
  }
  
  @Ignore("Disabled due to bug #52240")
  public void DISABLED_testCloseDuringRegionOperationWithTX() throws Throwable {
    Host host = Host.getHost(0);
    VM vm0 = host.getVM(0);
    VM vm1 = host.getVM(1);
    VM vm2 = host.getVM(2);
    
    createInternalPersistentRegionAsync(vm0).getResult();
    createInternalPersistentRegionAsync(vm1).getResult();
    createInternalPersistentRegionAsync(vm2).getResult();
    
    
    AsyncInvocation asyncCreate0 = createDataAsyncTX(vm0, 0);
    AsyncInvocation asyncCreate1 = createDataAsyncTX(vm0, 1);
    AsyncInvocation asyncCreate2 = createDataAsyncTX(vm0, 2);
    
    Thread.sleep(500);
    
    AsyncInvocation close0 = closeCacheAsync(vm0);
    AsyncInvocation close1 = closeCacheAsync(vm1);
    AsyncInvocation close2 = closeCacheAsync(vm2);
    
    //wait for the close to finish
    close0.getResult();
    close1.getResult();
    close2.getResult();
    
    Integer lastSuccessfulInt0 = (Integer) asyncCreate0.getResult();
    Integer lastSuccessfulInt1 = (Integer) asyncCreate1.getResult();
    Integer lastSuccessfulInt2 = (Integer) asyncCreate2.getResult();
    System.err.println("Cache was closed on 0->" + lastSuccessfulInt0 + ",1->" + lastSuccessfulInt1 + ",2->" + lastSuccessfulInt2);
    
    AsyncInvocation create0 = createInternalPersistentRegionAsync(vm0);
    AsyncInvocation create1 = createInternalPersistentRegionAsync(vm1);
    AsyncInvocation create2 = createInternalPersistentRegionAsync(vm2);
    
    create0.getResult();
    create1.getResult();
    create2.getResult();
    
    checkConcurrentCloseValue(vm0, vm1, 0, lastSuccessfulInt0);
    checkConcurrentCloseValue(vm0, vm1, 1, lastSuccessfulInt1);
    checkConcurrentCloseValue(vm0, vm1, 2, lastSuccessfulInt2);
  }

  public AsyncInvocation createDataAsyncTX(VM vm1, final int member) {
    SerializableCallable createData1 = new SerializableCallable() {
      
      public Object call() {
        Cache cache = getCache();
        Region region = cache.getRegion(REGION_NAME);
        
        int i =0;
        TXManagerImpl txManager = (TXManagerImpl) cache.getCacheTransactionManager();
        while(true) {
          try {
            txManager.begin();
            region.put(member, i);
            txManager.commit();
            i++;
          } catch(RegionDestroyedException e) {
            break;
          } catch(CacheClosedException e) {
            break;
          } catch(IllegalArgumentException e) {
            if(!e.getMessage().contains("Invalid txLockId")) {
              throw e;
            }
            break;
          } catch(LockServiceDestroyedException e) {
            break;
          }
        }
        return i-1;
      }
    };
    AsyncInvocation asyncCreate1 = vm1.invokeAsync(createData1);
    return asyncCreate1;
  }
  
  /**
   * Tests to make sure that after we get a conflicting
   * persistent data exception, we can still recover.
   * 
   * This is bug XX.
   */
  @Test
  public void testRecoverAfterConflict() throws Throwable {
    Host host = Host.getHost(0);
    VM vm0 = host.getVM(0);
    VM vm1 = host.getVM(1);
    
    LogWriterUtils.getLogWriter().info("Creating region in VM0");
    createPersistentRegion(vm0);
    putAnEntry(vm0);
    LogWriterUtils.getLogWriter().info("closing region in vm0");
    closeCache(vm0);
    
    LogWriterUtils.getLogWriter().info("Creating region in VM1");
    createPersistentRegion(vm1);
    putAnEntry(vm1);
    
    LogWriterUtils.getLogWriter().info("Creating region in VM0");
    IgnoredException ex = IgnoredException.addIgnoredException("ConflictingPersistentDataException", vm0);
    try {
      //this should cause a conflict
      createPersistentRegion(vm0);
      fail("Should have received a ConflictingPersistentDataException");
    } catch(RuntimeException e) {
      if(!(e.getCause() instanceof ConflictingPersistentDataException)) {
        throw e;
      }
    } finally {
      ex.remove();
    }
    
    LogWriterUtils.getLogWriter().info("closing region in vm1");
    closeCache(vm1);
    
    //This should work now
    createPersistentRegion(vm0);
    
    updateTheEntry(vm0);
    
    ex = IgnoredException.addIgnoredException("ConflictingPersistentDataException", vm1);
    //Now make sure vm1 gets a conflict
    LogWriterUtils.getLogWriter().info("Creating region in VM1");
    try {
      //this should cause a conflict
      createPersistentRegion(vm1);
      fail("Should have received a ConflictingPersistentDataException");
    } catch(RuntimeException e) {
      if(!(e.getCause() instanceof ConflictingPersistentDataException)) {
        throw e;
      }
    } finally {
      ex.remove();
    }
  }

  private void checkConcurrentCloseValue(VM vm0, VM vm1,
      final int key, int lastSuccessfulInt) {
    SerializableCallable getValue = new SerializableCallable() {
      
      public Object call() {
        Cache cache = getCache();
        Region region = cache.getRegion(REGION_NAME);
        int value = (Integer) region.get(key);
        return value;
      }
    };
    
    int vm1Value  = (Integer) vm0.invoke(getValue);
    int vm2Value = (Integer) vm1.invoke(getValue);
    assertEquals(vm1Value, vm2Value);
    assertTrue("value = " + vm1Value + ", lastSuccessfulInt=" + lastSuccessfulInt, 
        vm1Value == lastSuccessfulInt || vm1Value == lastSuccessfulInt+1);
  }

  private void checkForEntry(VM vm) {
    SerializableRunnable checkForEntry = new SerializableRunnable("check for the entry") {
      
      public void run() {
        Cache cache = getCache();
        Region region = cache.getRegion(REGION_NAME);
        assertEquals("C", region.get("A"));
      }
    };
    vm.invoke(checkForEntry);
  }
  
  protected void updateTheEntry(VM vm1) {
    updateTheEntry(vm1, "C");
  }

  protected void updateTheEntry(VM vm1, final String value) {
    vm1.invoke(new SerializableRunnable("change the entry") {
      
      public void run() {
        Cache cache = getCache();
        Region region = cache.getRegion(REGION_NAME);
        region.put("A", value);
      }
    });
  }

  protected void putAnEntry(VM vm0) {
    vm0.invoke(new SerializableRunnable("Put an entry") {
      
      public void run() {
        Cache cache = getCache();
        Region region = cache.getRegion(REGION_NAME);
        region.put("A", "B");
      }
    });
  }

  @Override
  public Properties getDistributedSystemProperties() {
    LogWriterUtils.getLogWriter().info("Looking for ack-wait-threshold");
    String s = System.getProperty(DistributionConfig.GEMFIRE_PREFIX + "ack-wait-threshold");
    if (s != null) {
      SAVED_ACK_WAIT_THRESHOLD = s;
      LogWriterUtils.getLogWriter().info("removing system property gemfire.ack-wait-threshold");
      System.getProperties().remove(DistributionConfig.GEMFIRE_PREFIX + "ack-wait-threshold");
    }
    Properties props = super.getDistributedSystemProperties();
    props.put(ACK_WAIT_THRESHOLD, "5");
    return props;
  }

  private void checkForRecoveryStat(VM vm, final boolean localRecovery) {
    vm.invoke(new SerializableRunnable("check disk region stat") {
      
      public void run() {
        Cache cache = getCache();
        DistributedRegion region = (DistributedRegion) cache.getRegion(REGION_NAME);
        DiskRegionStats stats = region.getDiskRegion().getStats();
        if(localRecovery) {
          assertEquals(1, stats.getLocalInitializations());
          assertEquals(0, stats.getRemoteInitializations());
        }
        else {
          assertEquals(0, stats.getLocalInitializations());
          assertEquals(1, stats.getRemoteInitializations());
        }
        
      }
    });
  }
  protected AsyncInvocation createInternalPersistentRegionAsync(final VM vm) {
    SerializableRunnable createRegion = new SerializableRunnable("Create persistent region") {
      public void run() {
        Cache cache = getCache();
        DiskStoreFactory dsf = cache.createDiskStoreFactory();
        File dir = getDiskDirForVM(vm);
        dir.mkdirs();
        dsf.setDiskDirs(new File[] {dir});
        dsf.setMaxOplogSize(1);
        DiskStore ds = dsf.create(REGION_NAME);
        InternalRegionArguments internalArgs = new InternalRegionArguments();
        internalArgs.setIsUsedForMetaRegion(true);
        internalArgs.setMetaRegionWithTransactions(true);
        AttributesFactory rf = new AttributesFactory();
        rf.setDiskStoreName(ds.getName());
        rf.setDiskSynchronous(true);
        rf.setDataPolicy(DataPolicy.PERSISTENT_REPLICATE);
        rf.setScope(Scope.DISTRIBUTED_ACK);
        try {
          ((GemFireCacheImpl)cache).createVMRegion(REGION_NAME, rf.create(), internalArgs);
        } catch (ClassNotFoundException e) {
          Assert.fail("error", e);
        } catch (IOException e) {
          Assert.fail("error", e);
        }
      }
    };
    return vm.invokeAsync(createRegion);
  }
}<|MERGE_RESOLUTION|>--- conflicted
+++ resolved
@@ -16,17 +16,9 @@
  */
 package com.gemstone.gemfire.internal.cache.persistence;
 
-<<<<<<< HEAD
-import org.junit.experimental.categories.Category;
-import org.junit.Test;
-
+import static com.gemstone.gemfire.distributed.DistributedSystemConfigProperties.*;
+import static com.gemstone.gemfire.internal.lang.ThrowableUtils.*;
 import static org.junit.Assert.*;
-
-import com.gemstone.gemfire.test.dunit.cache.internal.JUnit4CacheTestCase;
-import com.gemstone.gemfire.test.dunit.internal.JUnit4DistributedTestCase;
-import com.gemstone.gemfire.test.junit.categories.DistributedTest;
-
-import static com.gemstone.gemfire.internal.lang.ThrowableUtils.*;
 
 import java.io.ByteArrayInputStream;
 import java.io.DataInputStream;
@@ -41,15 +33,24 @@
 import java.util.concurrent.atomic.AtomicBoolean;
 
 import org.junit.Ignore;
-
-=======
->>>>>>> 61ad7e44
+import org.junit.Test;
+import org.junit.experimental.categories.Category;
+
 import com.gemstone.gemfire.DataSerializer;
 import com.gemstone.gemfire.admin.AdminDistributedSystem;
 import com.gemstone.gemfire.admin.AdminDistributedSystemFactory;
 import com.gemstone.gemfire.admin.AdminException;
 import com.gemstone.gemfire.admin.DistributedSystemConfig;
-import com.gemstone.gemfire.cache.*;
+import com.gemstone.gemfire.cache.AttributesFactory;
+import com.gemstone.gemfire.cache.Cache;
+import com.gemstone.gemfire.cache.CacheClosedException;
+import com.gemstone.gemfire.cache.DataPolicy;
+import com.gemstone.gemfire.cache.DiskStore;
+import com.gemstone.gemfire.cache.DiskStoreFactory;
+import com.gemstone.gemfire.cache.Region;
+import com.gemstone.gemfire.cache.RegionDestroyedException;
+import com.gemstone.gemfire.cache.RegionFactory;
+import com.gemstone.gemfire.cache.Scope;
 import com.gemstone.gemfire.cache.persistence.ConflictingPersistentDataException;
 import com.gemstone.gemfire.cache.persistence.PersistentID;
 import com.gemstone.gemfire.cache.persistence.PersistentReplicatesOfflineException;
@@ -65,31 +66,33 @@
 import com.gemstone.gemfire.internal.Version;
 import com.gemstone.gemfire.internal.cache.AbstractUpdateOperation.AbstractUpdateMessage;
 import com.gemstone.gemfire.internal.cache.DestroyRegionOperation.DestroyRegionMessage;
-import com.gemstone.gemfire.internal.cache.*;
+import com.gemstone.gemfire.internal.cache.DiskRegion;
+import com.gemstone.gemfire.internal.cache.DiskRegionStats;
+import com.gemstone.gemfire.internal.cache.DistributedRegion;
+import com.gemstone.gemfire.internal.cache.GemFireCacheImpl;
 import com.gemstone.gemfire.internal.cache.InitialImageOperation.RequestImageMessage;
+import com.gemstone.gemfire.internal.cache.InternalRegionArguments;
+import com.gemstone.gemfire.internal.cache.LocalRegion;
+import com.gemstone.gemfire.internal.cache.TXManagerImpl;
 import com.gemstone.gemfire.internal.cache.versions.RegionVersionHolder;
 import com.gemstone.gemfire.internal.cache.versions.RegionVersionVector;
-import com.gemstone.gemfire.test.dunit.*;
-import org.junit.Ignore;
-
-import java.io.ByteArrayInputStream;
-import java.io.DataInputStream;
-import java.io.File;
-import java.io.IOException;
-import java.net.InetAddress;
-import java.util.*;
-import java.util.concurrent.atomic.AtomicBoolean;
-
-import static com.gemstone.gemfire.internal.lang.ThrowableUtils.getRootCause;
-import static com.gemstone.gemfire.distributed.DistributedSystemConfigProperties.*;
+import com.gemstone.gemfire.test.dunit.Assert;
+import com.gemstone.gemfire.test.dunit.AsyncInvocation;
+import com.gemstone.gemfire.test.dunit.Host;
+import com.gemstone.gemfire.test.dunit.IgnoredException;
+import com.gemstone.gemfire.test.dunit.LogWriterUtils;
+import com.gemstone.gemfire.test.dunit.SerializableCallable;
+import com.gemstone.gemfire.test.dunit.SerializableRunnable;
+import com.gemstone.gemfire.test.dunit.VM;
+import com.gemstone.gemfire.test.dunit.Wait;
+import com.gemstone.gemfire.test.dunit.WaitCriterion;
+import com.gemstone.gemfire.test.junit.categories.DistributedTest;
 
 /**
  * This is a test of how persistent distributed
  * regions recover. This test makes sure that when
  * multiple VMs are persisting the same region, they recover
  * with the latest data during recovery.
- * 
- *
  */
 @Category(DistributedTest.class)
 public class PersistentRecoveryOrderDUnitTest extends PersistentReplicatedTestBase {
@@ -103,10 +106,9 @@
   /**
    * Tests to make sure that a persistent region will wait
    * for any members that were online when is crashed before starting up.
-   * @throws Throwable
    */
   @Test
-  public void testWaitForLatestMember() throws Throwable {
+  public void testWaitForLatestMember() throws Exception {
     Host host = Host.getHost(0);
     VM vm0 = host.getVM(0);
     VM vm1 = host.getVM(1);
@@ -156,10 +158,10 @@
   /**
    * Tests to make sure that we stop waiting for a member
    * that we revoke.
-   * @throws Throwable
+   * @throws Exception
    */
   @Test
-  public void testRevokeAMember() throws Throwable {
+  public void testRevokeAMember() throws Exception {
     Host host = Host.getHost(0);
     VM vm0 = host.getVM(0);
     VM vm1 = host.getVM(1);
@@ -292,10 +294,10 @@
   /**
    * Tests to make sure that we can revoke a member
    * before initialization, and that member will stay revoked
-   * @throws Throwable
+   * @throws Exception
    */
   @Test
-  public void testRevokeAHostBeforeInitialization() throws Throwable {
+  public void testRevokeAHostBeforeInitialization() throws Exception {
     Host host = Host.getHost(0);
     VM vm0 = host.getVM(0);
     VM vm1 = host.getVM(1);
@@ -385,10 +387,10 @@
 
   /**
    * Test which members show up in the list of members we're waiting on.
-   * @throws Throwable
+   * @throws Exception
    */
   @Test
-  public void testWaitingMemberList() throws Throwable {
+  public void testWaitingMemberList() throws Exception {
     Host host = Host.getHost(0);
     VM vm0 = host.getVM(0);
     VM vm1 = host.getVM(1);
@@ -527,10 +529,10 @@
    * A crashes.
    * B crashes.
    * B starts up. It should not wait for A.
-   * @throws Throwable
+   * @throws Exception
    */
   @Test
-  public void testDontWaitForOldMember() throws Throwable {
+  public void testDontWaitForOldMember() throws Exception {
     Host host = Host.getHost(0);
     VM vm0 = host.getVM(0);
     VM vm1 = host.getVM(1);
@@ -559,10 +561,10 @@
    * Tests that if two members crash simultaneously, they
    * negotiate which member should initialize with what is
    * on disk and which member should copy data from that member.
-   * @throws Throwable
+   * @throws Exception
    */
   @Test
-  public void testSimultaneousCrash() throws Throwable {
+  public void testSimultaneousCrash() throws Exception {
     Host host = Host.getHost(0);
     VM vm0 = host.getVM(0);
     VM vm1 = host.getVM(1);
@@ -620,7 +622,7 @@
    * has the latest data, without needing B. 
    */
   @Test
-  public void testTransmitCrashedMembers() throws Throwable {
+  public void testTransmitCrashedMembers() throws Exception {
     Host host = Host.getHost(0);
     VM vm0 = host.getVM(0);
     VM vm1 = host.getVM(1);
@@ -664,7 +666,7 @@
    * a non persistent region.
    */
   @Test
-  public void testRecoverFromNonPeristentRegion() throws Throwable {
+  public void testRecoverFromNonPeristentRegion() throws Exception {
     Host host = Host.getHost(0);
     VM vm0 = host.getVM(0);
     VM vm1 = host.getVM(1);
@@ -696,7 +698,7 @@
   }
 
   @Test
-  public void testFinishIncompleteInitializationNoSend() throws Throwable {
+  public void testFinishIncompleteInitializationNoSend() throws Exception {
     Host host = Host.getHost(0);
     VM vm0 = host.getVM(0);
     VM vm1 = host.getVM(1);
@@ -828,12 +830,12 @@
   }
 
   @Test
-  public void testPersistConflictOperations() throws Throwable {
+  public void testPersistConflictOperations() throws Exception {
     doTestPersistConflictOperations(true);
   }
   
   @Test
-  public void testPersistConflictOperationsAsync() throws Throwable {
+  public void testPersistConflictOperationsAsync() throws Exception {
     doTestPersistConflictOperations(false);
   }
 
@@ -845,7 +847,7 @@
    * tag, while another member will persist both of the 2 operations.
    * Overall, their RVV should match after the operations.  
    */
-  public void doTestPersistConflictOperations(boolean diskSync) throws Throwable {
+  public void doTestPersistConflictOperations(boolean diskSync) throws Exception {
     Host host = Host.getHost(0);
     VM vm0 = host.getVM(0);
     VM vm1 = host.getVM(1);
@@ -997,7 +999,7 @@
    * regions can negotiate who has the latest data during recovery.
    */
   @Test
-  public void testTransmitCrashedMembersWithNonPeristentRegion() throws Throwable {
+  public void testTransmitCrashedMembersWithNonPeristentRegion() throws Exception {
     Host host = Host.getHost(0);
     VM vm0 = host.getVM(0);
     VM vm1 = host.getVM(1);
@@ -1040,7 +1042,7 @@
   }
   
   @Test
-  public void testSplitBrain() throws Throwable {
+  public void testSplitBrain() throws Exception {
     Host host = Host.getHost(0);
     VM vm0 = host.getVM(0);
     VM vm1 = host.getVM(1);
@@ -1085,7 +1087,7 @@
    * for the member to come back for starting.
    */
   @Test
-  public void testCrashDuringGII() throws Throwable { 
+  public void testCrashDuringGII() throws Exception { 
     Host host = Host.getHost(0);
     VM vm0 = host.getVM(0);
     VM vm1 = host.getVM(1);
@@ -1188,7 +1190,7 @@
    * while a distributed destroy is in progress
    */
   @Test
-  public void testGIIDuringDestroy() throws Throwable { 
+  public void testGIIDuringDestroy() throws Exception { 
     Host host = Host.getHost(0);
     final VM vm0 = host.getVM(0);
     final VM vm1 = host.getVM(1);
@@ -1286,7 +1288,7 @@
   }
   
   @Test
-  public void testCrashDuringPreparePersistentId() throws Throwable { 
+  public void testCrashDuringPreparePersistentId() throws Exception { 
     Host host = Host.getHost(0);
     VM vm0 = host.getVM(0);
     VM vm1 = host.getVM(1);
@@ -1348,7 +1350,7 @@
   }
   
   @Test
-  public void testSplitBrainWithNonPersistentRegion() throws Throwable {
+  public void testSplitBrainWithNonPersistentRegion() throws Exception {
     Host host = Host.getHost(0);
     VM vm0 = host.getVM(0);
     VM vm1 = host.getVM(1);
@@ -1384,7 +1386,7 @@
   }
 
   @Test
-  public void testMissingEntryOnDisk() throws Throwable {
+  public void testMissingEntryOnDisk() throws Exception {
     Host host = Host.getHost(0);
     VM vm0 = host.getVM(0);
     VM vm1 = host.getVM(1);
@@ -1443,10 +1445,10 @@
   /**
    * Tests to make sure that we stop waiting for a member
    * that we revoke.
-   * @throws Throwable
+   * @throws Exception
    */
   @Test
-  public void testCompactFromAdmin() throws Throwable {
+  public void testCompactFromAdmin() throws Exception {
     Host host = Host.getHost(0);
     final VM vm0 = host.getVM(0);
     VM vm1 = host.getVM(1);
@@ -1524,7 +1526,7 @@
   }
   
   @Test
-  public void testCloseDuringRegionOperation() throws Throwable {
+  public void testCloseDuringRegionOperation() throws Exception {
     Host host = Host.getHost(0);
     VM vm0 = host.getVM(0);
     VM vm1 = host.getVM(1);
@@ -1601,8 +1603,9 @@
     checkConcurrentCloseValue(vm0, vm1, 1, lastSuccessfulInt1);
   }
   
-  @Ignore("Disabled due to bug #52240")
-  public void DISABLED_testCloseDuringRegionOperationWithTX() throws Throwable {
+  @Ignore("TODO: Disabled due to bug #52240")
+  @Test
+  public void testCloseDuringRegionOperationWithTX() throws Exception {
     Host host = Host.getHost(0);
     VM vm0 = host.getVM(0);
     VM vm1 = host.getVM(1);
@@ -1688,7 +1691,7 @@
    * This is bug XX.
    */
   @Test
-  public void testRecoverAfterConflict() throws Throwable {
+  public void testRecoverAfterConflict() throws Exception {
     Host host = Host.getHost(0);
     VM vm0 = host.getVM(0);
     VM vm1 = host.getVM(1);
