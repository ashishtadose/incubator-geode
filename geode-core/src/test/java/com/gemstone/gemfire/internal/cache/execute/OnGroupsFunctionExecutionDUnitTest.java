/*
 * Licensed to the Apache Software Foundation (ASF) under one or more
 * contributor license agreements.  See the NOTICE file distributed with
 * this work for additional information regarding copyright ownership.
 * The ASF licenses this file to You under the Apache License, Version 2.0
 * (the "License"); you may not use this file except in compliance with
 * the License.  You may obtain a copy of the License at
 *
 *      http://www.apache.org/licenses/LICENSE-2.0
 *
 * Unless required by applicable law or agreed to in writing, software
 * distributed under the License is distributed on an "AS IS" BASIS,
 * WITHOUT WARRANTIES OR CONDITIONS OF ANY KIND, either express or implied.
 * See the License for the specific language governing permissions and
 * limitations under the License.
 */
package com.gemstone.gemfire.internal.cache.execute;

<<<<<<< HEAD
import static org.junit.Assert.*;

import java.util.ArrayList;
import java.util.Collections;
import java.util.Properties;
=======
import static com.gemstone.gemfire.distributed.DistributedSystemConfigProperties.*;
>>>>>>> 61ad7e44

import org.junit.Test;
import org.junit.experimental.categories.Category;

import com.gemstone.gemfire.cache.Cache;
import com.gemstone.gemfire.cache.CacheClosedException;
import com.gemstone.gemfire.cache.CacheFactory;
import com.gemstone.gemfire.cache.RegionShortcut;
import com.gemstone.gemfire.cache.client.ClientCache;
import com.gemstone.gemfire.cache.client.ClientCacheFactory;
<<<<<<< HEAD
import com.gemstone.gemfire.cache.execute.Execution;
import com.gemstone.gemfire.cache.execute.FunctionAdapter;
import com.gemstone.gemfire.cache.execute.FunctionContext;
import com.gemstone.gemfire.cache.execute.FunctionException;
import com.gemstone.gemfire.cache.execute.FunctionInvocationTargetException;
import com.gemstone.gemfire.cache.execute.FunctionService;
=======
import com.gemstone.gemfire.cache.execute.*;
>>>>>>> 61ad7e44
import com.gemstone.gemfire.cache.server.CacheServer;
import com.gemstone.gemfire.distributed.DistributedSystem;
import com.gemstone.gemfire.distributed.Locator;
import com.gemstone.gemfire.distributed.internal.InternalDistributedSystem;
import com.gemstone.gemfire.internal.AvailablePortHelper;
<<<<<<< HEAD
import com.gemstone.gemfire.test.dunit.Host;
import com.gemstone.gemfire.test.dunit.IgnoredException;
import com.gemstone.gemfire.test.dunit.Invoke;
import com.gemstone.gemfire.test.dunit.LogWriterUtils;
import com.gemstone.gemfire.test.dunit.SerializableCallable;
import com.gemstone.gemfire.test.dunit.VM;
import com.gemstone.gemfire.test.dunit.Wait;
import com.gemstone.gemfire.test.dunit.WaitCriterion;
import com.gemstone.gemfire.test.dunit.internal.JUnit4DistributedTestCase;
import com.gemstone.gemfire.test.junit.categories.DistributedTest;
=======
import com.gemstone.gemfire.test.dunit.*;

import java.util.ArrayList;
import java.util.Collections;
import java.util.Properties;
>>>>>>> 61ad7e44

@Category(DistributedTest.class)
public class OnGroupsFunctionExecutionDUnitTest extends JUnit4DistributedTestCase {

  @Override
  public final void preTearDown() throws Exception {
    Invoke.invokeInEveryVM(new SerializableCallable() {
      @Override
      public Object call() throws Exception {
        Cache c = null;
        try {
          c = CacheFactory.getAnyInstance();
          if (c != null) {
            c.close();
          }
        } catch (CacheClosedException e) {
        }
        return null;
      }
    });
  }

  static class OnGroupsFunction extends FunctionAdapter {
    private static final long serialVersionUID = -1032915440862585532L;
    public static final String Id = "OnGroupsFunction";
    public static int invocationCount;

    @Override
    public void execute(FunctionContext context) {
      LogWriterUtils.getLogWriter().fine("SWAP:1:executing OnGroupsFunction:"+invocationCount);
      InternalDistributedSystem ds = InternalDistributedSystem.getConnectedInstance();
      synchronized (OnGroupsFunction.class) {
    	  invocationCount++;
      }
      ArrayList<String> l = (ArrayList<String>) context.getArguments();
      if (l != null) {
        assertFalse(Collections.disjoint(l, ds.getDistributedMember().getGroups()));
      }
      if(hasResult()) {
        context.getResultSender().lastResult(Boolean.TRUE);
      }
    }

    @Override
    public String getId() {
      return Id;
    }
  }
  
  private void initVM(VM vm, final String groups, final String regionName, final boolean startServer) {
    vm.invoke(new SerializableCallable() {
      @Override
      public Object call() throws Exception {
        Properties props = new Properties();
        props.put(GROUPS, groups);
        if (regionName != null) {
          Cache c = null;
          try {
            c = CacheFactory.getInstance(getSystem(props));
            c.close();
          } catch (CacheClosedException cce) {
          }
          c = CacheFactory.create(getSystem(props));
          c.createRegionFactory(RegionShortcut.PARTITION).create(regionName);
          if (startServer) {
            CacheServer s = c.addCacheServer();
            s.setPort(AvailablePortHelper.getRandomAvailableTCPPort());
            s.start();
          }
        } else {
          getSystem(props);
        }
        return null;
      }
    });
  }

  private void registerFunction(VM vm) {
    vm.invoke(new SerializableCallable() {
      @Override
      public Object call() throws Exception {
        FunctionService.registerFunction(new OnGroupsFunction());
        return null;
      }
    });
  }

  private void verifyAndResetInvocationCount(VM vm, final int count) {
    vm.invoke(new SerializableCallable() {
      @Override
      public Object call() throws Exception {
        OnGroupsFunction f = (OnGroupsFunction) FunctionService.getFunction(OnGroupsFunction.Id);
        
        // assert succeeded, reset count
        synchronized (OnGroupsFunction.class) {
        	assertEquals(count, f.invocationCount);
        	f.invocationCount = 0;
        }
        return null;
      }
    });
  }

  private int getAndResetInvocationCount(VM vm) {
    return (Integer) vm.invoke(new SerializableCallable() {
      @Override
      public Object call() throws Exception {
        OnGroupsFunction f = (OnGroupsFunction) FunctionService.getFunction(OnGroupsFunction.Id);
        int count  = 0 ;
        synchronized (OnGroupsFunction.class) {
        	count = f.invocationCount;
        	f.invocationCount = 0;
        }
        return count;
      }
    });
  }

  private int getInvocationCount(VM vm) {
    return (Integer) vm.invoke(new SerializableCallable() {
      @Override
      public Object call() throws Exception {
        OnGroupsFunction f = (OnGroupsFunction) FunctionService.getFunction(OnGroupsFunction.Id);
        int count = 0;
        synchronized (OnGroupsFunction.class) {
        	count = f.invocationCount;
        //    f.invocationCount = 0;
		}
        
        return count;
      }
    });
  }

  private void resetInvocationCount(VM vm) {
    vm.invoke(new SerializableCallable() {
      @Override
      public Object call() throws Exception {
        OnGroupsFunction f = (OnGroupsFunction) FunctionService.getFunction(OnGroupsFunction.Id);
        synchronized (OnGroupsFunction.class) {
        	f.invocationCount = 0;
		}
        return null;
      }
    });
  }

  @Test
  public void testBasicP2PFunctionNoCache() {
    doBasicP2PFunctionNoCache(false);
  }

  @Test
  public void testBasicP2pRegisteredFunctionNoCache() {
    doBasicP2PFunctionNoCache(true);
  }

  private void doBasicP2PFunctionNoCache(final boolean registerFunction) {
    Host host = Host.getHost(0);
    VM vm0 = host.getVM(0);
    VM vm1 = host.getVM(1);
    VM vm2 = host.getVM(2);
    
    initVM(vm0, "g0,gm", null, false);
    initVM(vm1, "g1", null, false);
    initVM(vm2, "g0,g1", null, false);
    
    if (registerFunction) {
      registerFunction(vm0);
      registerFunction(vm1);
      registerFunction(vm2);
    }
    
    vm0.invoke(new SerializableCallable() {
      @Override
      public Object call() throws Exception {
        LogWriterUtils.getLogWriter().fine("SWAP:invoking on gm");
        DistributedSystem ds = getSystem();
        try {
          FunctionService.onMember("no such group");
          fail("expected exception not thrown");
        } catch (FunctionException e) {
        }
        Execution e = FunctionService.onMembers("gm");
        ArrayList<String> args = new ArrayList<String>();
        args.add("gm");
        e = e.withArgs(args);
        if (registerFunction) {
          e.execute(OnGroupsFunction.Id).getResult();
        } else {
          e.execute(new OnGroupsFunction()).getResult();
        }
        return null;
      }
    });
    verifyAndResetInvocationCount(vm0, 1);
    verifyAndResetInvocationCount(vm1, 0);
    verifyAndResetInvocationCount(vm2, 0);
    
    vm0.invoke(new SerializableCallable() {
      @Override
      public Object call() throws Exception {
        DistributedSystem ds = getSystem();
        LogWriterUtils.getLogWriter().fine("SWAP:invoking on g0");
        Execution e = FunctionService.onMembers("g0");
        ArrayList<String> args = new ArrayList<String>();
        args.add("g0");
        e = e.withArgs(args);
        if (registerFunction) {
          e.execute(OnGroupsFunction.Id).getResult();
        } else {
          e.execute(new OnGroupsFunction()).getResult();
        }
        return null;
      }
    });
    verifyAndResetInvocationCount(vm0, 1);
    verifyAndResetInvocationCount(vm1, 0);
    verifyAndResetInvocationCount(vm2, 1);
    
    vm0.invoke(new SerializableCallable() {
      @Override
      public Object call() throws Exception {
        DistributedSystem ds = getSystem();
        Execution e = FunctionService.onMembers("g1");
        ArrayList<String> args = new ArrayList<String>();
        args.add("g1");
        e = e.withArgs(args);
        if (registerFunction) {
          e.execute(OnGroupsFunction.Id).getResult();
        } else {
          e.execute(new OnGroupsFunction()).getResult();
        }
        return null;
      }
    });
    verifyAndResetInvocationCount(vm0, 0);
    verifyAndResetInvocationCount(vm1, 1);
    verifyAndResetInvocationCount(vm2, 1);
    
    vm0.invoke(new SerializableCallable() {
      @Override
      public Object call() throws Exception {
        LogWriterUtils.getLogWriter().fine("SWAP:invoking on g0 g1");
        InternalDistributedSystem ds = InternalDistributedSystem.getConnectedInstance();
        Execution e = FunctionService.onMembers("g0", "g1");
        ArrayList<String> args = new ArrayList<String>();
        args.add("g0");args.add("g1");
        e = e.withArgs(args);
        if (registerFunction) {
          e.execute(OnGroupsFunction.Id).getResult();
        } else {
          e.execute(new OnGroupsFunction()).getResult();
        }
        return null;
      }
    });
    verifyAndResetInvocationCount(vm0, 1);
    verifyAndResetInvocationCount(vm1, 1);
    verifyAndResetInvocationCount(vm2, 1);
  }

  @Test
  public void testonMember() {
    Host host = Host.getHost(0);
    VM vm0 = host.getVM(0);
    VM vm1 = host.getVM(1);
    VM vm2 = host.getVM(2);
    
    initVM(vm0, "g0,gm", null, false);
    initVM(vm1, "g1", null, false);
    initVM(vm2, "g0,g1", null, false);

    vm0.invoke(new SerializableCallable() {
      @Override
      public Object call() throws Exception {
        DistributedSystem ds = getSystem();
        try {
          FunctionService.onMember("no such group");
          fail("expected exception not thrown");
        } catch (FunctionException e) {
        }
        try {
          FunctionService.onMember();
          fail("expected exception not thrown");
        } catch (FunctionException e) {
        }
        FunctionService.onMember("g1").execute(new OnGroupsFunction()).getResult();
        return null;
      }
    });
    int c0 = getAndResetInvocationCount(vm0);
    int c1 = getAndResetInvocationCount(vm1);
    int c2 = getAndResetInvocationCount(vm2);
    assertEquals(1, c0 + c1 + c2);

    // test that function is invoked locally when this member belongs to group
    vm0.invoke(new SerializableCallable() {
      @Override
      public Object call() throws Exception {
        DistributedSystem ds = getSystem();
        FunctionService.onMember("g0").execute(new OnGroupsFunction()).getResult();
        return null;
      }
    });
    verifyAndResetInvocationCount(vm0, 1);
    verifyAndResetInvocationCount(vm1, 0);
    verifyAndResetInvocationCount(vm2, 0);
  }
  
  static class OnGroupMultiResultFunction extends FunctionAdapter {
    private static final long serialVersionUID = 8190290175486881994L;
    public static final String Id = "OnGroupMultiResultFunction";

    @Override
    public void execute(FunctionContext context) {
      // send 5 1s
      for (int i=0; i<4; i++) {
        context.getResultSender().sendResult(1);
      }
      context.getResultSender().lastResult(1);
    }

    @Override
    public String getId() {
      return Id;
    }
  }

  @Test
  public void testBasicP2PFunction() {
    Host host = Host.getHost(0);
    VM vm0 = host.getVM(0);
    VM vm1 = host.getVM(1);
    VM vm2 = host.getVM(2);
    final String regionName = getName();
    
    initVM(vm0, "g0,mg", regionName, false);
    initVM(vm1, "g1", regionName, false);
    initVM(vm2, "g0,g1", regionName, false);
    
    vm0.invoke(new SerializableCallable() {
      @Override
      public Object call() throws Exception {
        DistributedSystem ds = getSystem();
        Execution e = FunctionService.onMembers("mg");
        ArrayList<Integer> l = (ArrayList<Integer>) e.execute(new OnGroupMultiResultFunction()).getResult();
        int sum = 0;
        for (int i=0; i<l.size(); i++) {
          sum += l.get(i);
        }
        assertEquals(5, sum);
        return null;
      }
    });
    
    vm0.invoke(new SerializableCallable() {
      @Override
      public Object call() throws Exception {
        DistributedSystem ds = getSystem();
        Execution e = FunctionService.onMembers("g0");
        ArrayList<Integer> l = (ArrayList<Integer>) e.execute(new OnGroupMultiResultFunction()).getResult();
        int sum = 0;
        for (int i=0; i<l.size(); i++) {
          sum += l.get(i);
        }
        assertEquals(10, sum);
        return null;
      }
    });
    
    vm0.invoke(new SerializableCallable() {
      @Override
      public Object call() throws Exception {
        DistributedSystem ds = getSystem();
        Execution e = FunctionService.onMembers("g0", "g1");
        ArrayList<Integer> l = (ArrayList<Integer>) e.execute(new OnGroupMultiResultFunction()).getResult();
        int sum = 0;
        for (int i=0; i<l.size(); i++) {
          sum += l.get(i);
        }
        assertEquals(15, sum);
        return null;
      }
    });
  }

  private int getLocatorPort(VM locator) {
    return (Integer) locator.invoke(new SerializableCallable() {
      @Override
      public Object call() throws Exception {
        return Locator.getLocator().getPort();
      }
    });
  }

  static class OnGroupsExceptionFunction extends FunctionAdapter {
    private static final long serialVersionUID = 6488843931404616442L;
    public static final String Id = "OnGroupsExceptionFunction";

    @Override
    public void execute(FunctionContext context) {
      ArrayList<String> args = (ArrayList<String>) context.getArguments();
      if (args.get(0).equals("runtime")) {
        if (args.size() > 1) {
          String group = args.get(1);
          InternalDistributedSystem ds = InternalDistributedSystem.getConnectedInstance();
          if (ds.getDistributedMember().getGroups().contains(group)) {
            throw new NullPointerException();
          }
        } else {
          throw new NullPointerException();
        }
      } else {
        InternalDistributedSystem ds = InternalDistributedSystem.getConnectedInstance();
        if (args.size() > 1) {
          String group = args.get(1);
          if (ds.getDistributedMember().getGroups().contains(group)) {
            ds.disconnect();
          }
        } else {
          ds.disconnect();
        }
      }
      context.getResultSender().lastResult(Boolean.TRUE);
    }

    @Override
    public String getId() {
      return Id;
    }
  }

  @Test
  public void testP2PException () {
    Host host = Host.getHost(0);
    VM vm0 = host.getVM(0);
    VM vm1 = host.getVM(1);
    VM vm2 = host.getVM(2);
    final String regionName = getName();
    
    //The test function deliberately throws a null pointer exception.
    //which is logged.
    IgnoredException.addIgnoredException(NullPointerException.class.getSimpleName());
    
    initVM(vm0, "g0,mg", regionName, false);
    initVM(vm1, "g1", regionName, false);
    initVM(vm2, "g0,g1,g2", regionName, false);
    
    vm0.invoke(new SerializableCallable() {
      @Override
      public Object call() throws Exception {
        DistributedSystem ds = getSystem();
        Execution e = FunctionService.onMembers("mg");
        ArrayList<String> args = new ArrayList<String>();
        args.add("runtime");
        e = e.withArgs(args);
        try {
          e.execute(new OnGroupsExceptionFunction()).getResult();
          fail("expected exception not thrown");
        } catch (FunctionException ex) {
          assertTrue(ex.getCause() instanceof NullPointerException);
        }
        
        Execution e1 = FunctionService.onMembers("g1");
        e1 = e1.withArgs(args);
        try {
          e1.execute(new OnGroupsExceptionFunction()).getResult();
          fail("expected exception not thrown");
        } catch (FunctionException ex) {
          assertTrue(ex.getCause() instanceof NullPointerException);
        }
        
        // fail on only one member
        Execution e2 = FunctionService.onMembers("g1");
        args.add("g2");
        e2 = e2.withArgs(args);
        try {
          e2.execute(new OnGroupsExceptionFunction()).getResult();
          fail("expected exception not thrown");
        } catch (FunctionException ex) {
          assertTrue(ex.getCause() instanceof NullPointerException);
        }
        return null;
      }
    });
  }

  @Test
  public void testP2PMemberFailure() {
    Host host = Host.getHost(0);
    VM vm0 = host.getVM(0);
    VM vm1 = host.getVM(1);
    VM vm2 = host.getVM(2);
    final String regionName = getName();
    
    initVM(vm0, "g0,mg", regionName, false);
    initVM(vm1, "g1", regionName, false);
    initVM(vm2, "g0,g1,g2", regionName, false);
    
    vm0.invoke(new SerializableCallable() {
      @Override
      public Object call() throws Exception {
        DistributedSystem ds = getSystem();
        Execution e1 = FunctionService.onMembers("g1");
        ArrayList<String> args = new ArrayList<String>();
        args.add("shutdown");
        e1 = e1.withArgs(args);
        try {
          e1.execute(new OnGroupsExceptionFunction()).getResult();
          fail("expected exception not thrown");
        } catch (FunctionException ex) {
          assertTrue(ex.getCause() instanceof FunctionInvocationTargetException);
        }
        return null;
      }
    });
  }

  @Test
  public void testP2POneMemberFailure() {
    Host host = Host.getHost(0);
    VM vm0 = host.getVM(0);
    VM vm1 = host.getVM(1);
    VM vm2 = host.getVM(2);
    final String regionName = getName();
    
    initVM(vm0, "g0,mg", regionName, false);
    initVM(vm1, "g1", regionName, false);
    initVM(vm2, "g0,g1,g2", regionName, false);
    
    vm0.invoke(new SerializableCallable() {
      @Override
      public Object call() throws Exception {
        DistributedSystem ds = getSystem();
        Execution e1 = FunctionService.onMembers("g1");
        ArrayList<String> args = new ArrayList<String>();
        args.add("shutdown");
        args.add("g2");
        e1 = e1.withArgs(args);
        try {
          e1.execute(new OnGroupsExceptionFunction()).getResult();
          fail("expected exception not thrown");
        } catch (FunctionException ex) {
          assertTrue(ex.getCause() instanceof FunctionInvocationTargetException);
        }
        return null;
      }
    });
  }

  @Test
  public void testP2PIgnoreMemberFailure() {
    Host host = Host.getHost(0);
    VM vm0 = host.getVM(0);
    VM vm1 = host.getVM(1);
    VM vm2 = host.getVM(2);
    final String regionName = getName();
    
    initVM(vm0, "g0,mg", regionName, false);
    initVM(vm1, "g1", regionName, false);
    initVM(vm2, "g0,g1,g2", regionName, false);
    
    vm0.invoke(new SerializableCallable() {
      @Override
      public Object call() throws Exception {
        DistributedSystem ds = getSystem();
        Execution e1 = FunctionService.onMembers("g1");
        ArrayList<String> args = new ArrayList<String>();
        args.add("shutdown");
        args.add("g2");
        e1 = e1.withArgs(args);
        ((AbstractExecution)e1).setIgnoreDepartedMembers(true);
        ArrayList l = (ArrayList) e1.execute(new OnGroupsExceptionFunction()).getResult();
        assertEquals(2, l.size());
        if (l.get(0) instanceof FunctionInvocationTargetException) {
          assertTrue((Boolean) l.get(1));
        } else if (l.get(0) instanceof Boolean) {
          assertTrue(l.get(1) instanceof FunctionInvocationTargetException);
        } else {
          fail("expected to find a Boolean or throwable at index 0");
        }
        return null;
      }
    });
  }

  @Test
  public void testBasicClientServerFunction() {
    dotestBasicClientServerFunction(false, true);
  }

  @Test
  public void testBasicClientServerRegisteredFunction() {
    dotestBasicClientServerFunction(true, true);
  }

  @Test
  public void testBasicClientServerFunctionNoArgs() {
    dotestBasicClientServerFunction(false, false);
  }

  @Test
  public void testBasicClientServerRegisteredFunctionNoArgs() {
    dotestBasicClientServerFunction(true, false);
  }

  private void dotestBasicClientServerFunction(final boolean register, final boolean withArgs) {
    Host host = Host.getHost(0);
    VM server0 = host.getVM(0);
    VM server1 = host.getVM(1);
    VM server2 = host.getVM(2);
    VM client = host.getVM(3);
    VM locator = Host.getLocator();
    final String regionName = getName();
    
    initVM(server0, "mg,g0", regionName, true);
    initVM(server1, "g1", regionName, true);
    initVM(server2, "g0,g1", regionName, true);

    if (register) {
      registerFunction(server0);
      registerFunction(server1);
      registerFunction(server2);
    }

    final int locatorPort = getLocatorPort(locator);
    final String hostName = host.getHostName();

    client.invoke(new SerializableCallable() {
      @Override
      public Object call() throws Exception {
        try {
          Cache c = CacheFactory.getAnyInstance();
          c.close();
        } catch (CacheClosedException cce) {
        }
        disconnectFromDS();
        LogWriterUtils.getLogWriter().fine("SWAP:creating client cache");
        ClientCacheFactory ccf = new ClientCacheFactory();
        ccf.addPoolLocator(hostName, locatorPort);
        ccf.setPoolServerGroup("mg");
        ccf.set(LOG_LEVEL, LogWriterUtils.getDUnitLogLevel());
        ClientCache c = ccf.create();

        c.getLogger().info("SWAP:invoking function from client on g0");
        Execution e = InternalFunctionService.onServers(c, "g0");
        if (withArgs) {
          ArrayList<String> args = new ArrayList<String>();
          args.add("g0");
          e = e.withArgs(args);
        }
        if (register) {
          e.execute(OnGroupsFunction.Id).getResult();
        } else {
          e.execute(new OnGroupsFunction()).getResult();
        }
        return null;
      }
    });
    verifyAndResetInvocationCount(server0, 1);
    verifyAndResetInvocationCount(server1, 0);
    verifyAndResetInvocationCount(server2, 1);

    client.invoke(new SerializableCallable() {
      @Override
      public Object call() throws Exception {
        ClientCache c = ClientCacheFactory.getAnyInstance();
        c.getLogger().fine("SWAP:invoking function from client on mg");
        Execution e = InternalFunctionService.onServers(c, "mg");
        if (withArgs) {
          ArrayList<String> args = new ArrayList<String>();
          args.add("mg");
          e = e.withArgs(args);
        }
        if (register) {
          e.execute(OnGroupsFunction.Id).getResult();
        } else {
          e.execute(new OnGroupsFunction()).getResult();
        }
        return null;
      }
    });
    verifyAndResetInvocationCount(server0, 1);
    verifyAndResetInvocationCount(server1, 0);
    verifyAndResetInvocationCount(server2, 0);
    
    client.invoke(new SerializableCallable() {
      @Override
      public Object call() throws Exception {
        ClientCache c = ClientCacheFactory.getAnyInstance();
        c.getLogger().fine("SWAP:invoking function from client on g0 g1");
        Execution e = InternalFunctionService.onServers(c, "g0", "g1");
        if (withArgs) {
          ArrayList<String> args = new ArrayList<String>();
          args.add("g0");args.add("g1");
          e = e.withArgs(args);
        }
        if (register) {
          e.execute(OnGroupsFunction.Id).getResult();
        } else {
          e.execute(new OnGroupsFunction()).getResult();
        }
        return null;    
      }
    });
    verifyAndResetInvocationCount(server0, 1);
    verifyAndResetInvocationCount(server1, 1);
    verifyAndResetInvocationCount(server2, 1);
  }

  @Test
  public void testStreamingClientServerFunction() {
    Host host = Host.getHost(0);
    VM server0 = host.getVM(0);
    VM server1 = host.getVM(1);
    VM server2 = host.getVM(2);
    VM client = host.getVM(3);
    VM locator = Host.getLocator();
    final String regionName = getName();
    
    initVM(server0, "mg,g0", regionName, true);
    initVM(server1, "g1", regionName, true);
    initVM(server2, "g0,g1", regionName, true);

    final int locatorPort = getLocatorPort(locator);
    final String hostName = host.getHostName();

    client.invoke(new SerializableCallable() {
      @Override
      public Object call() throws Exception {
        try {
          Cache c = CacheFactory.getAnyInstance();
          c.close();
        } catch (CacheClosedException cce) {
        }
        disconnectFromDS();
        LogWriterUtils.getLogWriter().fine("SWAP:creating client cache");
        ClientCacheFactory ccf = new ClientCacheFactory();
        ccf.addPoolLocator(hostName, locatorPort);
        ccf.setPoolServerGroup("mg");
        ccf.set(LOG_LEVEL, LogWriterUtils.getDUnitLogLevel());
        ClientCache c = ccf.create();

        c.getLogger().info("SWAP:invoking function from client on g0");
        Execution e = InternalFunctionService.onServers(c, "g0");
        ArrayList<Integer> l = (ArrayList<Integer>) e.execute(new OnGroupMultiResultFunction()).getResult();
        int sum = 0;
        for (int i=0; i<l.size(); i++) {
          sum += l.get(i);
        }
        assertEquals(10, sum);
        return null;
      }
    });

    client.invoke(new SerializableCallable() {
      @Override
      public Object call() throws Exception {
        ClientCache c = ClientCacheFactory.getAnyInstance();
        c.getLogger().fine("SWAP:invoking function from client on mg");
        Execution e = InternalFunctionService.onServers(c, "mg");
        ArrayList<Integer> l = (ArrayList<Integer>) e.execute(new OnGroupMultiResultFunction()).getResult();
        int sum = 0;
        for (int i=0; i<l.size(); i++) {
          sum += l.get(i);
        }
        assertEquals(5, sum);
        return null;
      }
    });
    
    client.invoke(new SerializableCallable() {
      @Override
      public Object call() throws Exception {
        ClientCache c = ClientCacheFactory.getAnyInstance();
        c.getLogger().fine("SWAP:invoking function from client on g0 g1");
        Execution e = InternalFunctionService.onServers(c, "g0", "g1");
        ArrayList<Integer> l = (ArrayList<Integer>) e.execute(new OnGroupMultiResultFunction()).getResult();
        int sum = 0;
        for (int i=0; i<l.size(); i++) {
          sum += l.get(i);
        }
        assertEquals(15, sum);
        return null;
      }
    });
  }

  @Test
  public void testOnServer() {
    Host host = Host.getHost(0);
    VM server0 = host.getVM(0);
    VM server1 = host.getVM(1);
    VM server2 = host.getVM(2);
    VM client = host.getVM(3);
    VM locator = Host.getLocator();
    final String regionName = getName();
    
    initVM(server0, "mg,g0", regionName, true);
    initVM(server1, "g1", regionName, true);
    initVM(server2, "g0,g1,g2", regionName, true);

    final int locatorPort = getLocatorPort(locator);
    final String hostName = host.getHostName();

    client.invoke(new SerializableCallable() {
      @Override
      public Object call() throws Exception {
        try {
          Cache c = CacheFactory.getAnyInstance();
          c.close();
        } catch (CacheClosedException cce) {
        }
        disconnectFromDS();
        LogWriterUtils.getLogWriter().fine("SWAP:creating client cache");
        ClientCacheFactory ccf = new ClientCacheFactory();
        ccf.addPoolLocator(hostName, locatorPort);
        ccf.setPoolServerGroup("mg");
        ccf.set(LOG_LEVEL, LogWriterUtils.getDUnitLogLevel());
        ClientCache c = ccf.create();

        IgnoredException ex = IgnoredException.addIgnoredException("No member found");
        try {
          InternalFunctionService.onServer(c, "no such group").execute(new OnGroupsFunction()).getResult();
         fail("expected exception not thrown");
        } catch (FunctionException e) {
        } finally {
          ex.remove();
        }

        InternalFunctionService.onServer(c, "g1").execute(new OnGroupsFunction()).getResult();
        return null;
      }
    });
    int c0 = getAndResetInvocationCount(server0);
    int c1 = getAndResetInvocationCount(server1);
    int c2 = getAndResetInvocationCount(server2);
    assertEquals(1, c0 + c1 + c2);

    client.invoke(new SerializableCallable() {
      @Override
      public Object call() throws Exception {
        ClientCache c = ClientCacheFactory.getAnyInstance();
        InternalFunctionService.onServer(c, "g0").execute(new OnGroupsFunction()).getResult();
        
        return null;
      }
    });
    
    verifyAndResetInvocationCount(server0, 1);
    verifyAndResetInvocationCount(server1, 0);
    verifyAndResetInvocationCount(server2, 0);
    
    client.invoke(new SerializableCallable() {
      @Override
      public Object call() throws Exception {
        ClientCache c = ClientCacheFactory.getAnyInstance();
        InternalFunctionService.onServer(c, "mg", "g1").execute(new OnGroupsFunction()).getResult();
        
        return null;
      }
    });
    
    c0 = getAndResetInvocationCount(server0);
    c1 = getAndResetInvocationCount(server1);
    c2 = getAndResetInvocationCount(server2);
    assertEquals(2, c0 + c1 + c2);
  }

  @Test
  public void testClientServerException() {
    Host host = Host.getHost(0);
    VM server0 = host.getVM(0);
    VM server1 = host.getVM(1);
    VM server2 = host.getVM(2);
    VM client = host.getVM(3);
    VM locator = Host.getLocator();
    final String regionName = getName();
    
    initVM(server0, "mg,g0", regionName, true);
    initVM(server1, "g1", regionName, true);
    initVM(server2, "g0,g1,g2", regionName, true);

    final int locatorPort = getLocatorPort(locator);
    final String hostName = host.getHostName();

    client.invoke(new SerializableCallable() {
      @Override
      public Object call() throws Exception {
        try {
          Cache c = CacheFactory.getAnyInstance();
          c.close();
        } catch (CacheClosedException cce) {
        }
        disconnectFromDS();
        LogWriterUtils.getLogWriter().fine("SWAP:creating client cache");
        ClientCacheFactory ccf = new ClientCacheFactory();
        ccf.addPoolLocator(hostName, locatorPort);
        ccf.setPoolServerGroup("mg");
        ccf.set(LOG_LEVEL, LogWriterUtils.getDUnitLogLevel());
        ClientCache c = ccf.create();

        IgnoredException expected = IgnoredException.addIgnoredException("No member found");
        try {
          InternalFunctionService.onServers(c, "no such group").execute(new OnGroupsFunction()).getResult();
          fail("expected exception not thrown");
        } catch (FunctionException e) {
        } finally {
          expected.remove();
        }

        IgnoredException.addIgnoredException("NullPointerException");
        Execution e = InternalFunctionService.onServers(c, "mg");
        ArrayList<String> args = new ArrayList<String>();
        args.add("runtime");
        e = e.withArgs(args);
        try {
          e.execute(new OnGroupsExceptionFunction()).getResult();
          fail("expected exception not thrown");
        } catch (FunctionException ex) {
          assertTrue(ex.getCause() instanceof NullPointerException);
        }
        
        Execution e1 = InternalFunctionService.onServers(c, "g1");
        e1 = e1.withArgs(args);
        try {
          e1.execute(new OnGroupsExceptionFunction()).getResult();
          fail("expected exception not thrown");
        } catch (FunctionException ex) {
          assertTrue(ex.getCause() instanceof NullPointerException);
        }
        
        // only one member
        Execution e2 = InternalFunctionService.onServers(c, "g1");
        args.add("g2");
        e2 = e2.withArgs(args);
        try {
          e2.execute(new OnGroupsExceptionFunction()).getResult();
          fail("expected exception not thrown");
        } catch (FunctionException ex) {
          assertTrue(ex.getCause() instanceof NullPointerException);
        }
        return null;
      }
    });
  }

  @Test
  public void testClientServerMemberFailure() {
    Host host = Host.getHost(0);
    VM server0 = host.getVM(0);
    VM server1 = host.getVM(1);
    VM server2 = host.getVM(2);
    VM client = host.getVM(3);
    VM locator = Host.getLocator();
    final String regionName = getName();
    
    initVM(server0, "mg,g0", regionName, true);
    initVM(server1, "g1", regionName, true);
    initVM(server2, "g0,g1,g2", regionName, true);

    final int locatorPort = getLocatorPort(locator);
    final String hostName = host.getHostName();

    client.invoke(new SerializableCallable() {
      @Override
      public Object call() throws Exception {
        try {
          Cache c = CacheFactory.getAnyInstance();
          c.close();
        } catch (CacheClosedException cce) {
        }
        disconnectFromDS();
        LogWriterUtils.getLogWriter().fine("SWAP:creating client cache");
        ClientCacheFactory ccf = new ClientCacheFactory();
        ccf.addPoolLocator(hostName, locatorPort);
        ccf.setPoolServerGroup("mg");
        ccf.set(LOG_LEVEL, LogWriterUtils.getDUnitLogLevel());
        ClientCache c = ccf.create();

        Execution e = InternalFunctionService.onServers(c, "g1");
        ArrayList<String> args = new ArrayList<String>();
        args.add("disconnect");
        e = e.withArgs(args);
        
        IgnoredException.addIgnoredException("FunctionInvocationTargetException");
        try {
          e.execute(new OnGroupsExceptionFunction()).getResult();
          fail("expected exception not thrown");
        } catch (FunctionException ex) {
          assertTrue(ex.getCause() instanceof FunctionInvocationTargetException);
        }
        return null;
      }
    });
  }

  @Test
  public void testClientServerOneMemberFailure() {
    Host host = Host.getHost(0);
    VM server0 = host.getVM(0);
    VM server1 = host.getVM(1);
    VM server2 = host.getVM(2);
    VM client = host.getVM(3);
    VM locator = Host.getLocator();
    final String regionName = getName();
    
    initVM(server0, "mg,g0", regionName, true);
    initVM(server1, "g1", regionName, true);
    initVM(server2, "g0,g1,g2", regionName, true);

    final int locatorPort = getLocatorPort(locator);
    final String hostName = host.getHostName();

    client.invoke(new SerializableCallable() {
      @Override
      public Object call() throws Exception {
        try {
          Cache c = CacheFactory.getAnyInstance();
          c.close();
        } catch (CacheClosedException cce) {
        }
        disconnectFromDS();
        LogWriterUtils.getLogWriter().fine("SWAP:creating client cache");
        ClientCacheFactory ccf = new ClientCacheFactory();
        ccf.addPoolLocator(hostName, locatorPort);
        ccf.setPoolServerGroup("mg");
        ccf.set(LOG_LEVEL, LogWriterUtils.getDUnitLogLevel());
        ClientCache c = ccf.create();

        Execution e = InternalFunctionService.onServers(c, "g1");
        ArrayList<String> args = new ArrayList<String>();
        args.add("disconnect");
        args.add("g2");
        e = e.withArgs(args);
        IgnoredException.addIgnoredException("FunctionInvocationTargetException");
        try {
          e.execute(new OnGroupsExceptionFunction()).getResult();
          fail("expected exception not thrown");
        } catch (FunctionException ex) {
          assertTrue(ex.getCause() instanceof FunctionInvocationTargetException);
        }
        return null;
      }
    });
  }

  @Test
  public void testClientServerIgnoreMemberFailure() {
    Host host = Host.getHost(0);
    VM server0 = host.getVM(0);
    VM server1 = host.getVM(1);
    VM server2 = host.getVM(2);
    VM client = host.getVM(3);
    VM locator = Host.getLocator();
    final String regionName = getName();
    
    initVM(server0, "mg,g0", regionName, true);
    initVM(server1, "g1", regionName, true);
    initVM(server2, "g0,g1,g2", regionName, true);

    final int locatorPort = getLocatorPort(locator);
    final String hostName = host.getHostName();

    client.invoke(new SerializableCallable() {
      @Override
      public Object call() throws Exception {
        try {
          Cache c = CacheFactory.getAnyInstance();
          c.close();
        } catch (CacheClosedException cce) {
        }
        disconnectFromDS();
        LogWriterUtils.getLogWriter().fine("SWAP:creating client cache");
        ClientCacheFactory ccf = new ClientCacheFactory();
        ccf.addPoolLocator(hostName, locatorPort);
        ccf.setPoolServerGroup("mg");
        ccf.set(LOG_LEVEL, LogWriterUtils.getDUnitLogLevel());
        ClientCache c = ccf.create();

        Execution e = InternalFunctionService.onServers(c, "g1");
        ArrayList<String> args = new ArrayList<String>();
        args.add("disconnect");
        args.add("g2");
        e = e.withArgs(args);
        ((AbstractExecution)e).setIgnoreDepartedMembers(true);
        ArrayList l = (ArrayList) e.execute(new OnGroupsExceptionFunction()).getResult();
        LogWriterUtils.getLogWriter().info("SWAP:result:"+l);
        assertEquals(2, l.size());
        if (l.get(0) instanceof Throwable) {
          assertTrue((Boolean) l.get(1));
        } else if (l.get(0) instanceof Boolean) {
          assertTrue(l.get(1) instanceof Throwable);
        } else {
          fail("expected to find a Boolean or throwable at index 0");
        }
        return null;
      }
    });
  }

  static class OnGroupsNoAckFunction extends OnGroupsFunction {
    @Override
    public boolean hasResult() {
      return false;
    }
    @Override
    public boolean isHA() {
      return false;
    }
  }

  @Test
  public void testNoAckGroupsFunction() {
    //Workaround for #52005. This is a product bug
    //that should be fixed
    IgnoredException.addIgnoredException("Cannot return any result");
    Host host = Host.getHost(0);
    final VM server0 = host.getVM(0);
    final VM server1 = host.getVM(1);
    final VM server2 = host.getVM(2);
    VM client = host.getVM(3);
    VM locator = Host.getLocator();
    final String regionName = getName();
    
    initVM(server0, "mg,g0", regionName, true);
    initVM(server1, "g1", regionName, true);
    initVM(server2, "g0,g1", regionName, true);

    final int locatorPort = getLocatorPort(locator);
    final String hostName = host.getHostName();

    client.invoke(new SerializableCallable() {
      @Override
      public Object call() throws Exception {
        try {
          Cache c = CacheFactory.getAnyInstance();
          c.close();
        } catch (CacheClosedException cce) {
        }
        disconnectFromDS();
        LogWriterUtils.getLogWriter().fine("SWAP:creating client cache");
        ClientCacheFactory ccf = new ClientCacheFactory();
        ccf.addPoolLocator(hostName, locatorPort);
        ccf.setPoolServerGroup("mg");
        ccf.set(LOG_LEVEL, LogWriterUtils.getDUnitLogLevel());
        ClientCache c = ccf.create();

        c.getLogger().info("SWAP:invoking function from client on g0");
        Execution e = InternalFunctionService.onServers(c, "g0");
        e.execute(new OnGroupsNoAckFunction());
        return null;
      }
    });
    WaitCriterion wc = new WaitCriterion() {
      @Override
      public boolean done() {
        int c0 = getInvocationCount(server0);
        int c1 = getInvocationCount(server1);
        int c2 = getInvocationCount(server2);
        return (c0 + c1 + c2) == 2;
      }
      @Override
      public String description() {
        return "OnGroupsNoAck invocation count mismatch";
      }
    };
    Wait.waitForCriterion(wc, 30000, 1000, true);

    resetInvocationCount(server0);
    resetInvocationCount(server1);
    resetInvocationCount(server2);

    client.invoke(new SerializableCallable() {
      @Override
      public Object call() throws Exception {
        ClientCache c = ClientCacheFactory.getAnyInstance();
        Execution e = InternalFunctionService.onServer(c, "g1");
        e.execute(new OnGroupsNoAckFunction());
        return null;
      }
    });
    // pause here to verify that we do not get more than 1 invocation
    Wait.pause(5000);
    WaitCriterion wc2 = new WaitCriterion() {
      @Override
      public boolean done() {
        int c0 = getInvocationCount(server0);
        int c1 = getInvocationCount(server1);
        int c2 = getInvocationCount(server2);
        return (c0 + c1 + c2) == 1;
      }
      @Override
      public String description() {
        return "OnGroupsNoAck invocation count mismatch";
      }
    };
    Wait.waitForCriterion(wc2, 30000, 1000, true);
    resetInvocationCount(server0);
    resetInvocationCount(server1);
    resetInvocationCount(server2);
  }
}<|MERGE_RESOLUTION|>--- conflicted
+++ resolved
@@ -16,15 +16,12 @@
  */
 package com.gemstone.gemfire.internal.cache.execute;
 
-<<<<<<< HEAD
+import static com.gemstone.gemfire.distributed.DistributedSystemConfigProperties.*;
 import static org.junit.Assert.*;
 
 import java.util.ArrayList;
 import java.util.Collections;
 import java.util.Properties;
-=======
-import static com.gemstone.gemfire.distributed.DistributedSystemConfigProperties.*;
->>>>>>> 61ad7e44
 
 import org.junit.Test;
 import org.junit.experimental.categories.Category;
@@ -35,22 +32,17 @@
 import com.gemstone.gemfire.cache.RegionShortcut;
 import com.gemstone.gemfire.cache.client.ClientCache;
 import com.gemstone.gemfire.cache.client.ClientCacheFactory;
-<<<<<<< HEAD
 import com.gemstone.gemfire.cache.execute.Execution;
 import com.gemstone.gemfire.cache.execute.FunctionAdapter;
 import com.gemstone.gemfire.cache.execute.FunctionContext;
 import com.gemstone.gemfire.cache.execute.FunctionException;
 import com.gemstone.gemfire.cache.execute.FunctionInvocationTargetException;
 import com.gemstone.gemfire.cache.execute.FunctionService;
-=======
-import com.gemstone.gemfire.cache.execute.*;
->>>>>>> 61ad7e44
 import com.gemstone.gemfire.cache.server.CacheServer;
 import com.gemstone.gemfire.distributed.DistributedSystem;
 import com.gemstone.gemfire.distributed.Locator;
 import com.gemstone.gemfire.distributed.internal.InternalDistributedSystem;
 import com.gemstone.gemfire.internal.AvailablePortHelper;
-<<<<<<< HEAD
 import com.gemstone.gemfire.test.dunit.Host;
 import com.gemstone.gemfire.test.dunit.IgnoredException;
 import com.gemstone.gemfire.test.dunit.Invoke;
@@ -61,13 +53,6 @@
 import com.gemstone.gemfire.test.dunit.WaitCriterion;
 import com.gemstone.gemfire.test.dunit.internal.JUnit4DistributedTestCase;
 import com.gemstone.gemfire.test.junit.categories.DistributedTest;
-=======
-import com.gemstone.gemfire.test.dunit.*;
-
-import java.util.ArrayList;
-import java.util.Collections;
-import java.util.Properties;
->>>>>>> 61ad7e44
 
 @Category(DistributedTest.class)
 public class OnGroupsFunctionExecutionDUnitTest extends JUnit4DistributedTestCase {
@@ -194,8 +179,7 @@
         int count = 0;
         synchronized (OnGroupsFunction.class) {
         	count = f.invocationCount;
-        //    f.invocationCount = 0;
-		}
+		    }
         
         return count;
       }
@@ -209,7 +193,7 @@
         OnGroupsFunction f = (OnGroupsFunction) FunctionService.getFunction(OnGroupsFunction.Id);
         synchronized (OnGroupsFunction.class) {
         	f.invocationCount = 0;
-		}
+		    }
         return null;
       }
     });
