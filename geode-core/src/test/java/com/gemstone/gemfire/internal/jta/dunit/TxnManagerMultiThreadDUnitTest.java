/*
 * Licensed to the Apache Software Foundation (ASF) under one or more
 * contributor license agreements.  See the NOTICE file distributed with
 * this work for additional information regarding copyright ownership.
 * The ASF licenses this file to You under the Apache License, Version 2.0
 * (the "License"); you may not use this file except in compliance with
 * the License.  You may obtain a copy of the License at
 *
 *      http://www.apache.org/licenses/LICENSE-2.0
 *
 * Unless required by applicable law or agreed to in writing, software
 * distributed under the License is distributed on an "AS IS" BASIS,
 * WITHOUT WARRANTIES OR CONDITIONS OF ANY KIND, either express or implied.
 * See the License for the specific language governing permissions and
 * limitations under the License.
 */
package com.gemstone.gemfire.internal.jta.dunit;

<<<<<<< HEAD
import static org.junit.Assert.*;

import java.io.BufferedReader;
import java.io.BufferedWriter;
import java.io.File;
import java.io.FileOutputStream;
import java.io.FileReader;
import java.io.IOException;
import java.io.OutputStreamWriter;
import java.sql.Connection;
import java.sql.SQLException;
import java.sql.Statement;
import java.util.Properties;
import javax.naming.Context;
import javax.naming.NamingException;
import javax.sql.DataSource;

import org.junit.FixMethodOrder;
import org.junit.Test;
import org.junit.experimental.categories.Category;
import org.junit.runners.MethodSorters;

=======
>>>>>>> 61ad7e44
import com.gemstone.gemfire.cache.Cache;
import com.gemstone.gemfire.cache.CacheFactory;
import com.gemstone.gemfire.cache.Region;
import com.gemstone.gemfire.distributed.DistributedSystem;
import com.gemstone.gemfire.internal.OSProcess;
import com.gemstone.gemfire.internal.jta.CacheUtils;
import com.gemstone.gemfire.internal.jta.JTAUtils;
<<<<<<< HEAD
import com.gemstone.gemfire.test.dunit.Assert;
import com.gemstone.gemfire.test.dunit.AsyncInvocation;
import com.gemstone.gemfire.test.dunit.Host;
import com.gemstone.gemfire.test.dunit.LogWriterUtils;
import com.gemstone.gemfire.test.dunit.ThreadUtils;
import com.gemstone.gemfire.test.dunit.VM;
import com.gemstone.gemfire.test.dunit.internal.JUnit4DistributedTestCase;
import com.gemstone.gemfire.test.junit.categories.DistributedTest;
=======
import com.gemstone.gemfire.test.dunit.*;
>>>>>>> 61ad7e44
import com.gemstone.gemfire.util.test.TestUtil;
import org.junit.FixMethodOrder;
import org.junit.runners.MethodSorters;

import javax.naming.Context;
import javax.naming.NamingException;
import javax.sql.DataSource;
import java.io.*;
import java.sql.Connection;
import java.sql.SQLException;
import java.sql.Statement;
import java.util.Properties;

import static com.gemstone.gemfire.distributed.DistributedSystemConfigProperties.*;

/**
 * This test case is to test the following test scenarios: 1) Behaviour of
 * Transaction Manager in multy threaded thransactions. We will have around five
 * threads doing different activities. The response to those activities by
 * transaction manager is tested.
 */
@Category(DistributedTest.class)
@FixMethodOrder(MethodSorters.NAME_ASCENDING)
public class TxnManagerMultiThreadDUnitTest extends JUnit4DistributedTestCase {

  /////constructor/////
  public TxnManagerMultiThreadDUnitTest() {
    super();
  }

  public static DistributedSystem ds;
  public static Cache cache;

  /////Methods for initializations/////
  private static String readFile(String filename) throws IOException {
//    String lineSep = System.getProperty("\n");
    BufferedReader br = new BufferedReader(new FileReader(filename));
    String nextLine = "";
    StringBuffer sb = new StringBuffer();
    while ((nextLine = br.readLine()) != null) {
      sb.append(nextLine);
    }
    //getLogWriter().fine("***********\n "+ sb);
    return sb.toString();
  }//end of readFile

  private static String modifyFile(String str) throws IOException {
    String search = "<jndi-binding type=\"XAPooledDataSource\"";
    String last_search = "</jndi-binding>";
    String newDB = "newDB1_" + OSProcess.getId();
    String jndi_str = "<jndi-binding type=\"XAPooledDataSource\" jndi-name=\"XAPooledDataSource\" jdbc-driver-class=\"org.apache.derby.jdbc.EmbeddedDriver\" init-pool-size=\"5\" max-pool-size=\"30\" idle-timeout-seconds=\"300\" blocking-timeout-seconds=\"15\" login-timeout-seconds=\"30\" conn-pooled-datasource-class=\"org.apache.derby.jdbc.EmbeddedConnectionPoolDataSource\" xa-datasource-class=\"org.apache.derby.jdbc.EmbeddedXADataSource\" user-name=\"mitul\" password=\"83f0069202c571faf1ae6c42b4ad46030e4e31c17409e19a\" connection-url=\"jdbc:derby:"+newDB+";create=true\" >";
    String config_prop = "<config-property>"
        + "<config-property-name>description</config-property-name>"
        + "<config-property-type>java.lang.String</config-property-type>"
        + "<config-property-value>hi</config-property-value>"
        + "</config-property>"
        + "<config-property>"
        + "<config-property-name>user</config-property-name>"
        + "<config-property-type>java.lang.String</config-property-type>"
        + "<config-property-value>mitul</config-property-value>"
        + "</config-property>"
        + "<config-property>"
        + "<config-property-name>password</config-property-name>"
        + "<config-property-type>java.lang.String</config-property-type>"
        + "<config-property-value>83f0069202c571faf1ae6c42b4ad46030e4e31c17409e19a</config-property-value>        "
        + "</config-property>" + "<config-property>"
        + "<config-property-name>databaseName</config-property-name>"
        + "<config-property-type>java.lang.String</config-property-type>"
        + "<config-property-value>"+newDB+"</config-property-value>"
        + "</config-property>\n";
    String new_str = jndi_str + config_prop;
    /*
     * String new_str = " <jndi-binding type=\"XAPooledDataSource\"
     * jndi-name=\"XAPooledDataSource\"
     * jdbc-driver-class=\"org.apache.derby.jdbc.EmbeddedDriver\"
     * init-pool-size=\"5\" max-pool-size=\"30\" idle-timeout-seconds=\"300\"
     * blocking-timeout-seconds=\"15\" login-timeout-seconds=\"30\"
     * conn-pooled-datasource-class=\"org.apache.derby.jdbc.EmbeddedConnectionPoolDataSource\"
     * xa-datasource-class=\"org.apache.derby.jdbc.EmbeddedXADataSource\"
     * user-name=\"mitul\"
     * password=\"83f0069202c571faf1ae6c42b4ad46030e4e31c17409e19a\"
     * connection-url=\"jdbc:derby:"+newDB+";create=true\" > <property
     * key=\"description\" value=\"hi\"/> <property key=\"databaseName\"
     * value=\""+newDB+"\"/> <property key=\"user\" value=\"mitul\"/> <property
     * key=\"password\"
     * value=\"83f0069202c571faf1ae6c42b4ad46030e4e31c17409e19a\"/>";
     */
    int n1 = str.indexOf(search);
    int n2 = str.indexOf(last_search, n1);
    StringBuffer sbuff = new StringBuffer(str);
    String modified_str = sbuff.replace(n1, n2, new_str).toString();
    return modified_str;
  }//end of modifyFile

  private static String modifyFile1(String str) throws IOException {
    String search = "<jndi-binding type=\"SimpleDataSource\"";
    String last_search = "</jndi-binding>";
    String newDB = "newDB1_" + OSProcess.getId();
    String jndi_str = "<jndi-binding type=\"SimpleDataSource\" jndi-name=\"SimpleDataSource\" jdbc-driver-class=\"org.apache.derby.jdbc.EmbeddedDriver\" init-pool-size=\"5\" max-pool-size=\"30\" idle-timeout-seconds=\"300\" blocking-timeout-seconds=\"15\" login-timeout-seconds=\"30\" conn-pooled-datasource-class=\"org.apache.derby.jdbc.EmbeddedConnectionPoolDataSource\" xa-datasource-class=\"org.apache.derby.jdbc.EmbeddedXADataSource\" user-name=\"mitul\" password=\"83f0069202c571faf1ae6c42b4ad46030e4e31c17409e19a\" connection-url=\"jdbc:derby:"+newDB+";create=true\" >";
    String config_prop = "<config-property>"
        + "<config-property-name>description</config-property-name>"
        + "<config-property-type>java.lang.String</config-property-type>"
        + "<config-property-value>hi</config-property-value>"
        + "</config-property>"
        + "<config-property>"
        + "<config-property-name>user</config-property-name>"
        + "<config-property-type>java.lang.String</config-property-type>"
        + "<config-property-value>mitul</config-property-value>"
        + "</config-property>"
        + "<config-property>"
        + "<config-property-name>password</config-property-name>"
        + "<config-property-type>java.lang.String</config-property-type>"
        + "<config-property-value>83f0069202c571faf1ae6c42b4ad46030e4e31c17409e19a</config-property-value>        "
        + "</config-property>" + "<config-property>"
        + "<config-property-name>databaseName</config-property-name>"
        + "<config-property-type>java.lang.String</config-property-type>"
        + "<config-property-value>"+newDB+"</config-property-value>"
        + "</config-property>\n";
    String new_str = jndi_str + config_prop;
    /*
     * String new_str = " <jndi-binding type=\"SimpleDataSource\"
     * jndi-name=\"SimpleDataSource\"
     * jdbc-driver-class=\"org.apache.derby.jdbc.EmbeddedDriver\"
     * init-pool-size=\"5\" max-pool-size=\"30\" idle-timeout-seconds=\"300\"
     * blocking-timeout-seconds=\"15\" login-timeout-seconds=\"30\"
     * conn-pooled-datasource-class=\"org.apache.derby.jdbc.EmbeddedConnectionPoolDataSource\"
     * xa-datasource-class=\"org.apache.derby.jdbc.EmbeddedXADataSource\"
     * user-name=\"mitul\"
     * password=\"83f0069202c571faf1ae6c42b4ad46030e4e31c17409e19a\"
     * connection-url=\"jdbc:derby:"+newDB+";create=true\" > <property
     * key=\"description\" value=\"hi\"/> <property key=\"databaseName\"
     * value=\""+newDB1+"\"/> <property key=\"user\" value=\"mitul\"/> <property
     * key=\"password\"
     * value=\"83f0069202c571faf1ae6c42b4ad46030e4e31c17409e19a\"/>";
     */
    int n1 = str.indexOf(search);
    int n2 = str.indexOf(last_search, n1);
    StringBuffer sbuff = new StringBuffer(str);
    String modified_str = sbuff.replace(n1, n2, new_str).toString();
    return modified_str;
  }//end of modifyFile

  public static String init(String className) throws Exception {
    DistributedSystem ds;
    Properties props = new Properties();
    String jtest = System.getProperty("JTESTS");
    int pid = OSProcess.getId();
    String path = File.createTempFile("dunit-cachejta_", ".xml").getAbsolutePath();
    LogWriterUtils.getLogWriter().fine("PATH " + path);
    /** * Return file as string and then modify the string accordingly ** */
    String file_as_str = readFile(TestUtil.getResourcePath(CacheUtils.class, "cachejta.xml"));
    file_as_str = file_as_str.replaceAll("newDB", "newDB_" + pid);
    String modified_file_str = modifyFile(file_as_str);
    String modified_file_str1 = modifyFile1(modified_file_str);
    FileOutputStream fos = new FileOutputStream(path);
    BufferedWriter wr = new BufferedWriter(new OutputStreamWriter(fos));
    wr.write(modified_file_str1);
    wr.flush();
    wr.close();
    props.setProperty(CACHE_XML_FILE, path);
    String tableName = "";
    //    props.setProperty(DistributionConfig.DistributedSystemConfigProperties.MCAST_PORT, "10339");
    try {
      //        ds = DistributedSystem.connect(props);
      ds = (new TxnManagerMultiThreadDUnitTest()).getSystem(props);
      CacheUtils.ds = ds;
      cache = CacheFactory.create(ds);
      if (className != null && !className.equals("")) {
        String time = new Long(System.currentTimeMillis()).toString();
        tableName = className + time;
        createTable(tableName);
      }
    }
    catch (Exception e) {
      LogWriterUtils.getLogWriter().info("", e);
      throw new Exception("" + e);
    }
    return tableName;
  }//end of init method

  public static void createTable(String tblName) throws NamingException,
      SQLException {
    String tableName = tblName;
    cache = TxnManagerMultiThreadDUnitTest.getCache();
    Context ctx = cache.getJNDIContext();
    DataSource ds = (DataSource) ctx.lookup("java:/SimpleDataSource");
    String sql = "create table "
        + tableName
        + " (id integer NOT NULL, name varchar(50), CONSTRAINT "+tableName+"_key PRIMARY KEY(id))";
    LogWriterUtils.getLogWriter().fine(sql);
    Connection conn = ds.getConnection();
    Statement sm = conn.createStatement();
    sm.execute(sql);
    sm.close();
    sm = conn.createStatement();
    for (int i = 1; i <= 10; i++) {
      sql = "insert into " + tableName + " values (" + i + ",'name" + i + "')";
      sm.addBatch(sql);
      LogWriterUtils.getLogWriter().fine(sql);
    }
    sm.executeBatch();
    conn.close();
  }//end of createTable

  public static void destroyTable(String tblName) throws NamingException,
      SQLException {
    //the sleep below is given to give the time to threads to start and perform
    // before destroyTable is called.
    try {
      Thread.sleep(10 * 1000);
    }
    catch (InterruptedException ie) {
      fail("interrupted");
    }
    try {
      String tableName = tblName;
      LogWriterUtils.getLogWriter().fine("Destroying table: " + tableName);
      cache = TxnManagerMultiThreadDUnitTest.getCache();
      Context ctx = cache.getJNDIContext();
      DataSource ds = (DataSource) ctx.lookup("java:/SimpleDataSource");
      Connection conn = ds.getConnection();
      LogWriterUtils.getLogWriter().fine(" trying to drop table: " + tableName);
      String sql = "drop table " + tableName;
      Statement sm = conn.createStatement();
      sm.execute(sql);
      conn.close();
      LogWriterUtils.getLogWriter().fine("destroyTable is Successful!");
    }
    catch (NamingException ne) {
      LogWriterUtils.getLogWriter().fine("destroy table naming exception: " + ne);
      throw ne;
    }
    catch (SQLException se) {
      LogWriterUtils.getLogWriter().fine("destroy table sql exception: " + se);
      throw se;
    }
    finally {
      LogWriterUtils.getLogWriter().fine("Closing cache...");
      closeCache();
    }
  }//end of destroyTable

  public static Cache getCache() {
    return cache;
  }//end of getCache

  public static void startCache() {
    try {
      if (cache.isClosed()) {
        cache = CacheFactory.create(ds);
      }
    }
    catch (Exception e) {
      LogWriterUtils.getLogWriter().warning("exception while creating cache", e);
    }
  }//end of startCache

  public static void closeCache() {
    try {
      if (!cache.isClosed()) {
        cache.close();
        LogWriterUtils.getLogWriter().fine("Cache closed");
      }
    }
    catch (Exception e) {
      LogWriterUtils.getLogWriter().warning("exception while closing cache", e);
    }
    try {
      CacheUtils.ds.disconnect();
      LogWriterUtils.getLogWriter().fine("Disconnected from Distribuited System");
    }
    catch (Exception e) {
      LogWriterUtils.getLogWriter().fine("Error in disconnecting from Distributed System");
    }
  }//end of closeCache

  @Override
  public final void postSetUp() throws java.lang.Exception {
    VM vm0 = Host.getHost(0).getVM(0);
    Object o[] = new Object[1];
    o[0] = "TxnManagerMultiThreadDUnitTest";
    Object tableName = vm0.invoke(TxnManagerMultiThreadDUnitTest.class, "init",
        o);
    //setting the table name using the CacheUtils method setTableName
    //This is to access the table name in test methods
    CacheUtils.setTableName(tableName.toString());
    //set the tableName in CacheUtils of remote VM
    o[0] = tableName;
    vm0.invoke(CacheUtils.class, "setTableName", o);
    //delete the rows which are inseted in CacheUtils.init by calling delRows
    // method
    vm0.invoke(() -> TxnManagerMultiThreadDUnitTest.delRows());
  }

  public static void delRows() {
    Region currRegion = null;
    Cache cache;
    //get the cache
    //this is used to get the context for passing to the constructor of
    // JTAUtils
    cache = TxnManagerMultiThreadDUnitTest.getCache();
    currRegion = cache.getRegion("/root");
    JTAUtils jtaObj = new JTAUtils(cache, currRegion);
    //to delete all rows inserted in creatTable () of this class
    //deleteRows method of JTAUtils class is used.
    try {
      //get the table name from CacheUtils
      String tblName_delRows = CacheUtils.getTableName();
      /*int rowsDeleted = */jtaObj.deleteRows(tblName_delRows);
    }
    catch (Exception e) {
      LogWriterUtils.getLogWriter().warning("Error: while deleting rows from database using JTAUtils", e);
    }
  }//end of delRows

  @Override
  public final void preTearDown() throws Exception {
    VM vm0 = Host.getHost(0).getVM(0);
    //get tableName to pass to destroyTable
    String tableName = CacheUtils.getTableName();
    Object o[] = new Object[1];
    o[0] = tableName;
    //call the destroyTable method of the same class
    //that takes care of destroying table, closing cache, disconnecting from
    // DistributedSystem
    vm0.invoke(TxnManagerMultiThreadDUnitTest.class, "destroyTable", o);
  }//end of tearDown

  /*
   * calldestroyTable method is written to destroyTable, close cache and
   * disconnect from DistributedSystem. This method calls the destroyTable
   * method of this class.
   */
  /*
   * 
   * public static void calldestroyTable (String tableName){
   * 
   * //the sleep below is given to give the time to threads to start and perform
   * before destroyTable is called. try { Thread.sleep(20*1000); } catch
   * (InterruptedException ie) { ie.printStackTrace(); } try { String tblName =
   * tableName; getLogWriter().fine ("Destroying table: " + tblName);
   * TxnManagerMultiThreadDUnitTest.destroyTable(tblName); getLogWriter().fine
   * ("Closing cache..."); getLogWriter().fine("destroyTable is Successful!"); }
   * catch (Exception e) { fail (" failed during tear down of this test..." +
   * e); } finally { closeCache(); ds.disconnect(); } }//end of destroyTable
   *  
   */
  public static void getNumberOfRows() {
    //the sleep below is given to give the time to threads to start and perform
    // before getNumberOfRows is called.
    try {
      Thread.sleep(7 * 1000);
    }
    catch (InterruptedException ie) {
      fail("interrupted");
    }
    Region currRegion = null;
    Cache cache;
    //get the cache
    //this is used to get the context for passing to the constructor of
    // JTAUtils
    cache = TxnManagerMultiThreadDUnitTest.getCache();
    //get the table name from CacheUtils
    String tblName = CacheUtils.getTableName();
    currRegion = cache.getRegion("/root");
    JTAUtils jtaObj = new JTAUtils(cache, currRegion);
    //get how many rows actually got committed
    try {
      int rows = jtaObj.getRows(tblName);
      LogWriterUtils.getLogWriter().fine("Number of rows committed current test method  are: "
          + rows);
    }
    catch (Exception e) {
      LogWriterUtils.getLogWriter().warning("Error: while getting rows from database using JTAUtils", e);
    }
  }//end of getNumberOfRows

  /////test methods/////
  /*
   * The following method testAllCommit test the scenario in which all four
   * threads are committing the transaction
   */
  public static void test1AllCommit() throws Throwable {
    VM vm0 = Host.getHost(0).getVM(0);
    AsyncInvocation asyncObj1 = vm0.invokeAsync(() -> TxnManagerMultiThreadDUnitTest.callCommitThreads());
    ThreadUtils.join(asyncObj1, 30 * 1000);
    if(asyncObj1.exceptionOccurred()){
      Assert.fail("asyncObj1 failed", asyncObj1.getException());
    }
    vm0.invoke(() -> TxnManagerMultiThreadDUnitTest.getNumberOfRows());
  }//end of testAllCommit

  /*
   * This method gives call to CommitThread
   *  
   */
  public static void callCommitThreads() {
    LogWriterUtils.getLogWriter().fine("This is callCommitThreads method");
    try {
      new CommitThread("ct1", LogWriterUtils.getLogWriter());
      new CommitThread("ct2", LogWriterUtils.getLogWriter());
      new CommitThread("ct3", LogWriterUtils.getLogWriter());
      new CommitThread("ct4", LogWriterUtils.getLogWriter());
    }
    catch (Exception e) {
      LogWriterUtils.getLogWriter().warning("Failed in Commit Threads", e);
      fail("Failed in Commit Threads" + e);
    }
  }//end of callCommitTheads

  /*
   * The following method test3Commit2Rollback test the scenario in which 3
   * threads are committing and 2 threads are rolling back the transaction
   */
  public static void _test3Commit2Rollback() throws Throwable {
    VM vm0 = Host.getHost(0).getVM(0);
    AsyncInvocation asyncObj1 = vm0.invokeAsync(() -> TxnManagerMultiThreadDUnitTest.callCommitandRollbackThreads());
    ThreadUtils.join(asyncObj1, 30 * 1000);
    if(asyncObj1.exceptionOccurred()){
      Assert.fail("asyncObj1 failed", asyncObj1.getException());
    }
    vm0.invoke(() -> TxnManagerMultiThreadDUnitTest.getNumberOfRows());
  }//end of test3Commit2Rollback

  public static void callCommitandRollbackThreads() {
    LogWriterUtils.getLogWriter().fine("This is callCommitandRollbackThreads method");
    try {
      new CommitThread("ct1", LogWriterUtils.getLogWriter());
      new CommitThread("ct2", LogWriterUtils.getLogWriter());
      new CommitThread("ct3", LogWriterUtils.getLogWriter());
      new RollbackThread("rt1", LogWriterUtils.getLogWriter());
      new RollbackThread("rt2", LogWriterUtils.getLogWriter());
    }
    catch (Exception e) {
      LogWriterUtils.getLogWriter().info("Failed in Commit and Rollback threads", e);
      fail("Failed in Commit and Rollback Threads" + e);
    }
  }//end of callCommitandRollbackThreads
  /*
   * The following method test3Commit2BlockingTimeOut over test the scenario in
   * which 3 threads are committing and 2 threads are passing blocking time out
   * and can not commit the transaction
   */
  /*
   * public static void test3Commit2BlockingTimeOut(){ VM vm0 =
   * Host.getHost(0).getVM(0); AsyncInvocation asyncObj1 =
   * vm0.invokeAsync(TxnManagerMultiThreadDUnitTest.class,
   * "callCommitandBlockingTimeOutThreads"); try { asyncObj1.join (); } catch
   * (InterruptedException e) { fail ("Current thread experienced Interrupted
   * Exception !"); }
   * 
   * //vm0.invoke(() -> TxnManagerMultiThreadDUnitTest.getNumberOfRows());
   * 
   * }//end of test3Commit2Rollback
   *  
   */
  /*
   * public static void callCommitandBlockingTimeOutThreads(){
   * 
   * getLogWriter().fine("This is callCommitandBlockingTimeOutThreads method");
   * try{ CommitThread ct1 = new CommitThread ("ct1"); CommitThread ct2 = new
   * CommitThread ("ct2"); CommitThread ct3 = new CommitThread ("ct3");
   * BlockingTimeOutThread bto1 = new BlockingTimeOutThread ("bto1");
   * BlockingTimeOutThread bto2 = new BlockingTimeOutThread ("bto2"); } catch
   * (Exception e){ fail("Failed in Commit and Blocking Time Out Threads" + e);
   * e.printStackTrace(); }
   * 
   * //make thread to sleep for more than blocking time out just to avoid call
   * to destroyTable method //This will help to have db in place and try commit
   * after blocking time out is passed by thread try { Thread.sleep(25*1000); }
   * catch (InterruptedException ie) { ie.printStackTrace(); }
   * 
   * }//end of callCommitandRollbackThreads
   *  
   */

  @Test
  public void testFoo() {}
}<|MERGE_RESOLUTION|>--- conflicted
+++ resolved
@@ -16,8 +16,8 @@
  */
 package com.gemstone.gemfire.internal.jta.dunit;
 
-<<<<<<< HEAD
-import static org.junit.Assert.*;
+import static com.gemstone.gemfire.distributed.DistributedSystemConfigProperties.*;
+import static com.gemstone.gemfire.test.dunit.Assert.*;
 
 import java.io.BufferedReader;
 import java.io.BufferedWriter;
@@ -35,12 +35,11 @@
 import javax.sql.DataSource;
 
 import org.junit.FixMethodOrder;
+import org.junit.Ignore;
 import org.junit.Test;
 import org.junit.experimental.categories.Category;
 import org.junit.runners.MethodSorters;
 
-=======
->>>>>>> 61ad7e44
 import com.gemstone.gemfire.cache.Cache;
 import com.gemstone.gemfire.cache.CacheFactory;
 import com.gemstone.gemfire.cache.Region;
@@ -48,7 +47,6 @@
 import com.gemstone.gemfire.internal.OSProcess;
 import com.gemstone.gemfire.internal.jta.CacheUtils;
 import com.gemstone.gemfire.internal.jta.JTAUtils;
-<<<<<<< HEAD
 import com.gemstone.gemfire.test.dunit.Assert;
 import com.gemstone.gemfire.test.dunit.AsyncInvocation;
 import com.gemstone.gemfire.test.dunit.Host;
@@ -57,27 +55,11 @@
 import com.gemstone.gemfire.test.dunit.VM;
 import com.gemstone.gemfire.test.dunit.internal.JUnit4DistributedTestCase;
 import com.gemstone.gemfire.test.junit.categories.DistributedTest;
-=======
-import com.gemstone.gemfire.test.dunit.*;
->>>>>>> 61ad7e44
 import com.gemstone.gemfire.util.test.TestUtil;
-import org.junit.FixMethodOrder;
-import org.junit.runners.MethodSorters;
-
-import javax.naming.Context;
-import javax.naming.NamingException;
-import javax.sql.DataSource;
-import java.io.*;
-import java.sql.Connection;
-import java.sql.SQLException;
-import java.sql.Statement;
-import java.util.Properties;
-
-import static com.gemstone.gemfire.distributed.DistributedSystemConfigProperties.*;
 
 /**
  * This test case is to test the following test scenarios: 1) Behaviour of
- * Transaction Manager in multy threaded thransactions. We will have around five
+ * Transaction Manager in multithreaded transactions. We will have around five
  * threads doing different activities. The response to those activities by
  * transaction manager is tested.
  */
@@ -85,26 +67,18 @@
 @FixMethodOrder(MethodSorters.NAME_ASCENDING)
 public class TxnManagerMultiThreadDUnitTest extends JUnit4DistributedTestCase {
 
-  /////constructor/////
-  public TxnManagerMultiThreadDUnitTest() {
-    super();
-  }
-
   public static DistributedSystem ds;
   public static Cache cache;
 
-  /////Methods for initializations/////
   private static String readFile(String filename) throws IOException {
-//    String lineSep = System.getProperty("\n");
     BufferedReader br = new BufferedReader(new FileReader(filename));
     String nextLine = "";
     StringBuffer sb = new StringBuffer();
     while ((nextLine = br.readLine()) != null) {
       sb.append(nextLine);
     }
-    //getLogWriter().fine("***********\n "+ sb);
     return sb.toString();
-  }//end of readFile
+  }
 
   private static String modifyFile(String str) throws IOException {
     String search = "<jndi-binding type=\"XAPooledDataSource\"";
@@ -152,7 +126,7 @@
     StringBuffer sbuff = new StringBuffer(str);
     String modified_str = sbuff.replace(n1, n2, new_str).toString();
     return modified_str;
-  }//end of modifyFile
+  }
 
   private static String modifyFile1(String str) throws IOException {
     String search = "<jndi-binding type=\"SimpleDataSource\"";
@@ -200,7 +174,7 @@
     StringBuffer sbuff = new StringBuffer(str);
     String modified_str = sbuff.replace(n1, n2, new_str).toString();
     return modified_str;
-  }//end of modifyFile
+  }
 
   public static String init(String className) throws Exception {
     DistributedSystem ds;
@@ -221,27 +195,20 @@
     wr.close();
     props.setProperty(CACHE_XML_FILE, path);
     String tableName = "";
-    //    props.setProperty(DistributionConfig.DistributedSystemConfigProperties.MCAST_PORT, "10339");
-    try {
-      //        ds = DistributedSystem.connect(props);
-      ds = (new TxnManagerMultiThreadDUnitTest()).getSystem(props);
-      CacheUtils.ds = ds;
-      cache = CacheFactory.create(ds);
-      if (className != null && !className.equals("")) {
-        String time = new Long(System.currentTimeMillis()).toString();
-        tableName = className + time;
-        createTable(tableName);
-      }
-    }
-    catch (Exception e) {
-      LogWriterUtils.getLogWriter().info("", e);
-      throw new Exception("" + e);
-    }
+
+    ds = (new TxnManagerMultiThreadDUnitTest()).getSystem(props);
+    CacheUtils.ds = ds;
+    cache = CacheFactory.create(ds);
+    if (className != null && !className.equals("")) {
+      String time = new Long(System.currentTimeMillis()).toString();
+      tableName = className + time;
+      createTable(tableName);
+    }
+
     return tableName;
-  }//end of init method
-
-  public static void createTable(String tblName) throws NamingException,
-      SQLException {
+  }
+
+  public static void createTable(String tblName) throws NamingException, SQLException {
     String tableName = tblName;
     cache = TxnManagerMultiThreadDUnitTest.getCache();
     Context ctx = cache.getJNDIContext();
@@ -262,17 +229,16 @@
     }
     sm.executeBatch();
     conn.close();
-  }//end of createTable
-
-  public static void destroyTable(String tblName) throws NamingException,
-      SQLException {
+  }
+
+  public static void destroyTable(String tblName) throws NamingException, SQLException {
     //the sleep below is given to give the time to threads to start and perform
     // before destroyTable is called.
     try {
       Thread.sleep(10 * 1000);
     }
     catch (InterruptedException ie) {
-      fail("interrupted");
+      fail("interrupted", ie);
     }
     try {
       String tableName = tblName;
@@ -300,11 +266,11 @@
       LogWriterUtils.getLogWriter().fine("Closing cache...");
       closeCache();
     }
-  }//end of destroyTable
+  }
 
   public static Cache getCache() {
     return cache;
-  }//end of getCache
+  }
 
   public static void startCache() {
     try {
@@ -315,7 +281,7 @@
     catch (Exception e) {
       LogWriterUtils.getLogWriter().warning("exception while creating cache", e);
     }
-  }//end of startCache
+  }
 
   public static void closeCache() {
     try {
@@ -334,7 +300,7 @@
     catch (Exception e) {
       LogWriterUtils.getLogWriter().fine("Error in disconnecting from Distributed System");
     }
-  }//end of closeCache
+  }
 
   @Override
   public final void postSetUp() throws java.lang.Exception {
@@ -371,9 +337,9 @@
       /*int rowsDeleted = */jtaObj.deleteRows(tblName_delRows);
     }
     catch (Exception e) {
-      LogWriterUtils.getLogWriter().warning("Error: while deleting rows from database using JTAUtils", e);
-    }
-  }//end of delRows
+      fail("Error: while deleting rows from database using JTAUtils", e);
+    }
+  }
 
   @Override
   public final void preTearDown() throws Exception {
@@ -386,7 +352,7 @@
     //that takes care of destroying table, closing cache, disconnecting from
     // DistributedSystem
     vm0.invoke(TxnManagerMultiThreadDUnitTest.class, "destroyTable", o);
-  }//end of tearDown
+  }
 
   /*
    * calldestroyTable method is written to destroyTable, close cache and
@@ -405,7 +371,6 @@
    * ("Closing cache..."); getLogWriter().fine("destroyTable is Successful!"); }
    * catch (Exception e) { fail (" failed during tear down of this test..." +
    * e); } finally { closeCache(); ds.disconnect(); } }//end of destroyTable
-   *  
    */
   public static void getNumberOfRows() {
     //the sleep below is given to give the time to threads to start and perform
@@ -414,7 +379,7 @@
       Thread.sleep(7 * 1000);
     }
     catch (InterruptedException ie) {
-      fail("interrupted");
+      fail("interrupted", ie);
     }
     Region currRegion = null;
     Cache cache;
@@ -434,15 +399,17 @@
     }
     catch (Exception e) {
       LogWriterUtils.getLogWriter().warning("Error: while getting rows from database using JTAUtils", e);
-    }
-  }//end of getNumberOfRows
-
-  /////test methods/////
-  /*
+      fail("Error: while getting rows from database using JTAUtils", e);
+    }
+  }
+
+  /**
    * The following method testAllCommit test the scenario in which all four
    * threads are committing the transaction
    */
-  public static void test1AllCommit() throws Throwable {
+  @Ignore("TODO: test is disabled")
+  @Test
+  public void test1AllCommit() throws Exception {
     VM vm0 = Host.getHost(0).getVM(0);
     AsyncInvocation asyncObj1 = vm0.invokeAsync(() -> TxnManagerMultiThreadDUnitTest.callCommitThreads());
     ThreadUtils.join(asyncObj1, 30 * 1000);
@@ -450,11 +417,10 @@
       Assert.fail("asyncObj1 failed", asyncObj1.getException());
     }
     vm0.invoke(() -> TxnManagerMultiThreadDUnitTest.getNumberOfRows());
-  }//end of testAllCommit
-
-  /*
+  }
+
+  /**
    * This method gives call to CommitThread
-   *  
    */
   public static void callCommitThreads() {
     LogWriterUtils.getLogWriter().fine("This is callCommitThreads method");
@@ -466,15 +432,16 @@
     }
     catch (Exception e) {
       LogWriterUtils.getLogWriter().warning("Failed in Commit Threads", e);
-      fail("Failed in Commit Threads" + e);
-    }
-  }//end of callCommitTheads
-
-  /*
+      fail("Failed in Commit Threads", e);
+    }
+  }
+
+  /**
    * The following method test3Commit2Rollback test the scenario in which 3
    * threads are committing and 2 threads are rolling back the transaction
    */
-  public static void _test3Commit2Rollback() throws Throwable {
+  @Test
+  public void test3Commit2Rollback() throws Exception {
     VM vm0 = Host.getHost(0).getVM(0);
     AsyncInvocation asyncObj1 = vm0.invokeAsync(() -> TxnManagerMultiThreadDUnitTest.callCommitandRollbackThreads());
     ThreadUtils.join(asyncObj1, 30 * 1000);
@@ -482,7 +449,7 @@
       Assert.fail("asyncObj1 failed", asyncObj1.getException());
     }
     vm0.invoke(() -> TxnManagerMultiThreadDUnitTest.getNumberOfRows());
-  }//end of test3Commit2Rollback
+  }
 
   public static void callCommitandRollbackThreads() {
     LogWriterUtils.getLogWriter().fine("This is callCommitandRollbackThreads method");
@@ -495,9 +462,11 @@
     }
     catch (Exception e) {
       LogWriterUtils.getLogWriter().info("Failed in Commit and Rollback threads", e);
-      fail("Failed in Commit and Rollback Threads" + e);
-    }
-  }//end of callCommitandRollbackThreads
+      fail("Failed in Commit and Rollback Threads", e);
+    }
+  }
+
+  // TODO: test3Commit2BlockingTimeOut is static and commented out
   /*
    * The following method test3Commit2BlockingTimeOut over test the scenario in
    * which 3 threads are committing and 2 threads are passing blocking time out
@@ -536,6 +505,4 @@
    *  
    */
 
-  @Test
-  public void testFoo() {}
 }