/*
 * Licensed to the Apache Software Foundation (ASF) under one or more
 * contributor license agreements.  See the NOTICE file distributed with
 * this work for additional information regarding copyright ownership.
 * The ASF licenses this file to You under the Apache License, Version 2.0
 * (the "License"); you may not use this file except in compliance with
 * the License.  You may obtain a copy of the License at
 *
 *      http://www.apache.org/licenses/LICENSE-2.0
 *
 * Unless required by applicable law or agreed to in writing, software
 * distributed under the License is distributed on an "AS IS" BASIS,
 * WITHOUT WARRANTIES OR CONDITIONS OF ANY KIND, either express or implied.
 * See the License for the specific language governing permissions and
 * limitations under the License.
 */
package com.gemstone.gemfire.internal.cache.tier.sockets;

<<<<<<< HEAD
import static org.junit.Assert.*;

import java.util.Iterator;
import java.util.Properties;

import org.junit.Test;
import org.junit.experimental.categories.Category;

=======
>>>>>>> 61ad7e44
import com.gemstone.gemfire.cache.AttributesFactory;
import com.gemstone.gemfire.cache.Cache;
import com.gemstone.gemfire.cache.CacheFactory;
import com.gemstone.gemfire.cache.RegionAttributes;
import com.gemstone.gemfire.cache.client.PoolFactory;
import com.gemstone.gemfire.cache.client.PoolManager;
import com.gemstone.gemfire.cache.client.internal.PoolImpl;
import com.gemstone.gemfire.cache.server.CacheServer;
import com.gemstone.gemfire.distributed.DistributedSystem;
import com.gemstone.gemfire.internal.AvailablePort;
<<<<<<< HEAD
import com.gemstone.gemfire.test.dunit.Host;
import com.gemstone.gemfire.test.dunit.IgnoredException;
import com.gemstone.gemfire.test.dunit.NetworkUtils;
import com.gemstone.gemfire.test.dunit.VM;
import com.gemstone.gemfire.test.dunit.Wait;
import com.gemstone.gemfire.test.dunit.WaitCriterion;
import com.gemstone.gemfire.test.dunit.internal.JUnit4DistributedTestCase;
import com.gemstone.gemfire.test.junit.categories.DistributedTest;

@Category(DistributedTest.class)
public class Bug36995DUnitTest extends JUnit4DistributedTestCase {
=======
import com.gemstone.gemfire.test.dunit.*;

import java.util.Iterator;
import java.util.Properties;

import static com.gemstone.gemfire.distributed.DistributedSystemConfigProperties.LOCATORS;
import static com.gemstone.gemfire.distributed.DistributedSystemConfigProperties.MCAST_PORT;
>>>>>>> 61ad7e44

  private static Cache cache = null;

  private static VM server1 = null;

  private static VM server2 = null;

  private static VM server3 = null;

  protected static PoolImpl pool = null;

  private static final String regionName = "Bug36995DUnitTest_Region";

  /** constructor */
  public Bug36995DUnitTest() {
    super();
  }

  @Override
  public final void postSetUp() throws Exception {
    final Host host = Host.getHost(0);
    server1 = host.getVM(0);
    server2 = host.getVM(1);
    server3 = host.getVM(2);
  }

  private void createCache(Properties props) throws Exception
  {
    DistributedSystem ds = getSystem(props);
    ds.disconnect();
    ds = getSystem(props);
    assertNotNull(ds);
    cache = CacheFactory.create(ds);
    assertNotNull(cache);
  }

  public static void createClientCache(String host, int port1, int port2, int port3)
  {
    try {
      Properties props = new Properties();
<<<<<<< HEAD
      props.setProperty(DistributionConfig.MCAST_PORT_NAME, "0");
      props.setProperty(DistributionConfig.LOCATORS_NAME, "");
      new Bug36995DUnitTest().createCache(props);
=======
      props.setProperty(MCAST_PORT, "0");
      props.setProperty(LOCATORS, "");
      new Bug36995DUnitTest("temp").createCache(props);
>>>>>>> 61ad7e44
      PoolImpl p = (PoolImpl)PoolManager.createFactory()
        .addServer(host, port1)
        .addServer(host, port2)
        .addServer(host, port3)
        .setSubscriptionEnabled(true)
        .setSubscriptionRedundancy(-1)
        .setSubscriptionMessageTrackingTimeout(54321)
        .setIdleTimeout(-1)
        .setPingInterval(200)
        .create("Bug36995UnitTestPool1");
      AttributesFactory factory = new AttributesFactory();
      factory.setPoolName(p.getName());
      RegionAttributes attrs = factory.create();
      cache.createRegion(regionName, attrs);
      pool = p;
    }
    catch (Exception e) {
      fail("Test failed due to " + e);
    }
  }

  public static void createClientCacheWithDefaultMessageTrackingTimeout(
      String host, int port1, int port2, int port3)
  {
    try {
      Properties props = new Properties();
<<<<<<< HEAD
      props.setProperty(DistributionConfig.MCAST_PORT_NAME, "0");
      props.setProperty(DistributionConfig.LOCATORS_NAME, "");
      new Bug36995DUnitTest().createCache(props);
=======
      props.setProperty(MCAST_PORT, "0");
      props.setProperty(LOCATORS, "");
      new Bug36995DUnitTest("temp").createCache(props);
>>>>>>> 61ad7e44
      PoolImpl p = (PoolImpl)PoolManager.createFactory()
        .addServer(host, port1)
        .addServer(host, port2)
        .addServer(host, port3)
        .create("Bug36995UnitTestPool2");
      AttributesFactory factory = new AttributesFactory();
      factory.setPoolName(p.getName());
      RegionAttributes attrs = factory.create();
      cache.createRegion(regionName, attrs);
      pool = p;
    }
    catch (Exception e) {
      fail("Test failed due to " + e);
    }
  }

  public static Integer createServerCache() throws Exception
  {
    new Bug36995DUnitTest().createCache(new Properties());
    // no region is created on server 
    int port = AvailablePort.getRandomAvailablePort(AvailablePort.SOCKET);
    CacheServer server1 = cache.addCacheServer();
    server1.setPort(port);
    server1.start();
    return new Integer(server1.getPort());
  }

  @Override
  public final void preTearDown() throws Exception {
    closeCache();
    server1.invoke(() -> Bug36995DUnitTest.closeCache());
    server2.invoke(() -> Bug36995DUnitTest.closeCache());
    server3.invoke(() -> Bug36995DUnitTest.closeCache());
  }

  public static void closeCache()
  {
    if (cache != null && !cache.isClosed()) {
      cache.close();
      cache.getDistributedSystem().disconnect();
    }
  }

  /**
   * Tests messageTrackingTimeout is set correctly to default or not if not specified
   */
  @Test
  public void testBug36995_Default()
  {
    Integer port1 = ((Integer)server1.invoke(() -> Bug36995DUnitTest.createServerCache()));
    Integer port2 = ((Integer)server2.invoke(() -> Bug36995DUnitTest.createServerCache()));
    Integer port3 = ((Integer)server3.invoke(() -> Bug36995DUnitTest.createServerCache()));
    createClientCacheWithDefaultMessageTrackingTimeout(
        NetworkUtils.getServerHostName(server1.getHost()), port1.intValue(), port2
        .intValue(), port3.intValue());
    assertEquals(PoolFactory.DEFAULT_SUBSCRIPTION_MESSAGE_TRACKING_TIMEOUT,
                 pool.getSubscriptionMessageTrackingTimeout());
  }

  /**
   * Tests messageTrackingTimeout is set correctly as pwr user specified
   */
  @Test
  public void testBug36995_UserSpecified()
  {
    //work around GEODE-507
    IgnoredException.addIgnoredException("Connection reset");
    Integer port1 = ((Integer)server1.invoke(() -> Bug36995DUnitTest.createServerCache()));
    Integer port2 = ((Integer)server2.invoke(() -> Bug36995DUnitTest.createServerCache()));
    Integer port3 = ((Integer)server3.invoke(() -> Bug36995DUnitTest.createServerCache()));
    createClientCache(NetworkUtils.getServerHostName(server1.getHost()),
        port1.intValue(), port2.intValue(), port3.intValue());
    assertEquals(54321, pool.getSubscriptionMessageTrackingTimeout());
  }

  /**
   * BugTest for 36526 : 
   */
  @Test
  public void testBug36526()
  {
    Integer port1 = ((Integer)server1.invoke(() -> Bug36995DUnitTest.createServerCache()));
    Integer port2 = ((Integer)server2.invoke(() -> Bug36995DUnitTest.createServerCache()));
    Integer port3 = ((Integer)server3.invoke(() -> Bug36995DUnitTest.createServerCache()));
    createClientCache(NetworkUtils.getServerHostName(server1.getHost()),
        port1.intValue(), port2.intValue(), port3.intValue());
    verifyDeadAndLiveServers(0, 3);
    server2.invoke(() -> Bug36995DUnitTest.stopServer());
    verifyDeadAndLiveServers(1, 2);
  }

  public static void stopServer()
  {
    try {
      Iterator iter = cache.getCacheServers().iterator();
      if (iter.hasNext()) {
        CacheServer server = (CacheServer)iter.next();
        server.stop();
      }
    }
    catch (Exception e) {
      fail("failed while stopServer()" + e);
    }
  }

  public static void verifyDeadAndLiveServers(final int expectedDeadServers,
      final int expectedLiveServers)
  {
    WaitCriterion wc = new WaitCriterion() {
      String excuse;
      public boolean done() {
        return pool.getConnectedServerCount() == expectedLiveServers;
      }
      public String description() {
        return excuse;
      }
    };
    Wait.waitForCriterion(wc, 3 * 60 * 1000, 1000, true);
    
    // we no longer verify dead servers; just live
//     while (proxy.getDeadServers().size() != expectedDeadServers) { // wait
//       // until
//       // condition
//       // is
//       // met
//       assertTrue(
//           "Waited over "
//               + maxWaitTime
//               + "for dead servers to become : "
//               + expectedDeadServers
//               + " This issue can occur on Solaris as DSM thread get stuck in connectForServer() call, and hence not recovering any newly started server This may be beacuase of tcp_ip_abort_cinterval kernal level property on solaris which has 3 minutes as a default value",
//           (System.currentTimeMillis() - start) < maxWaitTime);
//       try {
//         Thread.yield();
//         synchronized (delayLock) {
//           delayLock.wait(2000);
//         }
//       }
//       catch (InterruptedException ie) {
//         fail("Interrupted while waiting ", ie);
//       }
//     }
//     start = System.currentTimeMillis();
  }
}<|MERGE_RESOLUTION|>--- conflicted
+++ resolved
@@ -16,8 +16,8 @@
  */
 package com.gemstone.gemfire.internal.cache.tier.sockets;
 
-<<<<<<< HEAD
-import static org.junit.Assert.*;
+import static com.gemstone.gemfire.distributed.DistributedSystemConfigProperties.*;
+import static com.gemstone.gemfire.test.dunit.Assert.*;
 
 import java.util.Iterator;
 import java.util.Properties;
@@ -25,8 +25,6 @@
 import org.junit.Test;
 import org.junit.experimental.categories.Category;
 
-=======
->>>>>>> 61ad7e44
 import com.gemstone.gemfire.cache.AttributesFactory;
 import com.gemstone.gemfire.cache.Cache;
 import com.gemstone.gemfire.cache.CacheFactory;
@@ -37,7 +35,6 @@
 import com.gemstone.gemfire.cache.server.CacheServer;
 import com.gemstone.gemfire.distributed.DistributedSystem;
 import com.gemstone.gemfire.internal.AvailablePort;
-<<<<<<< HEAD
 import com.gemstone.gemfire.test.dunit.Host;
 import com.gemstone.gemfire.test.dunit.IgnoredException;
 import com.gemstone.gemfire.test.dunit.NetworkUtils;
@@ -49,15 +46,6 @@
 
 @Category(DistributedTest.class)
 public class Bug36995DUnitTest extends JUnit4DistributedTestCase {
-=======
-import com.gemstone.gemfire.test.dunit.*;
-
-import java.util.Iterator;
-import java.util.Properties;
-
-import static com.gemstone.gemfire.distributed.DistributedSystemConfigProperties.LOCATORS;
-import static com.gemstone.gemfire.distributed.DistributedSystemConfigProperties.MCAST_PORT;
->>>>>>> 61ad7e44
 
   private static Cache cache = null;
 
@@ -69,12 +57,7 @@
 
   protected static PoolImpl pool = null;
 
-  private static final String regionName = "Bug36995DUnitTest_Region";
-
-  /** constructor */
-  public Bug36995DUnitTest() {
-    super();
-  }
+  private static final String regionName = Bug36995DUnitTest.class.getSimpleName() + "_Region";
 
   @Override
   public final void postSetUp() throws Exception {
@@ -98,15 +81,9 @@
   {
     try {
       Properties props = new Properties();
-<<<<<<< HEAD
-      props.setProperty(DistributionConfig.MCAST_PORT_NAME, "0");
-      props.setProperty(DistributionConfig.LOCATORS_NAME, "");
-      new Bug36995DUnitTest().createCache(props);
-=======
       props.setProperty(MCAST_PORT, "0");
       props.setProperty(LOCATORS, "");
-      new Bug36995DUnitTest("temp").createCache(props);
->>>>>>> 61ad7e44
+      new Bug36995DUnitTest().createCache(props);
       PoolImpl p = (PoolImpl)PoolManager.createFactory()
         .addServer(host, port1)
         .addServer(host, port2)
@@ -124,7 +101,7 @@
       pool = p;
     }
     catch (Exception e) {
-      fail("Test failed due to " + e);
+      fail("Test failed due to ", e);
     }
   }
 
@@ -133,15 +110,9 @@
   {
     try {
       Properties props = new Properties();
-<<<<<<< HEAD
-      props.setProperty(DistributionConfig.MCAST_PORT_NAME, "0");
-      props.setProperty(DistributionConfig.LOCATORS_NAME, "");
-      new Bug36995DUnitTest().createCache(props);
-=======
       props.setProperty(MCAST_PORT, "0");
       props.setProperty(LOCATORS, "");
-      new Bug36995DUnitTest("temp").createCache(props);
->>>>>>> 61ad7e44
+      new Bug36995DUnitTest().createCache(props);
       PoolImpl p = (PoolImpl)PoolManager.createFactory()
         .addServer(host, port1)
         .addServer(host, port2)
@@ -154,7 +125,7 @@
       pool = p;
     }
     catch (Exception e) {
-      fail("Test failed due to " + e);
+      fail("Test failed due to ", e);
     }
   }
 
@@ -243,7 +214,7 @@
       }
     }
     catch (Exception e) {
-      fail("failed while stopServer()" + e);
+      fail("failed while stopServer()", e);
     }
   }
 
@@ -260,30 +231,5 @@
       }
     };
     Wait.waitForCriterion(wc, 3 * 60 * 1000, 1000, true);
-    
-    // we no longer verify dead servers; just live
-//     while (proxy.getDeadServers().size() != expectedDeadServers) { // wait
-//       // until
-//       // condition
-//       // is
-//       // met
-//       assertTrue(
-//           "Waited over "
-//               + maxWaitTime
-//               + "for dead servers to become : "
-//               + expectedDeadServers
-//               + " This issue can occur on Solaris as DSM thread get stuck in connectForServer() call, and hence not recovering any newly started server This may be beacuase of tcp_ip_abort_cinterval kernal level property on solaris which has 3 minutes as a default value",
-//           (System.currentTimeMillis() - start) < maxWaitTime);
-//       try {
-//         Thread.yield();
-//         synchronized (delayLock) {
-//           delayLock.wait(2000);
-//         }
-//       }
-//       catch (InterruptedException ie) {
-//         fail("Interrupted while waiting ", ie);
-//       }
-//     }
-//     start = System.currentTimeMillis();
   }
 }