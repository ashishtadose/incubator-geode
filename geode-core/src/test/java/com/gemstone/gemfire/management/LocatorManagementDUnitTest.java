/*
 * Licensed to the Apache Software Foundation (ASF) under one or more
 * contributor license agreements.  See the NOTICE file distributed with
 * this work for additional information regarding copyright ownership.
 * The ASF licenses this file to You under the Apache License, Version 2.0
 * (the "License"); you may not use this file except in compliance with
 * the License.  You may obtain a copy of the License at
 *
 *      http://www.apache.org/licenses/LICENSE-2.0
 *
 * Unless required by applicable law or agreed to in writing, software
 * distributed under the License is distributed on an "AS IS" BASIS,
 * WITHOUT WARRANTIES OR CONDITIONS OF ANY KIND, either express or implied.
 * See the License for the specific language governing permissions and
 * limitations under the License.
 */
package com.gemstone.gemfire.management;

<<<<<<< HEAD
import org.junit.experimental.categories.Category;
import org.junit.Test;

import static org.junit.Assert.*;

import com.gemstone.gemfire.test.dunit.cache.internal.JUnit4CacheTestCase;
import com.gemstone.gemfire.test.dunit.internal.JUnit4DistributedTestCase;
import com.gemstone.gemfire.test.junit.categories.DistributedTest;

import java.io.File;
import java.io.IOException;
import java.net.InetAddress;
import java.net.UnknownHostException;
import java.util.Properties;

=======
>>>>>>> 61ad7e44
import com.gemstone.gemfire.distributed.DistributedMember;
import com.gemstone.gemfire.distributed.Locator;
import com.gemstone.gemfire.distributed.internal.DistributionConfig;
import com.gemstone.gemfire.distributed.internal.InternalLocator;
import com.gemstone.gemfire.internal.AvailablePortHelper;
import com.gemstone.gemfire.internal.cache.GemFireCacheImpl;
import com.gemstone.gemfire.management.internal.ManagementConstants;
import com.gemstone.gemfire.test.dunit.*;

import java.io.File;
import java.io.IOException;
import java.net.InetAddress;
import java.net.UnknownHostException;
import java.util.Properties;

import static com.gemstone.gemfire.distributed.DistributedSystemConfigProperties.*;


/**
 * Test cases
 * 
 * DistributedSystem Cache Locator no no yes yes no yes yes yes yes
 * 
 * 
 * 
 */

@Category(DistributedTest.class)
public class LocatorManagementDUnitTest extends ManagementTestBase {

  /** Default file name for locator log: <code>"locator.log"</code> */
  public static final String DEFAULT_LOG_FILE = "locator.log";

  private static final int MAX_WAIT = 8 * ManagementConstants.REFRESH_TIME;

  private static Properties props = new Properties();

  private VM locator;
  

  public LocatorManagementDUnitTest() {
    super();
  }

  private static final long serialVersionUID = 1L;

  @Override
  protected final void postSetUpManagementTestBase() throws Exception {
    locator = managedNode1;
  }

  @Override
  protected final void preTearDownManagementTestBase() throws Exception {
    stopLocator(locator);
  }

  /**
   * When plan is to start Distributed System later so that the system can use
   * this locator
   * 
   * @throws Exception
   */
  @Test
  public void testPeerLocation() throws Exception {
    int locPort = AvailablePortHelper.getRandomAvailableTCPPort();
    startLocator(locator, true, locPort);
    locatorMBeanExist(locator, locPort, true);

    Host host = Host.getHost(0);
    String host0 = getServerHostName(host);
    Properties props = new Properties();
    props.setProperty(MCAST_PORT, "0");
    props.setProperty(LOCATORS, host0 + "[" + locPort
        + "]");
    props.setProperty(JMX_MANAGER, "true");
    props.setProperty(JMX_MANAGER_START, "false");
    props.setProperty(JMX_MANAGER_PORT, "0");
    props.setProperty(JMX_MANAGER_HTTP_PORT, "0");
    createCache(managingNode, props);
    startManagingNode(managingNode);
    DistributedMember locatorMember = getMember(locator);
    remoteLocatorMBeanExist(managingNode,locatorMember);

  }

  @Test
  public void testPeerLocationWithPortZero() throws Exception {
    // Start the locator with port=0
    int locPort = startLocator(locator, true, 0);
    locatorMBeanExist(locator, locPort, true);

    Host host = Host.getHost(0);
    String host0 = getServerHostName(host);
    Properties props = new Properties();
    props.setProperty(MCAST_PORT, "0");
    props.setProperty(LOCATORS, host0 + "[" + locPort
        + "]");
    props.setProperty(JMX_MANAGER, "true");
    props.setProperty(JMX_MANAGER_START, "false");
    props.setProperty(JMX_MANAGER_PORT, "0");
    props.setProperty(JMX_MANAGER_HTTP_PORT, "0");
    createCache(managingNode, props);
    startManagingNode(managingNode);
    DistributedMember locatorMember = getMember(locator);
    remoteLocatorMBeanExist(managingNode,locatorMember);

  }

  /**
   * Tests a locator which is co-located with already existing cache
   * 
   * @throws Exception
   */
  @Test
  public void testColocatedLocator() throws Exception {
    initManagement(false);
    int locPort = AvailablePortHelper.getRandomAvailableTCPPort();
    startLocator(locator, false, locPort);
    locatorMBeanExist(locator, locPort, false);

  }

  @Test
  public void testColocatedLocatorWithPortZero() throws Exception {
    initManagement(false);
    int locPort = startLocator(locator, false, 0);
    locatorMBeanExist(locator, locPort, false);

  }

  @Test
  public void testListManagers() throws Exception {
    initManagement(false);
    int locPort = AvailablePortHelper.getRandomAvailableTCPPort();
    startLocator(locator, false, locPort);
    listManagers(locator, locPort, false);
  }

  @Test
  public void testListManagersWithPortZero() throws Exception {
    initManagement(false);
    int locPort = startLocator(locator, false, 0);
    listManagers(locator, locPort, false);
  }

  @Test
  public void testWillingManagers() throws Exception {
    int locPort = AvailablePortHelper.getRandomAvailableTCPPort();
    startLocator(locator, true, locPort);

    Host host = Host.getHost(0);
    String host0 = getServerHostName(host);
    
    Properties props = new Properties();
    props.setProperty(MCAST_PORT, "0");
    props.setProperty(LOCATORS, host0 + "[" + locPort
        + "]");
    props.setProperty(JMX_MANAGER, "true");

    createCache(managedNode2, props);
    createCache(managedNode3, props);

    listWillingManagers(locator, locPort, false);
  }

  @Test
  public void testWillingManagersWithPortZero() throws Exception {
    int locPort = startLocator(locator, true, 0);

    Host host = Host.getHost(0);
    String host0 = getServerHostName(host);

    Properties props = new Properties();
    props.setProperty(MCAST_PORT, "0");
    props.setProperty(LOCATORS, host0 + "[" + locPort
        + "]");
    props.setProperty(JMX_MANAGER, "true");

    createCache(managedNode2, props);
    createCache(managedNode3, props);

    listWillingManagers(locator, locPort, false);
  }

  /**
   * Starts a locator with given configuration.
   * If DS is already started it will use the same DS
   * 
   * @param vm
   *          reference to VM
   */
  protected Integer startLocator(final VM vm, final boolean isPeer, final int port) {

    return (Integer) vm.invoke(new SerializableCallable("Start Locator In VM") {

      public Object call() throws Exception {

        assertFalse(InternalLocator.hasLocator());

        Properties props = new Properties();
        props.setProperty(MCAST_PORT, "0");

        props.setProperty(LOCATORS, "");
        props.setProperty(LOG_LEVEL, LogWriterUtils.getDUnitLogLevel());

        InetAddress bindAddr = null;
        try {
          bindAddr = InetAddress.getByName(getServerHostName(vm.getHost()));
        } catch (UnknownHostException uhe) {
          Assert.fail("While resolving bind address ", uhe);
        }

        Locator locator = null;
        try {
          File logFile = new File(getTestMethodName() + "-locator" + port + ".log");
          locator = Locator.startLocatorAndDS(port, logFile, bindAddr, props, isPeer, true, null);
        } catch (IOException ex) {
          Assert.fail("While starting locator on port " + port, ex);
        }

        assertTrue(InternalLocator.hasLocator());
        return locator.getPort();
      }
    });
  }

  /**
   * Creates a persistent region
   * 
   * @param vm
   *          reference to VM
   */
  protected String stopLocator(VM vm) {

    return (String) vm.invoke(new SerializableCallable("Stop Locator In VM") {

      public Object call() throws Exception {

        assertTrue(InternalLocator.hasLocator());
        InternalLocator.getLocator().stop();
        return null;
      }
    });
  }

  /**
   * Creates a persistent region
   * 
   * @param vm
   *          reference to VM
   */
  protected void locatorMBeanExist(VM vm, final int locPort,
      final boolean isPeer) {

    vm.invoke(new SerializableCallable("Locator MBean created") {

      public Object call() throws Exception {
        GemFireCacheImpl cache = GemFireCacheImpl.getInstance();

        ManagementService service = ManagementService
            .getExistingManagementService(cache);
        assertNotNull(service);
        LocatorMXBean bean = service.getLocalLocatorMXBean();
        assertNotNull(bean);
        assertEquals(locPort, bean.getPort());
        LogWriterUtils.getLogWriter().info("Log of Locator" + bean.viewLog());
        LogWriterUtils.getLogWriter().info("BindAddress" + bean.getBindAddress());
        assertEquals(isPeer, bean.isPeerLocator());
        return null;
      }
    });
  }

  /**
   * Creates a persistent region
   * 
   * @param vm
   *          reference to VM
   */
  protected void remoteLocatorMBeanExist(VM vm, final DistributedMember member) {

    vm.invoke(new SerializableCallable("Locator MBean created") {

      public Object call() throws Exception {
        GemFireCacheImpl cache = GemFireCacheImpl.getInstance();
        ManagementService service = ManagementService
            .getExistingManagementService(cache);
        assertNotNull(service);
        LocatorMXBean bean = MBeanUtil.getLocatorMbeanProxy(member);
        assertNotNull(bean);

        LogWriterUtils.getLogWriter().info("Log of Locator" + bean.viewLog());
        LogWriterUtils.getLogWriter().info("BindAddress" + bean.getBindAddress());

        return null;
      }
    });
  }

  /**
   * Creates a persistent region
   * 
   * @param vm
   *          reference to VM
   */
  protected void listManagers(VM vm, final int locPort, final boolean isPeer) {

    vm.invoke(new SerializableCallable("List Managers") {

      public Object call() throws Exception {
        GemFireCacheImpl cache = GemFireCacheImpl.getInstance();

        ManagementService service = ManagementService
            .getExistingManagementService(cache);
        assertNotNull(service);
        final LocatorMXBean bean = service.getLocalLocatorMXBean();
        assertNotNull(bean);

        Wait.waitForCriterion(new WaitCriterion() {

          public String description() {
            return "Waiting for the managers List";
          }

          public boolean done() {

            boolean done = bean.listManagers().length == 1;
            return done;
          }

        }, MAX_WAIT, 500, true);

        return null;
      }
    });
  }

  /**
   * Creates a persistent region
   * 
   * @param vm
   *          reference to VM
   */
  protected void listWillingManagers(VM vm, final int locPort,
      final boolean isPeer) {

    vm.invoke(new SerializableCallable("List Willing Managers") {

      public Object call() throws Exception {
        GemFireCacheImpl cache = GemFireCacheImpl.getInstance();

        ManagementService service = ManagementService
            .getExistingManagementService(cache);
        assertNotNull(service);
        final LocatorMXBean bean = service.getLocalLocatorMXBean();
        assertNotNull(bean);

        Wait.waitForCriterion(new WaitCriterion() {

          public String description() {
            return "Waiting for the Willing managers List";
          }

          public boolean done() {

            boolean done = bean.listPotentialManagers().length == 3;
            return done;
          }

        }, MAX_WAIT, 500, true);

        return null;
      }
    });
  }
  
  /** get the host name to use for a server cache in client/server dunit
   * testing
   * @param host
   * @return the host name
   */
  public static String getServerHostName(Host host) {
    return System.getProperty(DistributionConfig.GEMFIRE_PREFIX + "server-bind-address") != null ?
        System.getProperty(DistributionConfig.GEMFIRE_PREFIX + "server-bind-address")
        : host.getHostName();
  }

}<|MERGE_RESOLUTION|>--- conflicted
+++ resolved
@@ -16,15 +16,8 @@
  */
 package com.gemstone.gemfire.management;
 
-<<<<<<< HEAD
-import org.junit.experimental.categories.Category;
-import org.junit.Test;
-
+import static com.gemstone.gemfire.distributed.DistributedSystemConfigProperties.*;
 import static org.junit.Assert.*;
-
-import com.gemstone.gemfire.test.dunit.cache.internal.JUnit4CacheTestCase;
-import com.gemstone.gemfire.test.dunit.internal.JUnit4DistributedTestCase;
-import com.gemstone.gemfire.test.junit.categories.DistributedTest;
 
 import java.io.File;
 import java.io.IOException;
@@ -32,8 +25,9 @@
 import java.net.UnknownHostException;
 import java.util.Properties;
 
-=======
->>>>>>> 61ad7e44
+import org.junit.Test;
+import org.junit.experimental.categories.Category;
+
 import com.gemstone.gemfire.distributed.DistributedMember;
 import com.gemstone.gemfire.distributed.Locator;
 import com.gemstone.gemfire.distributed.internal.DistributionConfig;
@@ -41,44 +35,26 @@
 import com.gemstone.gemfire.internal.AvailablePortHelper;
 import com.gemstone.gemfire.internal.cache.GemFireCacheImpl;
 import com.gemstone.gemfire.management.internal.ManagementConstants;
-import com.gemstone.gemfire.test.dunit.*;
-
-import java.io.File;
-import java.io.IOException;
-import java.net.InetAddress;
-import java.net.UnknownHostException;
-import java.util.Properties;
-
-import static com.gemstone.gemfire.distributed.DistributedSystemConfigProperties.*;
-
+import com.gemstone.gemfire.test.dunit.Assert;
+import com.gemstone.gemfire.test.dunit.Host;
+import com.gemstone.gemfire.test.dunit.LogWriterUtils;
+import com.gemstone.gemfire.test.dunit.SerializableCallable;
+import com.gemstone.gemfire.test.dunit.VM;
+import com.gemstone.gemfire.test.dunit.Wait;
+import com.gemstone.gemfire.test.dunit.WaitCriterion;
+import com.gemstone.gemfire.test.junit.categories.DistributedTest;
 
 /**
  * Test cases
  * 
  * DistributedSystem Cache Locator no no yes yes no yes yes yes yes
- * 
- * 
- * 
  */
-
 @Category(DistributedTest.class)
 public class LocatorManagementDUnitTest extends ManagementTestBase {
 
-  /** Default file name for locator log: <code>"locator.log"</code> */
-  public static final String DEFAULT_LOG_FILE = "locator.log";
-
   private static final int MAX_WAIT = 8 * ManagementConstants.REFRESH_TIME;
 
-  private static Properties props = new Properties();
-
   private VM locator;
-  
-
-  public LocatorManagementDUnitTest() {
-    super();
-  }
-
-  private static final long serialVersionUID = 1L;
 
   @Override
   protected final void postSetUpManagementTestBase() throws Exception {
@@ -93,8 +69,6 @@
   /**
    * When plan is to start Distributed System later so that the system can use
    * this locator
-   * 
-   * @throws Exception
    */
   @Test
   public void testPeerLocation() throws Exception {
@@ -144,8 +118,6 @@
 
   /**
    * Tests a locator which is co-located with already existing cache
-   * 
-   * @throws Exception
    */
   @Test
   public void testColocatedLocator() throws Exception {
