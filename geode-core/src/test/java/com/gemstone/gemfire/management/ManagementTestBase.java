/*
 * Licensed to the Apache Software Foundation (ASF) under one or more
 * contributor license agreements.  See the NOTICE file distributed with
 * this work for additional information regarding copyright ownership.
 * The ASF licenses this file to You under the Apache License, Version 2.0
 * (the "License"); you may not use this file except in compliance with
 * the License.  You may obtain a copy of the License at
 *
 *      http://www.apache.org/licenses/LICENSE-2.0
 *
 * Unless required by applicable law or agreed to in writing, software
 * distributed under the License is distributed on an "AS IS" BASIS,
 * WITHOUT WARRANTIES OR CONDITIONS OF ANY KIND, either express or implied.
 * See the License for the specific language governing permissions and
 * limitations under the License.
 */
package com.gemstone.gemfire.management;

<<<<<<< HEAD
import static org.junit.Assert.*;

import java.util.ArrayList;
import java.util.Iterator;
import java.util.List;
import java.util.Properties;
import java.util.Set;
import javax.management.MBeanServer;
import javax.management.ObjectName;
=======
import static com.gemstone.gemfire.distributed.DistributedSystemConfigProperties.*;
>>>>>>> 61ad7e44

import com.gemstone.gemfire.LogWriter;
import com.gemstone.gemfire.cache.Cache;
import com.gemstone.gemfire.cache.CacheFactory;
import com.gemstone.gemfire.cache.Region;
import com.gemstone.gemfire.cache.RegionFactory;
import com.gemstone.gemfire.cache.RegionShortcut;
import com.gemstone.gemfire.distributed.DistributedMember;
import com.gemstone.gemfire.distributed.DistributedSystem;
import com.gemstone.gemfire.distributed.internal.InternalDistributedSystem;
import com.gemstone.gemfire.internal.cache.GemFireCacheImpl;
import com.gemstone.gemfire.internal.statistics.SampleCollector;
import com.gemstone.gemfire.management.internal.FederatingManager;
import com.gemstone.gemfire.management.internal.LocalManager;
import com.gemstone.gemfire.management.internal.MBeanJMXAdapter;
import com.gemstone.gemfire.management.internal.ManagementStrings;
import com.gemstone.gemfire.management.internal.SystemManagementService;
import com.gemstone.gemfire.test.dunit.Assert;
import com.gemstone.gemfire.test.dunit.AsyncInvocation;
import com.gemstone.gemfire.test.dunit.Host;
import com.gemstone.gemfire.test.dunit.Invoke;
import com.gemstone.gemfire.test.dunit.SerializableCallable;
import com.gemstone.gemfire.test.dunit.SerializableRunnable;
import com.gemstone.gemfire.test.dunit.VM;
import com.gemstone.gemfire.test.dunit.Wait;
import com.gemstone.gemfire.test.dunit.WaitCriterion;
import com.gemstone.gemfire.test.dunit.internal.JUnit4DistributedTestCase;

@SuppressWarnings("serial")
public abstract class ManagementTestBase extends JUnit4DistributedTestCase {

  private static final int MAX_WAIT = 70 * 1000;

  /**
   * log writer instance
   */
  private static LogWriter logWriter;

  private static Properties props = new Properties();

  /**
   * Distributed System
   */
  protected static DistributedSystem ds;

  /**
   * List containing all the Managed Node VM
   */
  protected static List<VM> managedNodeList;

  /**
   * Managing Node VM
   */
  protected static VM managingNode;

  /**
   * Management Service
   */
  protected static ManagementService managementService;

  protected static VM managedNode1;
  protected static VM managedNode2;
  protected static VM managedNode3;
  protected static VM locatorVM;

  private static SampleCollector sampleCollector;

  protected static MBeanServer mbeanServer = MBeanJMXAdapter.mbeanServer;

  private static int mcastPort;

  private static Cache cache;

  @Override
  public final void postSetUp() throws Exception {
    disconnectAllFromDS();

    Host host = Host.getHost(0);
    managingNode = host.getVM(0);
    managedNode1 = host.getVM(1);
    managedNode2 = host.getVM(2);
    managedNode3 = host.getVM(3);

    managedNodeList = new ArrayList<VM>();

    managedNodeList.add(managedNode1);
    managedNodeList.add(managedNode2);
    managedNodeList.add(managedNode3);
    locatorVM = host.getLocator();
    postSetUpManagementTestBase();
  }

  protected void postSetUpManagementTestBase() throws Exception {
  }

  @Override
  public final void preTearDown() throws Exception {
    preTearDownManagementTestBase();

    closeAllCache();
    managementService = null;

    mcastPort = 0;
    disconnectAllFromDS();
    props.clear();

    postTearDownManagementTestBase();
  }

  protected void preTearDownManagementTestBase() throws Exception {
  }

  protected void postTearDownManagementTestBase() throws Exception {
  }

  public void closeAllCache() throws Exception {
    closeCache(managingNode);
    closeCache(managedNode1);
    closeCache(managedNode2);
    closeCache(managedNode3);
    cache = null;
  }

  /**
   * Enable system property gemfire.disableManagement false in each VM.
   */
  public void enableManagement() {
    Invoke.invokeInEveryVM(new SerializableRunnable("Enable Management") {
      public void run() {
        System.setProperty(InternalDistributedSystem.DISABLE_MANAGEMENT_PROPERTY, "false");
      }
    });

  }

  /**
   * Disable system property gemfire.disableManagement true in each VM.
   */
  public void disableManagement() {
    Invoke.invokeInEveryVM(new SerializableRunnable("Disable Management") {
      public void run() {
        System.setProperty(InternalDistributedSystem.DISABLE_MANAGEMENT_PROPERTY, "true");
      }
    });

  }

  /**
   * managingNodeFirst variable tests for two different test cases where
   * Managing & Managed Node creation time lines are reversed.
   */
  public void initManagement(boolean managingNodeFirst) throws Exception {

    if (managingNodeFirst) {
      createManagementCache(managingNode);
      startManagingNode(managingNode);

      for (VM vm : managedNodeList) {
        createCache(vm);

      }

    } else {
      for (VM vm : managedNodeList) {
        createCache(vm);

      }
      createManagementCache(managingNode);
      startManagingNode(managingNode);
    }
  }

  public void createCache(VM vm1) throws Exception {
    vm1.invoke(new SerializableRunnable("Create Cache") {
      public void run() {
        createCache(false);
      }
    });

  }

  public void createCache(VM vm1, final Properties props) throws Exception {
    vm1.invoke(new SerializableRunnable("Create Cache") {
      public void run() {
        createCache(props);
      }
    });

  }

  public Cache createCache(Properties props) {
    System.setProperty("dunitLogPerTest", "true");
<<<<<<< HEAD
    props.setProperty(DistributionConfig.LOG_FILE_NAME, getTestMethodName() + "-.log");
    ds = getSystem(props);
=======
    props.setProperty(LOG_FILE, getTestMethodName() + "-.log");
    ds = (new ManagementTestBase("temp")).getSystem(props);
>>>>>>> 61ad7e44
    cache = CacheFactory.create(ds);
    managementService = ManagementService.getManagementService(cache);
    logWriter = ds.getLogWriter();
    assertNotNull(cache);
    assertNotNull(managementService);
    return cache;
  }

  public Cache getCache() {
    return cache;
  }

  public Cache createCache(boolean management) {
    System.setProperty("dunitLogPerTest", "true");
    if (management) {
      props.setProperty(JMX_MANAGER, "true");
      props.setProperty(JMX_MANAGER_START, "false");
      props.setProperty(JMX_MANAGER_PORT, "0");
      props.setProperty(JMX_MANAGER_HTTP_PORT, "0");
    }
<<<<<<< HEAD
    props.setProperty(DistributionConfig.ENABLE_TIME_STATISTICS_NAME, "true");
    props.setProperty(DistributionConfig.STATISTIC_SAMPLING_ENABLED_NAME, "true");
    props.setProperty(DistributionConfig.LOG_FILE_NAME, getTestMethodName() + "-.log");
    ds = getSystem(props);
=======
    props.setProperty(ENABLE_TIME_STATISTICS, "true");
    props.setProperty(STATISTIC_SAMPLING_ENABLED, "true");
    props.setProperty(LOG_FILE, getTestMethodName() + "-.log");
    ds = (new ManagementTestBase("temp")).getSystem(props);
>>>>>>> 61ad7e44
    cache = CacheFactory.create(ds);
    managementService = ManagementService.getManagementService(cache);
    logWriter = ds.getLogWriter();
    assertNotNull(cache);
    assertNotNull(managementService);
    return cache;
  }

  public void createManagementCache(VM vm1) throws Exception {
    vm1.invoke(new SerializableRunnable("Create Management Cache") {
      public void run() {
        createCache(true);
      }
    });
  }

  public void closeCache(VM vm1) throws Exception {
    vm1.invoke(new SerializableRunnable("Close Cache") {
      public void run() {
        GemFireCacheImpl existingInstance = GemFireCacheImpl.getInstance();
        if (existingInstance != null) {
          existingInstance.close();
        }
        InternalDistributedSystem ds = InternalDistributedSystem
            .getConnectedInstance();
        if (ds != null) {
          ds.disconnect();
        }
      }
    });

  }

  public void closeCache() throws Exception {
    GemFireCacheImpl existingInstance = GemFireCacheImpl.getInstance();
    if (existingInstance != null) {
      existingInstance.close();
    }
    InternalDistributedSystem ds = InternalDistributedSystem
        .getConnectedInstance();
    if (ds != null) {
      ds.disconnect();
    }
  }

  public String getMemberId(final VM vm) {
    SerializableCallable getMember = new SerializableCallable("getMemberId") {
      public Object call() throws Exception {
        GemFireCacheImpl cache = GemFireCacheImpl.getInstance();
        return cache.getDistributedSystem().getDistributedMember().getId();
      }
    };
    return (String) vm.invoke(getMember);
  }

  protected void waitForProxy(final ObjectName objectName,
      final Class interfaceClass) {

    Wait.waitForCriterion(new WaitCriterion() {
      public String description() {
        return "Waiting for the proxy of " + objectName.getCanonicalName()
            + " to get propagated to Manager";
      }

      public boolean done() {
        SystemManagementService service = (SystemManagementService) managementService;
        if (service.getMBeanProxy(objectName, interfaceClass) != null) {
          return true;
        } else {
          return false;
        }
      }

    }, MAX_WAIT, 500, true);
  }

  protected void runManagementTaskAdhoc() {
    SystemManagementService service = (SystemManagementService) managementService;
    service.getLocalManager().runManagementTaskAdhoc();
  }

  /**
   * Marks a VM as Managing
   *
   * @throws Exception
   */
  public void startManagingNode(VM vm1) throws Exception {
    vm1.invoke(new SerializableRunnable("Start Being Managing Node") {
      public void run() {
        startBeingManagingNode();
      }
    });

  }

  public void startBeingManagingNode() {
    Cache existingCache = GemFireCacheImpl.getInstance();
    if (existingCache != null && !existingCache.isClosed()) {
      managementService = ManagementService.getManagementService(existingCache);
      SystemManagementService service = (SystemManagementService) managementService;
      service.createManager();
      service.startManager();
    }
  }

  /**
   * Marks a VM as Managing
   *
   * @throws Exception
   */
  public void startManagingNodeAsync(VM vm1) throws Exception {
    vm1.invokeAsync(new SerializableRunnable("Start Being Managing Node") {

      public void run() {
        Cache existingCache = GemFireCacheImpl.getInstance();
        if (existingCache != null && !existingCache.isClosed()) {
          managementService = ManagementService
              .getManagementService(existingCache);
          managementService.startManager();
        }

      }
    });

  }

  /**
   * Stops a VM as a Managing node
   *
   * @throws Exception
   */
  public void stopManagingNode(VM vm1) throws Exception {
    vm1.invoke(new SerializableRunnable("Stop Being Managing Node") {
      public void run() {
        Cache existingCache = GemFireCacheImpl.getInstance();
        if (existingCache != null && !existingCache.isClosed()) {
          if (managementService.isManager()) {
            managementService.stopManager();
          }

        }

      }
    });

  }

  /**
   * Check various resources clean up Once a VM stops being managable it should
   * remove all the artifacts of management namely a) Notification region b)
   * Monitoring Region c) Management task should stop
   */
  public void checkManagedNodeCleanup(VM vm) throws Exception {
    vm.invoke(new SerializableRunnable("Managing Node Clean up") {

      public void run() {
        Cache existingCache = GemFireCacheImpl.getInstance();
        if (existingCache != null) {
          // Cache is closed
          assertEquals(true, existingCache.isClosed());
          // ManagementService should throw exception
          LocalManager localManager = ((SystemManagementService) managementService)
              .getLocalManager();
          // Check Monitoring region destroyed
          Region monitoringRegion = localManager.getManagementResourceRepo()
              .getLocalMonitoringRegion();
          assertEquals(null, monitoringRegion);
          // check Notification region is destroyed
          Region notifRegion = localManager.getManagementResourceRepo()
              .getLocalNotificationRegion();
          assertEquals(null, notifRegion);
          // check ManagementTask is stopped
          assertEquals(true, localManager.getFederationSheduler().isShutdown());

        }

      }
    });

  }

  /**
   * Check various resources clean up Once a VM stops being Managing.It should
   * remove all the artifacts of management namely a) proxies b) Monitoring
   * Region c) Management task should stop
   */

  public void checkProxyCleanup(VM vm) throws Exception {

    vm.invoke(new SerializableRunnable("Managing Node Clean up") {

      public void run() {

        try {
          GemFireCacheImpl existingCache = GemFireCacheImpl.getInstance();
          if (existingCache == null) {
            return;
          }

          assertEquals(false, existingCache.isClosed());
          // ManagementService should not be closed

          Set<DistributedMember> otherMemberSet = existingCache
              .getDistributionManager().getOtherDistributionManagerIds();

          Iterator<DistributedMember> it = otherMemberSet.iterator();
          FederatingManager federatingManager = ((SystemManagementService) managementService)
              .getFederatingManager();

          // check Proxy factory. There should not be any proxies left
          DistributedMember member;
          while (it.hasNext()) {
            member = it.next();

            assertNull(federatingManager.getProxyFactory().findAllProxies(
                member));
          }

        } catch (ManagementException e) {
          Assert.fail("failed with ManagementException", e);
        }
      }
    });

  }

  /**
   * All the expected exceptions are checked here
   *
   * @param e
   * @return is failed
   */
  public boolean checkManagementExceptions(ManagementException e) {

    if (e.getMessage()
        .equals(ManagementStrings.Management_Service_CLOSED_CACHE)
        || e.getMessage().equals(
        ManagementStrings.Management_Service_MANAGEMENT_SERVICE_IS_CLOSED
            .toLocalizedString())
        || e
        .getMessage()
        .equals(
            ManagementStrings.Management_Service_MANAGEMENT_SERVICE_NOT_STARTED_YET
                .toLocalizedString())
        || e.getMessage().equals(
        ManagementStrings.Management_Service_NOT_A_GEMFIRE_DOMAIN_MBEAN
            .toLocalizedString())
        || e.getMessage().equals(
        ManagementStrings.Management_Service_NOT_A_MANAGING_NODE_YET
            .toLocalizedString())
        || e
        .getMessage()
        .equals(
            ManagementStrings.Management_Service_OPERATION_NOT_ALLOWED_FOR_CLIENT_CACHE
                .toLocalizedString())
        || e.getMessage().equals(
        ManagementStrings.Management_Service_PROXY_NOT_AVAILABLE
            .toLocalizedString())) {

      return false;
    }
    return true;
  }

  public static List<VM> getManagedNodeList() {
    return managedNodeList;
  }

  public static VM getManagingNode() {
    return managingNode;
  }

  public static ManagementService getManagementService() {
    return managementService;
  }

  /**
   * Creates a Distributed region
   *
   * @param vm         reference to VM
   * @param regionName name of the distributed region
   */
  protected void createDistributedRegion(VM vm, final String regionName)
      throws Exception {
    AsyncInvocation future = createDistributedRegionAsync(vm, regionName);
    future.join(MAX_WAIT);
    if (future.isAlive()) {
      fail("Region not created within" + MAX_WAIT);
    }
    if (future.exceptionOccurred()) {
      throw new RuntimeException(future.getException());
    }
  }

  /**
   * Creates a Local region
   *
   * @param vm              reference to VM
   * @param localRegionName name of the local region
   */
  protected void createLocalRegion(VM vm, final String localRegionName)
      throws Exception {
    SerializableRunnable createLocalRegion = new SerializableRunnable(
        "Create Local region") {
      public void run() {
        GemFireCacheImpl cache = GemFireCacheImpl.getInstance();
        SystemManagementService service = (SystemManagementService) getManagementService();
        RegionFactory rf = cache
            .createRegionFactory(RegionShortcut.LOCAL);

        com.gemstone.gemfire.test.dunit.LogWriterUtils.getLogWriter().info("Creating Local Region");
        rf.create(localRegionName);

      }
    };
    vm.invoke(createLocalRegion);
  }

  /**
   * Creates a Sub region
   *
   * @param vm reference to VM
   */
  protected void createSubRegion(VM vm, final String parentRegionPath, final String subregionName)
      throws Exception {
    SerializableRunnable createSubRegion = new SerializableRunnable(
        "Create Sub region") {
      public void run() {
        GemFireCacheImpl cache = GemFireCacheImpl.getInstance();
        SystemManagementService service = (SystemManagementService) getManagementService();
        Region region = cache.getRegion(parentRegionPath);

        com.gemstone.gemfire.test.dunit.LogWriterUtils.getLogWriter().info("Creating Sub Region");
        region.createSubregion(subregionName, region.getAttributes());

      }
    };
    vm.invoke(createSubRegion);
  }

  /**
   * Puts in distributed region
   *
   * @param vm
   */
  protected void putInDistributedRegion(final VM vm, final String key,
      final String value, final String regionPath) {
    SerializableRunnable put = new SerializableRunnable(
        "Put In Distributed Region") {
      public void run() {

        GemFireCacheImpl cache = GemFireCacheImpl.getInstance();
        Region region = cache.getRegion(regionPath);
        region.put(key, value);

      }
    };
    vm.invoke(put);
  }

  /**
   * Creates a Distributed Region
   *
   * @param vm
   */
  protected AsyncInvocation createDistributedRegionAsync(final VM vm,
      final String regionName) {
    SerializableRunnable createRegion = new SerializableRunnable(
        "Create Distributed region") {
      public void run() {

        GemFireCacheImpl cache = GemFireCacheImpl.getInstance();
        SystemManagementService service = (SystemManagementService) getManagementService();

        RegionFactory rf = cache.createRegionFactory(RegionShortcut.REPLICATE);
        com.gemstone.gemfire.test.dunit.LogWriterUtils.getLogWriter().info("Creating Dist Region");
        rf.create(regionName);

      }
    };
    return vm.invokeAsync(createRegion);
  }

  /**
   * Creates a partition Region
   *
   * @param vm
   */
  protected void createPartitionRegion(final VM vm,
      final String partitionRegionName) {
    SerializableRunnable createParRegion = new SerializableRunnable(
        "Create Partitioned region") {
      public void run() {
        GemFireCacheImpl cache = GemFireCacheImpl.getInstance();
        SystemManagementService service = (SystemManagementService) getManagementService();
        RegionFactory rf = cache
            .createRegionFactory(RegionShortcut.PARTITION_REDUNDANT);
        com.gemstone.gemfire.test.dunit.LogWriterUtils.getLogWriter().info("Creating Par Region");
        rf.create(partitionRegionName);

      }
    };
    vm.invoke(createParRegion);
  }

  /**
   * closes a Distributed Region
   *
   * @param vm
   */
  protected void closeRegion(final VM vm, final String regionPath) {
    SerializableRunnable closeRegion = new SerializableRunnable(
        "Close Distributed region") {
      public void run() {
        GemFireCacheImpl cache = GemFireCacheImpl.getInstance();

        com.gemstone.gemfire.test.dunit.LogWriterUtils.getLogWriter().info("Closing Dist Region");
        Region region = cache.getRegion(regionPath);
        region.close();

      }
    };
    vm.invoke(closeRegion);
  }

  public void waitForAllMembers(final int expectedCount) {
    ManagementService service = getManagementService();
    final DistributedSystemMXBean bean = service.getDistributedSystemMXBean();

    assertNotNull(service.getDistributedSystemMXBean());

    Wait.waitForCriterion(new WaitCriterion() {
      public String description() {
        return "Waiting All members to intimate DistributedSystemMBean";
      }

      public boolean done() {
        if (bean.listMemberObjectNames() != null) {

          com.gemstone.gemfire.test.dunit.LogWriterUtils.getLogWriter().info(
              "Member Length " + bean.listMemberObjectNames().length);

        }

        if (bean.listMemberObjectNames().length >= expectedCount) {
          return true;
        } else {
          return false;
        }

      }

    }, MAX_WAIT, 500, true);

    assertNotNull(bean.getManagerObjectName());
  }

  public void waitForRefresh(final int expectedRefreshCount,
      final ObjectName objectName) {
    final ManagementService service = getManagementService();

    final long currentTime = System.currentTimeMillis();

    Wait.waitForCriterion(new WaitCriterion() {
      int actualRefreshCount = 0;
      long lastRefreshTime = service.getLastUpdateTime(objectName);

      public String description() {
        return "Waiting For Proxy Refresh Count = " + expectedRefreshCount;
      }

      public boolean done() {
        long newRefreshTime = service.getLastUpdateTime(objectName);
        if (newRefreshTime > lastRefreshTime) {
          lastRefreshTime = newRefreshTime;
          actualRefreshCount++;

        }
        if (actualRefreshCount >= expectedRefreshCount) {
          return true;
        }
        return false;
      }

    }, MAX_WAIT, 500, true);

  }

  public DistributedMember getMember(final VM vm) {
    SerializableCallable getMember = new SerializableCallable("Get Member") {
      public Object call() {
        GemFireCacheImpl cache = GemFireCacheImpl.getInstance();
        return cache.getDistributedSystem().getDistributedMember();

      }
    };
    return (DistributedMember) vm.invoke(getMember);
  }
}<|MERGE_RESOLUTION|>--- conflicted
+++ resolved
@@ -16,7 +16,7 @@
  */
 package com.gemstone.gemfire.management;
 
-<<<<<<< HEAD
+import static com.gemstone.gemfire.distributed.DistributedSystemConfigProperties.*;
 import static org.junit.Assert.*;
 
 import java.util.ArrayList;
@@ -26,9 +26,6 @@
 import java.util.Set;
 import javax.management.MBeanServer;
 import javax.management.ObjectName;
-=======
-import static com.gemstone.gemfire.distributed.DistributedSystemConfigProperties.*;
->>>>>>> 61ad7e44
 
 import com.gemstone.gemfire.LogWriter;
 import com.gemstone.gemfire.cache.Cache;
@@ -221,13 +218,8 @@
 
   public Cache createCache(Properties props) {
     System.setProperty("dunitLogPerTest", "true");
-<<<<<<< HEAD
-    props.setProperty(DistributionConfig.LOG_FILE_NAME, getTestMethodName() + "-.log");
+    props.setProperty(LOG_FILE, getTestMethodName() + "-.log");
     ds = getSystem(props);
-=======
-    props.setProperty(LOG_FILE, getTestMethodName() + "-.log");
-    ds = (new ManagementTestBase("temp")).getSystem(props);
->>>>>>> 61ad7e44
     cache = CacheFactory.create(ds);
     managementService = ManagementService.getManagementService(cache);
     logWriter = ds.getLogWriter();
@@ -248,17 +240,10 @@
       props.setProperty(JMX_MANAGER_PORT, "0");
       props.setProperty(JMX_MANAGER_HTTP_PORT, "0");
     }
-<<<<<<< HEAD
-    props.setProperty(DistributionConfig.ENABLE_TIME_STATISTICS_NAME, "true");
-    props.setProperty(DistributionConfig.STATISTIC_SAMPLING_ENABLED_NAME, "true");
-    props.setProperty(DistributionConfig.LOG_FILE_NAME, getTestMethodName() + "-.log");
-    ds = getSystem(props);
-=======
     props.setProperty(ENABLE_TIME_STATISTICS, "true");
     props.setProperty(STATISTIC_SAMPLING_ENABLED, "true");
     props.setProperty(LOG_FILE, getTestMethodName() + "-.log");
-    ds = (new ManagementTestBase("temp")).getSystem(props);
->>>>>>> 61ad7e44
+    ds = getSystem(props);
     cache = CacheFactory.create(ds);
     managementService = ManagementService.getManagementService(cache);
     logWriter = ds.getLogWriter();
