/*
 * Licensed to the Apache Software Foundation (ASF) under one or more
 * contributor license agreements.  See the NOTICE file distributed with
 * this work for additional information regarding copyright ownership.
 * The ASF licenses this file to You under the Apache License, Version 2.0
 * (the "License"); you may not use this file except in compliance with
 * the License.  You may obtain a copy of the License at
 *
 *      http://www.apache.org/licenses/LICENSE-2.0
 *
 * Unless required by applicable law or agreed to in writing, software
 * distributed under the License is distributed on an "AS IS" BASIS,
 * WITHOUT WARRANTIES OR CONDITIONS OF ANY KIND, either express or implied.
 * See the License for the specific language governing permissions and
 * limitations under the License.
 */
package com.gemstone.gemfire.cache;

<<<<<<< HEAD
import static org.junit.Assert.*;

import java.util.Properties;

import org.junit.Test;
import org.junit.experimental.categories.Category;

=======
>>>>>>> 61ad7e44
import com.gemstone.gemfire.cache.client.PoolManager;
import com.gemstone.gemfire.cache.client.internal.PoolImpl;
import com.gemstone.gemfire.cache.server.CacheServer;
import com.gemstone.gemfire.distributed.DistributedSystem;
import com.gemstone.gemfire.internal.AvailablePort;
import com.gemstone.gemfire.internal.cache.GemFireCacheImpl;
<<<<<<< HEAD
import com.gemstone.gemfire.test.dunit.Assert;
import com.gemstone.gemfire.test.dunit.Host;
import com.gemstone.gemfire.test.dunit.NetworkUtils;
import com.gemstone.gemfire.test.dunit.VM;
import com.gemstone.gemfire.test.dunit.internal.JUnit4DistributedTestCase;
import com.gemstone.gemfire.test.junit.categories.DistributedTest;

=======
import com.gemstone.gemfire.test.dunit.*;

import java.util.Properties;

import static com.gemstone.gemfire.distributed.DistributedSystemConfigProperties.LOCATORS;
import static com.gemstone.gemfire.distributed.DistributedSystemConfigProperties.MCAST_PORT;
>>>>>>> 61ad7e44
/**
 * verifies the count of clear operation
 */
@Category(DistributedTest.class)
public class CacheRegionClearStatsDUnitTest extends JUnit4DistributedTestCase {

  /** the cache */
  private static GemFireCacheImpl cache = null;

  private VM server1 = null;

  private static VM client1 = null;

  /** name of the test region */
  private static final String REGION_NAME = "CacheRegionClearStatsDUnitTest_Region";

  private static final String k1 = "k1";

  private static final String k2 = "k2";

  private static final String client_k1 = "client-k1";

  private static final String client_k2 = "client-k2";
  
  private static final int clearOp = 2;
  
  @Override
  public final void postSetUp() throws Exception {
    final Host host = Host.getHost(0);
    server1 = host.getVM(0);
    client1 = host.getVM(1);
  }

  private void createCache(Properties props) throws Exception {
    DistributedSystem ds = getSystem(props);
    ds.disconnect();
    ds = getSystem(props);
    assertNotNull(ds);
    cache = (GemFireCacheImpl)CacheFactory.create(ds);
    assertNotNull(cache);
  }

  public static void createClientCache(String host, Integer port1)
      throws Exception {
    new CacheRegionClearStatsDUnitTest();
    Properties props = new Properties();
<<<<<<< HEAD
    props.setProperty(DistributionConfig.MCAST_PORT_NAME, "0");
    props.setProperty(DistributionConfig.LOCATORS_NAME, "");
    new CacheRegionClearStatsDUnitTest().createCache(props);
=======
    props.setProperty(MCAST_PORT, "0");
    props.setProperty(LOCATORS, "");
    new CacheRegionClearStatsDUnitTest("temp").createCache(props);
>>>>>>> 61ad7e44
    PoolImpl p = (PoolImpl)PoolManager.createFactory().addServer(host,
        port1.intValue()).setSubscriptionEnabled(false)
        .setThreadLocalConnections(true).setMinConnections(1).setReadTimeout(
            20000).setPingInterval(10000).setRetryAttempts(1)
        .create("CacheRegionClearStatsDUnitTest");

    AttributesFactory factory = new AttributesFactory();
    factory.setScope(Scope.DISTRIBUTED_ACK);
    factory.setPoolName(p.getName());

    RegionAttributes attrs = factory.create();
    Region region = cache.createRegion(REGION_NAME, attrs);
    //region.registerInterest("ALL_KEYS");
  }

  public static Integer createServerCacheDisk() throws Exception {
    return createCache(DataPolicy.PERSISTENT_REPLICATE);
  }

  private static Integer createCache(DataPolicy dataPolicy) throws Exception {
    new CacheRegionClearStatsDUnitTest().createCache(new Properties());
    AttributesFactory factory = new AttributesFactory();
    factory.setScope(Scope.DISTRIBUTED_ACK);
    factory.setDataPolicy(dataPolicy);
    RegionAttributes attrs = factory.create();
    cache.createRegion(REGION_NAME, attrs);
    int port = AvailablePort.getRandomAvailablePort(AvailablePort.SOCKET);
    CacheServer server1 = cache.addCacheServer();
    server1.setPort(port);
    server1.setNotifyBySubscription(true);
    server1.start();
    return new Integer(server1.getPort());
  }

  public static Integer createServerCache() throws Exception {
    return createCache(DataPolicy.REPLICATE);
  }

  public static void createClientCacheDisk(String host, Integer port1)
      throws Exception {
    new CacheRegionClearStatsDUnitTest();
    Properties props = new Properties();
<<<<<<< HEAD
    props.setProperty(DistributionConfig.MCAST_PORT_NAME, "0");
    props.setProperty(DistributionConfig.LOCATORS_NAME, "");
    new CacheRegionClearStatsDUnitTest().createCache(props);
=======
    props.setProperty(MCAST_PORT, "0");
    props.setProperty(LOCATORS, "");
    new CacheRegionClearStatsDUnitTest("temp").createCache(props);
>>>>>>> 61ad7e44
    PoolImpl p = (PoolImpl)PoolManager.createFactory().addServer(host,
        port1.intValue()).setSubscriptionEnabled(false)
        .setThreadLocalConnections(true).setMinConnections(1).setReadTimeout(
            20000).setPingInterval(10000).setRetryAttempts(1).create(
            "CacheRegionClearStatsDUnitTest");

    AttributesFactory factory = new AttributesFactory();
    factory.setScope(Scope.DISTRIBUTED_ACK);
    factory.setPoolName(p.getName());
    factory.setDataPolicy(DataPolicy.PERSISTENT_REPLICATE);
    RegionAttributes attrs = factory.create();
    Region region = cache.createRegion(REGION_NAME, attrs);
    //region.registerInterest("ALL_KEYS");
  }
  /**
   * This test does the following (<b> clear stats counter </b>):<br>
   * 1)Verifies that clear operation count matches with stats count<br>
   */
  @Test
  public void testClearStatsWithNormalRegion(){
    Integer port1 = ((Integer)server1.invoke(() -> CacheRegionClearStatsDUnitTest.createServerCache()));

    client1.invoke(() -> CacheRegionClearStatsDUnitTest.createClientCache(
            NetworkUtils.getServerHostName(server1.getHost()), port1 ));
    client1.invoke(() -> CacheRegionClearStatsDUnitTest.put());
    
    try{
      Thread.sleep(10000);
    }catch(Exception e){
      // sleep 
    }
    
    client1.invoke(() -> CacheRegionClearStatsDUnitTest.validationClearStat());
    
    server1.invoke(() -> CacheRegionClearStatsDUnitTest.validationClearStat());
  }
  /**
   * This test does the following (<b> clear stats counter when disk involved </b>):<br>
   * 1)Verifies that clear operation count matches with stats count <br>
   */
  @Test
  public void testClearStatsWithDiskRegion(){
    Integer port1 = ((Integer)server1.invoke(() -> CacheRegionClearStatsDUnitTest.createServerCacheDisk()));

    client1.invoke(() -> CacheRegionClearStatsDUnitTest.createClientCacheDisk(
            NetworkUtils.getServerHostName(server1.getHost()), port1 ));
    client1.invoke(() -> CacheRegionClearStatsDUnitTest.put());
    
    try{
      Thread.sleep(10000);
    }catch(Exception e){
      // sleep 
    }
    
    client1.invoke(() -> CacheRegionClearStatsDUnitTest.validationClearStat());
    
    server1.invoke(() -> CacheRegionClearStatsDUnitTest.validationClearStat());
  }
  
  @Override
  public final void preTearDown() throws Exception {
    client1.invoke(() -> CacheRegionClearStatsDUnitTest.closeCache());
    // then close the servers
    server1.invoke(() -> CacheRegionClearStatsDUnitTest.closeCache());
  }

  public static void closeCache() {
    if (cache != null && !cache.isClosed()) {
      cache.close();
      cache.getDistributedSystem().disconnect();
    }
  }
  
  public static void put() {
    try {
      Region r1 = cache.getRegion(Region.SEPARATOR + REGION_NAME);
      assertNotNull(r1);

      r1.put(k1, client_k1);
      assertEquals(r1.getEntry(k1).getValue(), client_k1);
      r1.put(k2, client_k2);
      assertEquals(r1.getEntry(k2).getValue(), client_k2);
      try{
        Thread.sleep(10000);
      }catch(Exception e){
        // sleep 
      }
      r1.clear();
      
      r1.put(k1, client_k1);
      assertEquals(r1.getEntry(k1).getValue(), client_k1);
      r1.put(k2, client_k2);
      assertEquals(r1.getEntry(k2).getValue(), client_k2);
      try{
        Thread.sleep(10000);
      }catch(Exception e){
        // sleep 
      }
      r1.clear();
    }
    catch (Exception ex) {
      Assert.fail("failed while put", ex);
    }
  }
  
  public static void validationClearStat(){
    assertEquals(cache.getCachePerfStats().getClearCount(), clearOp);
  }
  
  
}<|MERGE_RESOLUTION|>--- conflicted
+++ resolved
@@ -16,7 +16,7 @@
  */
 package com.gemstone.gemfire.cache;
 
-<<<<<<< HEAD
+import static com.gemstone.gemfire.distributed.DistributedSystemConfigProperties.*;
 import static org.junit.Assert.*;
 
 import java.util.Properties;
@@ -24,15 +24,12 @@
 import org.junit.Test;
 import org.junit.experimental.categories.Category;
 
-=======
->>>>>>> 61ad7e44
 import com.gemstone.gemfire.cache.client.PoolManager;
 import com.gemstone.gemfire.cache.client.internal.PoolImpl;
 import com.gemstone.gemfire.cache.server.CacheServer;
 import com.gemstone.gemfire.distributed.DistributedSystem;
 import com.gemstone.gemfire.internal.AvailablePort;
 import com.gemstone.gemfire.internal.cache.GemFireCacheImpl;
-<<<<<<< HEAD
 import com.gemstone.gemfire.test.dunit.Assert;
 import com.gemstone.gemfire.test.dunit.Host;
 import com.gemstone.gemfire.test.dunit.NetworkUtils;
@@ -40,14 +37,6 @@
 import com.gemstone.gemfire.test.dunit.internal.JUnit4DistributedTestCase;
 import com.gemstone.gemfire.test.junit.categories.DistributedTest;
 
-=======
-import com.gemstone.gemfire.test.dunit.*;
-
-import java.util.Properties;
-
-import static com.gemstone.gemfire.distributed.DistributedSystemConfigProperties.LOCATORS;
-import static com.gemstone.gemfire.distributed.DistributedSystemConfigProperties.MCAST_PORT;
->>>>>>> 61ad7e44
 /**
  * verifies the count of clear operation
  */
@@ -94,15 +83,9 @@
       throws Exception {
     new CacheRegionClearStatsDUnitTest();
     Properties props = new Properties();
-<<<<<<< HEAD
-    props.setProperty(DistributionConfig.MCAST_PORT_NAME, "0");
-    props.setProperty(DistributionConfig.LOCATORS_NAME, "");
-    new CacheRegionClearStatsDUnitTest().createCache(props);
-=======
     props.setProperty(MCAST_PORT, "0");
     props.setProperty(LOCATORS, "");
-    new CacheRegionClearStatsDUnitTest("temp").createCache(props);
->>>>>>> 61ad7e44
+    new CacheRegionClearStatsDUnitTest().createCache(props);
     PoolImpl p = (PoolImpl)PoolManager.createFactory().addServer(host,
         port1.intValue()).setSubscriptionEnabled(false)
         .setThreadLocalConnections(true).setMinConnections(1).setReadTimeout(
@@ -145,15 +128,9 @@
       throws Exception {
     new CacheRegionClearStatsDUnitTest();
     Properties props = new Properties();
-<<<<<<< HEAD
-    props.setProperty(DistributionConfig.MCAST_PORT_NAME, "0");
-    props.setProperty(DistributionConfig.LOCATORS_NAME, "");
-    new CacheRegionClearStatsDUnitTest().createCache(props);
-=======
     props.setProperty(MCAST_PORT, "0");
     props.setProperty(LOCATORS, "");
-    new CacheRegionClearStatsDUnitTest("temp").createCache(props);
->>>>>>> 61ad7e44
+    new CacheRegionClearStatsDUnitTest().createCache(props);
     PoolImpl p = (PoolImpl)PoolManager.createFactory().addServer(host,
         port1.intValue()).setSubscriptionEnabled(false)
         .setThreadLocalConnections(true).setMinConnections(1).setReadTimeout(
@@ -168,6 +145,7 @@
     Region region = cache.createRegion(REGION_NAME, attrs);
     //region.registerInterest("ALL_KEYS");
   }
+
   /**
    * This test does the following (<b> clear stats counter </b>):<br>
    * 1)Verifies that clear operation count matches with stats count<br>
@@ -190,6 +168,7 @@
     
     server1.invoke(() -> CacheRegionClearStatsDUnitTest.validationClearStat());
   }
+
   /**
    * This test does the following (<b> clear stats counter when disk involved </b>):<br>
    * 1)Verifies that clear operation count matches with stats count <br>
