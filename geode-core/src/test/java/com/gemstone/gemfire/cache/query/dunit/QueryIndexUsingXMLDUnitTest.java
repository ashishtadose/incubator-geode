--- conflicted
+++ resolved
@@ -16,26 +16,18 @@
  */
 package com.gemstone.gemfire.cache.query.dunit;
 
-<<<<<<< HEAD
-import org.junit.experimental.categories.Category;
-import org.junit.Test;
-
 import static org.junit.Assert.*;
-
-import com.gemstone.gemfire.test.dunit.cache.internal.JUnit4CacheTestCase;
-import com.gemstone.gemfire.test.dunit.internal.JUnit4DistributedTestCase;
-import com.gemstone.gemfire.test.junit.categories.DistributedTest;
 
 import java.io.File;
 import java.util.ArrayList;
 import java.util.Collection;
-import java.util.Iterator;
 import java.util.Map;
 import java.util.Properties;
-import java.util.Set;
-
-=======
->>>>>>> 61ad7e44
+
+import org.junit.Ignore;
+import org.junit.Test;
+import org.junit.experimental.categories.Category;
+
 import com.gemstone.gemfire.LogWriter;
 import com.gemstone.gemfire.cache.Cache;
 import com.gemstone.gemfire.cache.CacheExistsException;
@@ -52,28 +44,29 @@
 import com.gemstone.gemfire.cache.query.internal.index.IndexManager;
 import com.gemstone.gemfire.cache.query.internal.index.PartitionedIndex;
 import com.gemstone.gemfire.cache30.CacheSerializableRunnable;
-import com.gemstone.gemfire.cache30.CacheTestCase;
 import com.gemstone.gemfire.distributed.internal.DistributionConfig;
 import com.gemstone.gemfire.distributed.internal.InternalDistributedSystem;
 import com.gemstone.gemfire.internal.FileUtil;
 import com.gemstone.gemfire.internal.cache.GemFireCacheImpl;
 import com.gemstone.gemfire.internal.cache.LocalRegion;
 import com.gemstone.gemfire.internal.cache.PartitionedRegion;
-import com.gemstone.gemfire.test.dunit.*;
+import com.gemstone.gemfire.test.dunit.Assert;
+import com.gemstone.gemfire.test.dunit.AsyncInvocation;
+import com.gemstone.gemfire.test.dunit.DistributedTestUtils;
+import com.gemstone.gemfire.test.dunit.Host;
+import com.gemstone.gemfire.test.dunit.IgnoredException;
+import com.gemstone.gemfire.test.dunit.Invoke;
+import com.gemstone.gemfire.test.dunit.SerializableRunnable;
+import com.gemstone.gemfire.test.dunit.ThreadUtils;
+import com.gemstone.gemfire.test.dunit.VM;
+import com.gemstone.gemfire.test.dunit.Wait;
+import com.gemstone.gemfire.test.dunit.WaitCriterion;
+import com.gemstone.gemfire.test.dunit.cache.internal.JUnit4CacheTestCase;
+import com.gemstone.gemfire.test.junit.categories.DistributedTest;
 import com.gemstone.gemfire.util.test.TestUtil;
 
-<<<<<<< HEAD
 @Category(DistributedTest.class)
 public class QueryIndexUsingXMLDUnitTest extends JUnit4CacheTestCase {
-=======
-import java.io.File;
-import java.util.ArrayList;
-import java.util.Collection;
-import java.util.Map;
-import java.util.Properties;
-
-public class QueryIndexUsingXMLDUnitTest extends CacheTestCase {
->>>>>>> 61ad7e44
 
   static private final String WAIT_PROPERTY = "QueryIndexBuckets.maxWaitTime";
 
@@ -126,11 +119,6 @@
 
   private String persistentOverFlowRegName = "PersistentOverflowPortfolios";
 
-  /** Creates a new instance of QueryIndexUsingXMLDUnitTest */
-  public QueryIndexUsingXMLDUnitTest() {
-    super();
-  }
-
   @Override
   public final void postSetUp() throws Exception {
     //Workaround for #52008
@@ -268,7 +256,6 @@
     vm1.invoke(close());
   }
 
- 
   /**
    * Creates partitioned index from an xml description.
    */
@@ -318,6 +305,7 @@
     vm0.invoke(close());
     vm1.invoke(close());
   }
+
   /**
    * Creates persistent partitioned index from an xml description.
    */
@@ -351,7 +339,7 @@
     vm0.invoke(prIndexCreationCheck(persistentRegName, "secIndex", 50));
     vm1.invoke(prIndexCreationCheck(persistentRegName, "secIndex", 50));
     
-  //check hash index creation
+    //check hash index creation
     vm0.invoke(prIndexCreationCheck(persistentRegNameWithHash, statusIndex, 50));
     vm1.invoke(prIndexCreationCheck(persistentRegNameWithHash, statusIndex, 50));
     vm0.invoke(prIndexCreationCheck(persistentRegNameWithHash, idIndex, 50));
@@ -383,7 +371,6 @@
     vm1.invoke(close());
   }
 
-
   /**
    * Creates partitioned index from an xml description.
    */
@@ -423,7 +410,7 @@
   }
 
   /**
-   * Creats partitioned index from an xml discription.
+   * Creates partitioned index from an xml description.
    */
   @Test
   public void testCreateAsyncIndexWhileDoingGII() throws Exception
@@ -521,9 +508,7 @@
     vm1.invoke(indexCreationCheck(repRegName, "secIndex"));
     vm1.invoke(prIndexCreationCheck(persistentRegNameWithHash, "secIndex", 50));
     vm1.invoke(indexCreationCheck(repRegNameWithHash, "secIndex"));
-   
-   
- 
+
     // Execute query and verify index usage    
     vm0.invoke(executeQueryAndCompareResult(name, true));
     vm1.invoke(executeQueryAndCompareResult(name, true));
@@ -587,7 +572,9 @@
    * <p>
    * DISABLED.  This test is disabled due to a high rate of failure.  See ticket #52167
    */
-  public void disabled_testCreateAsyncIndexWhileDoingGIIAndCompareQueryResults() throws Exception
+  @Ignore("TODO: test is disabled because of #52167")
+  @Test
+  public void testCreateAsyncIndexWhileDoingGIIAndCompareQueryResults() throws Exception
   {
 
     Host host = Host.getHost(0);
@@ -657,8 +644,7 @@
     vm0.invoke(close());
     
   }
-  
-  
+
   public CacheSerializableRunnable setTestHook()
   {
     SerializableRunnable sr = new CacheSerializableRunnable("TestHook") {
@@ -675,13 +661,6 @@
             }
           }
         };
-        /*
-        try {
-          ClassLoader.getSystemClassLoader().loadClass(IndexManager.class.getName());
-        } catch (Exception ex) {
-          fail("Failed to load IndexManager.class");
-        }
-        */
         IndexManager.testHook = new IndexTestHook();
       }
     };
@@ -699,6 +678,7 @@
     };
     return (CacheSerializableRunnable)sr;
   }
+
   public CacheSerializableRunnable createIndexThrougXML(final String vmid,
       final String regionName, final String xmlFileName)
   {
@@ -951,8 +931,7 @@
     } 
     return basicGetSystem();
   }
-  
-  
+
   private Cache getCache(InternalDistributedSystem system) {
     Cache cache = basicGetCache();
     if (cache == null) {
@@ -975,13 +954,16 @@
   }
   
   public static class QueryObserverImpl extends QueryObserverAdapter {
+
     boolean isIndexesUsed = false;
     ArrayList indexesUsed = new ArrayList();
 
+    @Override
     public void beforeIndexLookup(Index index, int oper, Object key) {
       indexesUsed.add(index.getName());
     }
 
+    @Override
     public void afterIndexLookup(Collection results) {
       if (results != null) {
         isIndexesUsed = true;
