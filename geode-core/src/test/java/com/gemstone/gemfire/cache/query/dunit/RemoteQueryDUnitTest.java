--- conflicted
+++ resolved
@@ -16,15 +16,8 @@
  */
 package com.gemstone.gemfire.cache.query.dunit;
 
-<<<<<<< HEAD
-import org.junit.experimental.categories.Category;
-import org.junit.Test;
-
+import static com.gemstone.gemfire.distributed.DistributedSystemConfigProperties.*;
 import static org.junit.Assert.*;
-
-import com.gemstone.gemfire.test.dunit.cache.internal.JUnit4CacheTestCase;
-import com.gemstone.gemfire.test.dunit.internal.JUnit4DistributedTestCase;
-import com.gemstone.gemfire.test.junit.categories.DistributedTest;
 
 import java.io.DataInput;
 import java.io.DataOutput;
@@ -32,13 +25,20 @@
 import java.util.Comparator;
 import java.util.Properties;
 
-=======
+import org.junit.Ignore;
+import org.junit.Test;
+import org.junit.experimental.categories.Category;
+
 import cacheRunner.Portfolio;
 import cacheRunner.Position;
->>>>>>> 61ad7e44
+
 import com.gemstone.gemfire.DataSerializable;
 import com.gemstone.gemfire.DataSerializer;
-import com.gemstone.gemfire.cache.*;
+import com.gemstone.gemfire.cache.AttributesFactory;
+import com.gemstone.gemfire.cache.Cache;
+import com.gemstone.gemfire.cache.CacheException;
+import com.gemstone.gemfire.cache.Region;
+import com.gemstone.gemfire.cache.Scope;
 import com.gemstone.gemfire.cache.client.PoolManager;
 import com.gemstone.gemfire.cache.query.QueryInvocationTargetException;
 import com.gemstone.gemfire.cache.query.SelectResults;
@@ -48,21 +48,19 @@
 import com.gemstone.gemfire.cache.query.internal.ResultsBag;
 import com.gemstone.gemfire.cache.server.CacheServer;
 import com.gemstone.gemfire.cache30.CacheSerializableRunnable;
-import com.gemstone.gemfire.cache30.CacheTestCase;
 import com.gemstone.gemfire.cache30.ClientServerTestCase;
 import com.gemstone.gemfire.distributed.internal.InternalDistributedSystem;
-import com.gemstone.gemfire.test.dunit.*;
+import com.gemstone.gemfire.test.dunit.Assert;
+import com.gemstone.gemfire.test.dunit.DistributedTestUtils;
+import com.gemstone.gemfire.test.dunit.Host;
+import com.gemstone.gemfire.test.dunit.LogWriterUtils;
+import com.gemstone.gemfire.test.dunit.NetworkUtils;
+import com.gemstone.gemfire.test.dunit.SerializableRunnable;
+import com.gemstone.gemfire.test.dunit.VM;
+import com.gemstone.gemfire.test.dunit.Wait;
+import com.gemstone.gemfire.test.dunit.cache.internal.JUnit4CacheTestCase;
+import com.gemstone.gemfire.test.junit.categories.DistributedTest;
 import com.gemstone.gemfire.test.junit.categories.FlakyTest;
-import org.junit.experimental.categories.Category;
-
-import java.io.DataInput;
-import java.io.DataOutput;
-import java.io.IOException;
-import java.util.Comparator;
-import java.util.Properties;
-
-import static com.gemstone.gemfire.distributed.DistributedSystemConfigProperties.LOCATORS;
-import static com.gemstone.gemfire.distributed.DistributedSystemConfigProperties.MCAST_PORT;
 
 /**
  * Tests remote (client/server) query execution.
@@ -74,12 +72,6 @@
 
   /** The port on which the bridge server was started in this VM */
   private static int bridgeServerPort;
-
-  public RemoteQueryDUnitTest() {
-    super();
-  }
-
-  ////////  Test Methods
 
   @Override
   public final void postSetUp() throws Exception {
@@ -494,7 +486,9 @@
   /**
    * Tests remote complex query execution.
    */
-  public void __testRemoteComplexQueries() throws CacheException {
+  @Ignore("TODO: test is disabled")
+  @Test
+  public void testRemoteComplexQueries() throws CacheException {
 
     final String name = this.getName();
     final Host host = Host.getHost(0);
@@ -1110,12 +1104,9 @@
     });
   }
 
-
   /**
    * This the dunit test for the bug no : 36434
-   * @throws Exception
    */
-
   @Test
   public void testBug36434() throws Exception
    {
@@ -1211,16 +1202,11 @@
          stopBridgeServer(getCache());
        }
      });
-
-
-
    }
 
   /**
-    * This the dunit test for the bug no : 36969
-    * @throws Exception
-    */
-
+   * This the dunit test for the bug no : 36969
+   */
   @Test
   public void testBug36969() throws Exception
     {
