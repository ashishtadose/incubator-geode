/*
 * Licensed to the Apache Software Foundation (ASF) under one or more
 * contributor license agreements.  See the NOTICE file distributed with
 * this work for additional information regarding copyright ownership.
 * The ASF licenses this file to You under the Apache License, Version 2.0
 * (the "License"); you may not use this file except in compliance with
 * the License.  You may obtain a copy of the License at
 *
 *      http://www.apache.org/licenses/LICENSE-2.0
 *
 * Unless required by applicable law or agreed to in writing, software
 * distributed under the License is distributed on an "AS IS" BASIS,
 * WITHOUT WARRANTIES OR CONDITIONS OF ANY KIND, either express or implied.
 * See the License for the specific language governing permissions and
 * limitations under the License.
 */
/*
 * IndexCreationJUnitTest.java
 *
 * Created on April 13, 2005, 4:16 PM
 * Added a Test Case for testing the Task, IUM10 :  May 16, 2005, 2:45 PM
 */


/**
 */
package com.gemstone.gemfire.cache.query.functional;

<<<<<<< HEAD
import static org.junit.Assert.*;

import java.io.File;
import java.util.ArrayList;
import java.util.Collection;
import java.util.HashSet;
import java.util.Iterator;
import java.util.Properties;
import java.util.Set;

import org.junit.After;
import org.junit.Before;
import org.junit.Ignore;
import org.junit.Test;
import org.junit.experimental.categories.Category;

import com.gemstone.gemfire.cache.AttributesFactory;
import com.gemstone.gemfire.cache.Cache;
import com.gemstone.gemfire.cache.CacheFactory;
import com.gemstone.gemfire.cache.EvictionAction;
import com.gemstone.gemfire.cache.EvictionAttributes;
import com.gemstone.gemfire.cache.Region;
import com.gemstone.gemfire.cache.query.CacheUtils;
import com.gemstone.gemfire.cache.query.Index;
import com.gemstone.gemfire.cache.query.IndexStatistics;
import com.gemstone.gemfire.cache.query.IndexType;
import com.gemstone.gemfire.cache.query.Query;
import com.gemstone.gemfire.cache.query.QueryInvalidException;
import com.gemstone.gemfire.cache.query.QueryService;
import com.gemstone.gemfire.cache.query.SelectResults;
import com.gemstone.gemfire.cache.query.Utils;
=======
import static com.gemstone.gemfire.distributed.DistributedSystemConfigProperties.*;

import com.gemstone.gemfire.cache.*;
import com.gemstone.gemfire.cache.query.*;
>>>>>>> 61ad7e44
import com.gemstone.gemfire.cache.query.data.ComparableWrapper;
import com.gemstone.gemfire.cache.query.data.Portfolio;
import com.gemstone.gemfire.cache.query.internal.DefaultQueryService;
import com.gemstone.gemfire.cache.query.internal.QueryObserverAdapter;
import com.gemstone.gemfire.cache.query.internal.QueryObserverHolder;
import com.gemstone.gemfire.cache.query.internal.index.CompactMapRangeIndex;
import com.gemstone.gemfire.cache.query.internal.index.CompactRangeIndex;
import com.gemstone.gemfire.cache.query.internal.index.IndexProtocol;
import com.gemstone.gemfire.cache.query.internal.index.RangeIndex;
import com.gemstone.gemfire.cache.query.internal.types.ObjectTypeImpl;
import com.gemstone.gemfire.cache.query.internal.types.StructTypeImpl;
import com.gemstone.gemfire.cache.query.types.ObjectType;
import com.gemstone.gemfire.cache.query.types.StructType;
import com.gemstone.gemfire.distributed.DistributedSystem;
import com.gemstone.gemfire.distributed.internal.InternalDistributedSystem;
import com.gemstone.gemfire.internal.FileUtil;
import com.gemstone.gemfire.internal.cache.LocalRegion;
import com.gemstone.gemfire.test.junit.categories.IntegrationTest;
import junit.framework.Assert;
import org.junit.After;
import org.junit.Before;
import org.junit.Test;
import org.junit.experimental.categories.Category;

import java.io.File;
import java.util.*;

import static com.gemstone.gemfire.distributed.DistributedSystemConfigProperties.MCAST_PORT;
import static org.junit.Assert.*;

@Category(IntegrationTest.class)
public class IndexCreationJUnitTest {

  private ObjectType resType1 = null;
  private ObjectType resType2 = null;

  private int resSize1 = 0;
  private int resSize2 = 0;

  private Iterator itert1 = null;
  private Iterator itert2 = null;

  private Set set1 = null;
  private Set set2 = null;

  private String s1;
  private String s2;

  @Before
  public void setUp() throws java.lang.Exception {
    CacheUtils.startCache();
    Region region = CacheUtils.createRegion("portfolios", Portfolio.class);
    for (int i = 0; i < 4; i++) {
      region.put("" + i, new Portfolio(i));
    }
  }

  @After
  public void tearDown() throws java.lang.Exception {
    CacheUtils.closeCache();
  }

  @Test
  public void testIndexCreation() throws Exception {
    QueryService qs;
    qs = CacheUtils.getQueryService();

    Index i1 = qs.createIndex("statusIndex", IndexType.FUNCTIONAL, "status", "/portfolios, positions");
    //TASK ICM1
    Index i2 = qs.createIndex("secIdIndex", IndexType.FUNCTIONAL, "b.secId", "/portfolios pf, pf.positions.values b");
    //TASK ICM2
    Index i5 = qs.createIndex("intFunctionIndex", IndexType.FUNCTIONAL, "intFunction(pf.getID)", "/portfolios pf, pf.positions b");
    Index i6 = qs.createIndex("statusIndex6", IndexType.FUNCTIONAL, "a.status", "/portfolios.values.toArray a, positions");
    Index i7 = qs.createIndex("statusIndex7", IndexType.FUNCTIONAL, "a.status", "/portfolios.getValues().asList() a, positions");
    Index i8 = qs.createIndex("statusIndex8", IndexType.FUNCTIONAL, "a.status", "/portfolios.values.asSet a, positions");
    //TASK ICM6
    Object indices[] = { i1, i2, i5, i6, i7, i8 };   //remove any commented Index
    // from Array

    for (int j = 0; j < indices.length; j++) {
      CacheUtils.log(((IndexProtocol) indices[j]).isValid());
      boolean r = ((IndexProtocol) indices[j]).isValid();
      assertTrue("Test: testIndexCreation FAILED", r);
      CacheUtils.log(((IndexProtocol) indices[j]).getName());
      CacheUtils.log("Test: testIndexCreation PASS");
    }
  }

  @Test
  public void testIndexCreationWithImports() throws Exception {
    // Task ID ICM 16
    QueryService qs;
    qs = CacheUtils.getQueryService();

    Index idx;

    try {
      idx = qs.createIndex("importsIndex", IndexType.FUNCTIONAL, "status", "/portfolios, (map<string,Position>)positions");
      fail("Should have thrown a QueryInvalidException"); // can't find type
      // Position
    } catch (QueryInvalidException e) {
      // pass
    }

    idx = qs.createIndex("importsIndex", IndexType.FUNCTIONAL, "status", "/portfolios, (map<string,Position>)positions", "import com.gemstone.gemfire.cache.\"query\".data.Position");
    qs.removeIndex(idx);

    idx = qs.createIndex("importsIndex2", IndexType.FUNCTIONAL, "status", "/portfolios, positions TYPE Position", "import com.gemstone.gemfire.cache.\"query\".data.Position");
  }

  @Test
  public void testSimilarIndexCreation() throws Exception {
    // Task ID: ICM17
    QueryService qs;
    qs = CacheUtils.getQueryService();
    //        boolean exceptionoccured = true;
    qs.createIndex("statusIndex", IndexType.FUNCTIONAL, "status", "/portfolios, positions");
    qs.createIndex("secIdIndex", IndexType.FUNCTIONAL, "b.secId", "/portfolios pf, pf.positions.values b");
    try {
      qs.createIndex("secIdIndexDuplicate", IndexType.FUNCTIONAL, "b.secId", "/portfolios pf, pf.positions.values b");
      fail("testSimilarIndexCreation: Allowed duplicate index creation");
    } catch (Exception e) {
      // testSimilarIndexCreation: Exception if duplicate index is
      // created with diffrenet name but same from clause & expression
    }

    try {
      qs.createIndex("secIdIndexDuplicate", IndexType.FUNCTIONAL, "b1.secId", "/portfolios pf1, pf1.positions.values b1");
      fail("testSimilarIndexCreation: Allowed duplicate index creation");
    } catch (Exception e) {
      // testSimilarIndexCreation: Exception if duplicate index is
      // created with diffrenet name but same from clause & expression
    }
    //com.gemstone.gemfire.cache.query.IndexExistsException: Similar Index
    // Exists
    try {
      qs.createIndex("statusIndexDuplicate", IndexType.FUNCTIONAL, "b.status", "/portfolios b, positions");
      fail("testSimilarIndexCreation: Allowed duplicate index creation");
    } catch (Exception e) {
      // testSimilarIndexCreation: Exception if duplicate index is
      // created with diffrenet name but same from clause & expression
    }
  }

  @Test
  public void testInvalidImportsIndexCreation() throws Exception {
    // Task ID: Invalid Indexes: ICM15
    QueryService qs;
    qs = CacheUtils.getQueryService();
    try {
      qs.createIndex("typeIndex", IndexType.FUNCTIONAL, "\"type\"", "/portfolios pf, pf.positions b", "pf.position1");
      // projection attributes are not yet implemented
      // last parameter is the imports statement, so this is a syntax
      // error
      fail("Should have thrown an exception since imports are invalid");
      //TASK ICM7
    } catch (QueryInvalidException e) {
      // pass
    }
  }

  @Ignore("TODO: disabled and has no assertions")
  @Test
  public void testElementIndexCreation() throws Exception {
    QueryService qs;
    qs = CacheUtils.getQueryService();
    qs.createIndex("funcReturnSecIdIndex", IndexType.FUNCTIONAL, "pf.funcReturnSecId(element(select distinct pos from /portfolios pf, pf.positions.values as pos where pos.sharesOutstanding = 5000))", "/portfolios pf, pf.positions b");
    //TASK ICM8: InvalidIndexCreation
    //      Query q = qs.newQuery("(element(select distinct pos from
    // /portfolios pf, pf.positions.values as pos where
    // pos.sharesOutstanding = 5000))");
    //      Object r=q.execute();
    //      CacheUtils.log(Utils.printResult(r));
  }

  @Test
  public void testIndexCreationOnNVLFunction() throws Exception {
    QueryService qs;
    qs = CacheUtils.getQueryService();
    Query query = null;
    qs.createIndex("NVLIndex1", IndexType.FUNCTIONAL, "nvl(pf.position2, pf.position1).secId", "/portfolios pf");

    query = CacheUtils.getQueryService()
                      .newQuery("select distinct * from /portfolios pf where nvl(pf.position2, pf.position1).secId = 'SUN'");
    QueryObserverImpl observer = new QueryObserverImpl();
    QueryObserverHolder.setInstance(observer);
    query.execute();

    if (!observer.isIndexesUsed) {
      fail("NO INDEX USED");
    }


    query = CacheUtils.getQueryService()
                      .newQuery("select distinct nvl(pf.position2, 'inProjection') from /portfolios pf where nvl(pf.position2, pf.position1).secId = 'SUN'");
    observer = new QueryObserverImpl();
    QueryObserverHolder.setInstance(observer);
    query.execute();

    if (!observer.isIndexesUsed && observer.indexesUsed.size() != 1) {
      fail("NO INDEX USED");
    }
  }

  @Test
  public void testIndexCreationWithImport() throws Exception {
    // Task ID: ICM16
    QueryService qs;
    qs = CacheUtils.getQueryService();
    Index i3 = qs.createIndex("typeIndex", IndexType.FUNCTIONAL, "\"type\"", "/portfolios type Portfolio, positions b", "IMPORT com.gemstone.gemfire.cache.\"query\".data.Portfolio");
    //TASK ICM3 Region 'IMPORT' not found:....[BUG : Verified Fixed ]
    //  Index i4=(Index)qs.createIndex("boolFunctionIndex",
    // IndexType.FUNCTIONAL,"boolFunction(pf.status)","/portfolios pf,
    // pf.positions.values b");
    //TASK ICM5 com.gemstone.gemfire.cache.query.IndexInvalidException

    Object indices[] = { i3 };   //remove any commented Index from Array

    for (int j = 0; j < indices.length; j++) {
      CacheUtils.log(((IndexProtocol) indices[j]).isValid());
      boolean r = ((IndexProtocol) indices[j]).isValid();
      if (r == true) {
        CacheUtils.log(((IndexProtocol) indices[j]).getName());
        CacheUtils.log("Test: testIndexCreation PASS");
      } else {
        fail("Test: testIndexCreation FAILED");
      }
    }
  }

  @Test
  public void testComparisonBetnWithAndWithoutIndexCreationComparableObject() throws Exception {
    // Task ID IUM10
    SelectResults r[][] = new SelectResults[4][2];
    QueryService qs;
    qs = CacheUtils.getQueryService();
    String queries[] = {
      "select distinct * from /portfolios pf where pf.getCW(pf.ID) = $1",
      "select distinct * from /portfolios pf where pf.getCW(pf.ID) > $1",
      "select distinct * from /portfolios pf where pf.getCW(pf.ID) < $1",
      "select distinct * from /portfolios pf where pf.getCW(pf.ID) != $1"
      // TASK IUM 10
    };
    for (int i = 0; i < queries.length; i++) {
      Query q = null;
      q = CacheUtils.getQueryService().newQuery(queries[i]);
      Object params[] = new Object[1];
      params[0] = new ComparableWrapper(1);
      QueryObserverImpl observer = new QueryObserverImpl();
      QueryObserverHolder.setInstance(observer);
      r[i][0] = (SelectResults) q.execute(params);

      if (!observer.isIndexesUsed) {
        CacheUtils.log("NO INDEX USED");
      }
      CacheUtils.log(Utils.printResult(r[i][0]));
      resType1 = (r[i][0]).getCollectionType().getElementType();
      resSize1 = ((r[i][0]).size());
      CacheUtils.log("Result Type= " + resType1);
      CacheUtils.log("Result Size= " + resSize1);
      set1 = ((r[i][0]).asSet());
      // Iterator iter=set1.iterator();
    }

    //  Create an Index on status and execute the same query again.

    qs = CacheUtils.getQueryService();
    qs.createIndex("cIndex", IndexType.FUNCTIONAL, "pf.getCW(pf.ID)", "/portfolios pf");

    for (int i = 0; i < queries.length; i++) {
      Query q = null;
      q = CacheUtils.getQueryService().newQuery(queries[i]);
      Object params[] = new Object[1];
      params[0] = new ComparableWrapper(1);
      QueryObserverImpl observer2 = new QueryObserverImpl();
      QueryObserverHolder.setInstance(observer2);
      r[i][1] = (SelectResults) q.execute(params);
      if (observer2.isIndexesUsed) {
        CacheUtils.log("YES INDEX IS USED!");
      } else {
        fail("FAILED: Index NOT Used");
      }
      CacheUtils.log(Utils.printResult(r[i][1]));
      resType2 = (r[i][1]).getCollectionType().getElementType();
      resSize2 = ((r[i][1]).size());
      set2 = ((r[i][1]).asSet());
    }
    CacheUtils.compareResultsOfWithAndWithoutIndex(r, this);
  }

  @Test
  public void testIndexCreationWithIndexOperatorUsage() throws Exception {
    // Task ID : ICM 18
    QueryService qs;
    qs = CacheUtils.getQueryService();

    String[] queries = {
      "select distinct * from /portfolios pf where pf.collectionHolderMap[(pf.ID).toString()].arr[pf.ID] != -1"
    };

    Object r[][] = new Object[queries.length][2];
    for (int i = 0; i < queries.length; i++) {
      Query q = null;
      q = qs.newQuery(queries[i]);
      CacheUtils.getLogger().info("Executing query: " + queries[i]);
      r[i][0] = q.execute();
      CacheUtils.log("Executed query:" + queries[i]);
    }
    Index i1 = qs.createIndex("fIndex", IndexType.FUNCTIONAL, "sIter", "/portfolios pf, pf.collectionHolderMap[(pf.ID).toString()].arr sIter");
    Index i2 = qs.createIndex("cIndex", IndexType.FUNCTIONAL, "pf.collectionHolderMap[(pf.ID).toString()].arr[pf.ID]", "/portfolios pf");
    // BUG # 32498
    // Index i3 = qs.createIndex("nIndex", IndexType.FUNCTIONAL,
    // "pf.collectionHolderMap[((pf.ID%2)).toString()].arr[pf.ID]","/portfolios
    // pf");
    for (int i = 0; i < queries.length; i++) {
      Query q = null;
      q = qs.newQuery(queries[i]);
      CacheUtils.getLogger().info("Executing query: " + queries[i]);
      QueryObserverImpl observer = new QueryObserverImpl();
      QueryObserverHolder.setInstance(observer);
      r[i][1] = q.execute();
      SelectResults results = (SelectResults) r[i][1];
      assertTrue(results.size() > 0);
      CacheUtils.log("Executing query: " + queries[i] + " with index created");
      if (!observer.isIndexesUsed) {
        fail("Index is NOT uesd");
      }
      Iterator itr = observer.indexesUsed.iterator();
      assertTrue(itr.hasNext());
      String temp = itr.next().toString();
      assertEquals(temp, "cIndex");
    }

    CacheUtils.log(((RangeIndex) i1).dump());
    CacheUtils.log(((CompactRangeIndex) i2).dump());

    StructSetOrResultsSet ssOrrs = new StructSetOrResultsSet();
    ssOrrs.CompareQueryResultsWithoutAndWithIndexes(r, queries.length, queries);
    // CacheUtils.log(((RangeIndex)i3).dump());
    // Index i3 =
    // qs.createIndex("Task6Index",IndexType.FUNCTIONAL,"pos.secId","/portfolios
    // pf, pf.positions.values pos");
  }

  @Test
  public void testIndexCreationOnKeys() throws Exception {
    // Task ID : ICM 9
    QueryService qs;
    qs = CacheUtils.getQueryService();
    Index i1 = qs.createIndex("kIndex", IndexType.FUNCTIONAL, "pf", "/portfolios.keys pf");
    Index i2 = qs.createIndex("k1Index", IndexType.FUNCTIONAL, "key", "/portfolios.entries");
    Index i3 = qs.createIndex("k2Index", IndexType.FUNCTIONAL, "pf", "/portfolios.keys.toArray pf");
    //Index i4 = qs.createIndex("k3Index", IndexType.FUNCTIONAL,
    // "pf","/portfolios.keys().toArray() pf");
    Index i5 = qs.createIndex("k4Index", IndexType.FUNCTIONAL, "pf", "/portfolios.getKeys.asList pf");
    // Index i5 = qs.createIndex("k5Index", IndexType.FUNCTIONAL,
    // "pf","/portfolios.getKeys.asList() pf");
    Index i6 = qs.createIndex("k5Index", IndexType.FUNCTIONAL, "pf", "/portfolios.getKeys.asSet() pf");
    //Index i5 = qs.createIndex("k5Index", IndexType.FUNCTIONAL,
    // "pf","/portfolios.getKeys.asSet pf");
    CacheUtils.log(((CompactRangeIndex) i1).dump());
    CacheUtils.log(((CompactRangeIndex) i2).dump());
    CacheUtils.log(((CompactRangeIndex) i3).dump());
    CacheUtils.log(((CompactRangeIndex) i5).dump());
    CacheUtils.log(((CompactRangeIndex) i6).dump());
  }

  @Test
  public void testIndexCreationOnRegionEntry() throws Exception {
    // Task ID : ICM11
    QueryService qs;
    qs = CacheUtils.getQueryService();
    Index i1 = qs.createIndex("r1Index", IndexType.FUNCTIONAL, "secId", "/portfolios.values['1'].positions.values");
    qs.createIndex("r12Index", IndexType.FUNCTIONAL, "secId", "/portfolios['1'].positions.values");
    CacheUtils.log(((CompactRangeIndex) i1).dump());
    //CacheUtils.log(((RangeIndex)i2).dump());
  }


  /**
   * Creation of index on a path derived from Region.Entry object obtained
   * via entrySet , fails as that function was not supported in the
   * QRegion & DummyQRegion
   */
  @Test
  public void testBug36823() throws Exception {
    QueryService qs;
    qs = CacheUtils.getQueryService();
    qs.createIndex("entryIndex", IndexType.FUNCTIONAL, "value.getID()", "/portfolios.entrySet pf");
    Region rgn = CacheUtils.getRegion("/portfolios");
    rgn.put("4", new Portfolio(4));
    rgn.put("5", new Portfolio(5));
    Query qr = qs.newQuery("Select distinct * from /portfolios.entrySet pf where pf.value.getID() = 4");
    SelectResults sr = (SelectResults) qr.execute();
    assertEquals(sr.size(), 1);
  }


  /**
   * Creation of index on key path derived from Region.Entry object obtained
   * via keySet , fails as that function was not supported in the
   * QRegion & DummyQRegion
   */
  @Test
  public void testBug36590() throws Exception {
    QueryService qs;
    qs = CacheUtils.getQueryService();

    qs.createIndex("keyIndex", IndexType.FUNCTIONAL, "keys", "/portfolios.keySet keys");
    Region rgn = CacheUtils.getRegion("/portfolios");
    rgn.put("4", new Portfolio(4));
    rgn.put("5", new Portfolio(5));
    Query qr = qs.newQuery("Select distinct  * from /portfolios.keySet keys where keys = '4'");
    SelectResults sr = (SelectResults) qr.execute();
    assertEquals(sr.size(), 1);
  }

  /**
   * The Index maiantenance has a bug as it does not re-evaluate the
   * index maintenance collection in the IMQEvaluator when an entry
   * gets modified & so the index resultset is messed up
   */
  @Test
  public void testBug36591() throws Exception {
    QueryService qs;
    qs = CacheUtils.getQueryService();
    Index i1 = qs.createIndex("keyIndex", IndexType.FUNCTIONAL, "ks.hashCode", "/portfolios.keys ks");
    Region rgn = CacheUtils.getRegion("/portfolios");
    rgn.put("4", new Portfolio(4));
    rgn.put("5", new Portfolio(5));
    CacheUtils.log(((CompactRangeIndex) i1).dump());

    Query qr = qs.newQuery("Select distinct * from /portfolios.keys keys where keys.hashCode >= $1");
    SelectResults sr = (SelectResults) qr.execute(new Object[] { new Integer(-1) });
    assertEquals(6, sr.size());
  }

  /**
   * Creation of index on a path derived from Region.Entry object obtained
   * via entrySet , fails as that function was not supported in the
   * QRegion & DummyQRegion
   */
  @Test
  public void testBug43519() throws Exception {
    QueryService qs;
    qs = CacheUtils.getQueryService();
    Index index = qs.createIndex("shortIndex", IndexType.FUNCTIONAL, "p.shortID", "/portfolios p");
    Region rgn = CacheUtils.getRegion("/portfolios");
    for (int i = 1; i <= 10; i++) {
      String key = "" + i;
      Portfolio p = new Portfolio(i);
      p.shortID = new Short(key);
      // addToIndex
      rgn.put(key, p);
      // updateIndex
      rgn.put(key, p);
      if (i % 2 == 0) {
        // destroy from index.
        rgn.destroy(key);
      }
    }
    Query qr = qs.newQuery("Select p.shortID from /portfolios p where p.shortID < 5");
    SelectResults sr = (SelectResults) qr.execute();
    assertEquals(sr.size(), 2);
  }

  /**
   * Test the Index maiantenance as it may use the method keys() of QRegion
   * instead of DummyQRegion while running an IndexMaintenanceQuery
   */
  @Test
  public void testIMQFailureAsMethodKeysNAInDummyQRegion() throws Exception {
    QueryService qs;
    qs = CacheUtils.getQueryService();
    Index i1 = qs.createIndex("keyIndex", IndexType.FUNCTIONAL, "ks.hashCode", "/portfolios.keys() ks");
    Region rgn = CacheUtils.getRegion("/portfolios");
    rgn.put("4", new Portfolio(4));
    rgn.put("5", new Portfolio(5));
    CacheUtils.log(((CompactRangeIndex) i1).dump());

    Query qr = qs.newQuery("Select distinct keys.hashCode  from /portfolios.keys() keys where keys.hashCode >= $1");
    SelectResults sr = (SelectResults) qr.execute(new Object[] { new Integer(-1) });
    assertEquals(6, sr.size());
  }


  @Test
  public void testIndexCreationWithFunctions() throws Exception {
    // Task ID : ICM14
    QueryService qs;
    qs = CacheUtils.getQueryService();
    Index i1 = qs.createIndex("SetSecIDIndex1", IndexType.FUNCTIONAL, "b.secId", "/portfolios.asSet pf, pf.positions.values b");
    Index i2 = qs.createIndex("ListSecIDIndex2", IndexType.FUNCTIONAL, "b.secId", "/portfolios.asList pf, pf.positions.values b");
    Index i3 = qs.createIndex("ArraySecIDIndex3", IndexType.FUNCTIONAL, "b.secId", "/portfolios.toArray pf, pf.positions.values b");
    CacheUtils.log(((RangeIndex) i1).dump());
    CacheUtils.log(((RangeIndex) i2).dump());
    CacheUtils.log(((RangeIndex) i3).dump());
  }

  @Test
  public void testInvalidIndexes() throws Exception {
    //Task ID: ICM15
    QueryService qs;
    qs = CacheUtils.getQueryService();
    try {
      Index i1 = qs.createIndex("r1Index", IndexType.FUNCTIONAL, "secId", "/portfolios.toArray[1].positions.values");
      CacheUtils.log(((RangeIndex) i1).dump());
      fail("Index creation should have failed");
    } catch (Exception e) {
    }
    try {
      Index i2 = qs.createIndex("r12Index", IndexType.FUNCTIONAL, "secId", "/portfolios.asList[1].positions.values");
      CacheUtils.log(((RangeIndex) i2).dump());
      fail("Index creation should have failed");
    } catch (Exception e) {
    }
  }

  @Test
  public void testIndexCreationWithFunctionsinFromClause() throws Exception {
    // Task ID: ICM13
    QueryService qs;
    qs = CacheUtils.getQueryService();
    //      BUG #32586 : FIXED
    Index i1 = qs.createIndex("Index11", IndexType.FUNCTIONAL, "status", "/portfolios.values.toArray()");
    Index i2 = qs.createIndex("Index12", IndexType.FUNCTIONAL, "ID", "/portfolios.values.asSet");
    Index i3 = qs.createIndex("Index13", IndexType.FUNCTIONAL, "ID", "/portfolios.values.asList");

    qs.createIndex("Index14", IndexType.FUNCTIONAL, "value.ID", "/portfolios.entries.toArray()");
    qs.createIndex("Index15", IndexType.FUNCTIONAL, "value.ID", "/portfolios.entries.asSet");
    qs.createIndex("Index16", IndexType.FUNCTIONAL, "value.ID", "/portfolios.entries.asList");

    //      BUG #32586 : FIXED
    qs.createIndex("Index17", IndexType.FUNCTIONAL, "kIter", "/portfolios.keys.toArray() kIter");
    qs.createIndex("Index18", IndexType.FUNCTIONAL, "kIter", "/portfolios.keys.asSet kIter");
    qs.createIndex("Index19", IndexType.FUNCTIONAL, "kIter", "/portfolios.keys.asList kIter");

    CacheUtils.log(((CompactRangeIndex) i1).dump());
    CacheUtils.log(((CompactRangeIndex) i2).dump());
    CacheUtils.log(((CompactRangeIndex) i3).dump());
  }

  @Test
  public void testIndexObjectTypeWithRegionConstraint() throws Exception {
    QueryService qs;
    qs = CacheUtils.getQueryService();
    Index i1 = qs.createIndex("Index1", IndexType.FUNCTIONAL, "b.secId", "/portfolios pf, pf.positions.values b");
    ObjectType type = ((IndexProtocol) i1).getResultSetType();
    String fieldNames[] = { "index_iter1", "index_iter2" };
    ObjectType fieldTypes[] = { new ObjectTypeImpl(Portfolio.class), new ObjectTypeImpl(Object.class) };
    //ObjectType expectedType = new StructTypeImpl( fieldNames,fieldTypes);
    ObjectType expectedType = new StructTypeImpl(fieldNames, fieldTypes);
    if (!(type instanceof StructType && type.equals(expectedType))) {
      fail("The ObjectType obtained from index is not of the expected type. Type obtained from index=" + type);
    }

    Index i2 = qs.createIndex("Index2", IndexType.FUNCTIONAL, "pf.ID", "/portfolios.values pf");
    type = ((IndexProtocol) i2).getResultSetType();

    expectedType = new ObjectTypeImpl(Portfolio.class);
    if (!type.equals(expectedType)) {
      fail("The ObjectType obtained from index is not of the expected type. Type obtained from index=" + type);
    }

    Index i3 = qs.createIndex("Index3", IndexType.FUNCTIONAL, "pos.secId", "/portfolios['0'].positions.values pos");
    type = ((IndexProtocol) i3).getResultSetType();

    expectedType = new ObjectTypeImpl(Object.class);
    if (!type.equals(expectedType)) {
      fail("The ObjectType obtained from index is not of the expected type. Type obtained from index=" + type);
    }

    Index i4 = qs.createIndex("Index4", IndexType.PRIMARY_KEY, "ID", "/portfolios");
    type = ((IndexProtocol) i4).getResultSetType();

    expectedType = new ObjectTypeImpl(Portfolio.class);
    if (!type.equals(expectedType)) {
      fail("The ObjectType obtained from index is not of the expected type. Type obtained from index=" + type);
    }
  }

  @Test
  public void testIndexOnOverflowRegion() throws Exception {
    String regionName = "portfolios_overflow";

    // overflow region.
    AttributesFactory attributesFactory = new AttributesFactory();
    attributesFactory.setValueConstraint(Portfolio.class);
    attributesFactory.setEvictionAttributes(EvictionAttributes.createLRUEntryAttributes(1, EvictionAction.OVERFLOW_TO_DISK));

    Region region = CacheUtils.createRegion(regionName, attributesFactory.create(), true);

    for (int i = 0; i < 4; i++) {
      region.put(new Portfolio(i), new Portfolio(i));
    }

    QueryService qs = CacheUtils.getQueryService();
    // Currently supported with compact range-index.
    Index i1 = qs.createIndex("idIndex", IndexType.FUNCTIONAL, "pf.ID", "/portfolios_overflow pf");
    Index i2 = qs.createIndex("keyIdIndex", IndexType.FUNCTIONAL, "key.ID", "/portfolios_overflow.keys key");

    // Not yet supported with range-index.
    try {
      Index i3 = qs.createIndex("idIndex2", IndexType.FUNCTIONAL, "pf.ID", "/portfolios_overflow pf, pf.positions pos");
      fail("Range index not supported on overflow region.");
    } catch (UnsupportedOperationException ex) {
      // Expected.
    }

    // Execute query.
    String[] queryStr = new String[] {
      "Select * from /portfolios_overflow pf where pf.ID = 2",
      "Select * from /portfolios_overflow.keys key where key.ID = 2",
      "Select * from /portfolios_overflow pf where pf.ID > 1",
      "Select * from /portfolios_overflow pf where pf.ID < 2",
    };

    int[] resultSize = new int[] {
      1, 1, 2, 2
    };

    for (int i = 0; i < queryStr.length; i++) {
      Query q = qs.newQuery(queryStr[i]);
      QueryObserverImpl observer = new QueryObserverImpl();
      QueryObserverHolder.setInstance(observer);
      SelectResults results = (SelectResults) q.execute();
      if (!observer.isIndexesUsed) {
        fail("Index not used for query. " + queryStr[i]);
      }
      assertEquals(results.size(), resultSize[i]);
    }

    for (int i = 0; i < 10; i++) {
      region.put(new Portfolio(i), new Portfolio(i));
    }

    // Persistent overflow region.

  }

  @Test
  public void testMapKeyIndexCreation_1_NonCompactType() throws Exception {
    QueryService qs;
    qs = CacheUtils.getQueryService();
    Index i1 = qs.createIndex("Index1", IndexType.FUNCTIONAL, "pf.positions[*]", "/portfolios pf");
    assertEquals(i1.getCanonicalizedIndexedExpression(), "index_iter1.positions[*]");
    assertTrue(i1 instanceof CompactMapRangeIndex);
  }

  @Test
  public void testMapKeyIndexCreation_2_NonCompactType() throws Exception {
    QueryService qs;
    qs = CacheUtils.getQueryService();
    Index i1 = qs.createIndex("Index1", IndexType.FUNCTIONAL, "pf.positions['key1','key2','key3']", "/portfolios pf");
    assertEquals(i1.getCanonicalizedIndexedExpression(), "index_iter1.positions['key1','key2','key3']");
    assertTrue(i1 instanceof CompactMapRangeIndex);
    CompactMapRangeIndex mri = (CompactMapRangeIndex) i1;
    Object mapKeys[] = mri.getMapKeysForTesting();
    assertEquals(mapKeys.length, 3);
    Set<String> keys = new HashSet<String>();
    keys.add("key1");
    keys.add("key2");
    keys.add("key3");
    for (Object key : mapKeys) {
      keys.remove(key);
    }
    assertTrue(keys.isEmpty());
    String[] patterns = mri.getPatternsForTesting();
    assertEquals(patterns.length, 3);
    Set<String> patternsSet = new HashSet<String>();
    patternsSet.add("index_iter1.positions['key1']");
    patternsSet.add("index_iter1.positions['key2']");
    patternsSet.add("index_iter1.positions['key3']");
    for (String ptrn : patterns) {
      patternsSet.remove(ptrn);
    }
    assertTrue(patternsSet.isEmpty());
    assertEquals(mri.getIndexedExpression(), "pf.positions['key1','key2','key3']");

  }


  /**
   * Test for bug 46872, make sure
   * we recover the index correctly if the cache.xml
   * changes for a persistent region.
   */
  @Test
  public void testIndexCreationFromXML() throws Exception {
    InternalDistributedSystem.getAnyInstance().disconnect();
    File file = new File("persistData0");
    file.mkdir();

    {
      Properties props = new Properties();
<<<<<<< HEAD
      props.setProperty(DistributionConfig.NAME_NAME, "test");
      props.setProperty("mcast-port", "0");
      props.setProperty("cache-xml-file", IndexCreationJUnitTest.class.getResource("index-creation-with-eviction.xml")
                                                                      .toURI()
                                                                      .getPath());
=======
      props.setProperty(NAME, "test");
      props.setProperty(MCAST_PORT, "0");
      props.setProperty(CACHE_XML_FILE, IndexCreationJUnitTest.class.getResource("index-creation-with-eviction.xml").toURI().getPath());
>>>>>>> 61ad7e44
      DistributedSystem ds = DistributedSystem.connect(props);

      // Create the cache which causes the cache-xml-file to be parsed
      Cache cache = CacheFactory.create(ds);
      QueryService qs = cache.getQueryService();
      Region region = cache.getRegion("mainReportRegion");
      for (int i = 0; i < 100; i++) {
        Portfolio pf = new Portfolio(i);
        pf.setCreateTime(i);
        region.put("" + i, pf);
      }

      //verify that a query on the creation time works as expected
      SelectResults results = (SelectResults) qs.newQuery("<trace>SELECT * FROM /mainReportRegion.entrySet mr Where mr.value.createTime > 1L and mr.value.createTime < 3L")
                                                .execute();
      assertEquals("OQL index results did not match", 1, results.size());
      cache.close();
      ds.disconnect();
    }

    {
      Properties props = new Properties();
      props.setProperty(NAME, "test");
      props.setProperty(MCAST_PORT, "0");
      //Using a different cache.xml that changes some region properties
      //That will force the disk code to copy the region entries.
<<<<<<< HEAD
      props.setProperty("cache-xml-file", IndexCreationJUnitTest.class.getResource("index-creation-without-eviction.xml")
                                                                      .toURI()
                                                                      .getPath());
=======
      props.setProperty(CACHE_XML_FILE,
          IndexCreationJUnitTest.class.getResource("index-creation-without-eviction.xml").toURI().getPath());
>>>>>>> 61ad7e44
      DistributedSystem ds = DistributedSystem.connect(props);
      Cache cache = CacheFactory.create(ds);
      QueryService qs = cache.getQueryService();
      Region region = cache.getRegion("mainReportRegion");

      //verify that a query on the creation time works as expected
      SelectResults results = (SelectResults) qs.newQuery("<trace>SELECT * FROM /mainReportRegion.entrySet mr Where mr.value.createTime > 1L and mr.value.createTime < 3L")
                                                .execute();
      assertEquals("OQL index results did not match", 1, results.size());
      ds.disconnect();
      FileUtil.delete(file);
    }
  }

  @Test
  public void testIndexCreationFromXMLForLocalScope() throws Exception {
    InternalDistributedSystem.getAnyInstance().disconnect();
    File file = new File("persistData0");
    file.mkdir();

    Properties props = new Properties();
<<<<<<< HEAD
    props.setProperty(DistributionConfig.NAME_NAME, "test");
    props.setProperty("mcast-port", "0");
    props.setProperty("cache-xml-file", IndexCreationJUnitTest.class.getResource("index-creation-without-eviction.xml")
                                                                    .toURI()
                                                                    .getPath());
=======
    props.setProperty(NAME, "test");
    props.setProperty(MCAST_PORT, "0");
    props
        .setProperty(CACHE_XML_FILE, IndexCreationJUnitTest.class.getResource("index-creation-without-eviction.xml").toURI().getPath());
>>>>>>> 61ad7e44
    DistributedSystem ds = DistributedSystem.connect(props);
    Cache cache = CacheFactory.create(ds);
    Region localRegion = cache.getRegion("localRegion");
    for (int i = 0; i < 100; i++) {
      Portfolio pf = new Portfolio(i);
      localRegion.put("" + i, pf);
    }
    QueryService qs = cache.getQueryService();
    Index ind = qs.getIndex(localRegion, "localIndex");
    assertNotNull("Index localIndex should have been created ", ind);
    // verify that a query on the creation time works as expected
    SelectResults results = (SelectResults) qs.newQuery("<trace>SELECT * FROM " + localRegion.getFullPath() + " Where ID > 0")
                                              .execute();
    assertEquals("OQL index results did not match", 99, results.size());
    ds.disconnect();
    FileUtil.delete(file);
  }

  @Test
  public void testIndexCreationFromXMLForDiskLocalScope() throws Exception {
    InternalDistributedSystem.getAnyInstance().disconnect();
    File file = new File("persistData0"); // TODO: use TemporaryFolder
    file.mkdir();

    Properties props = new Properties();
<<<<<<< HEAD
    props.setProperty(DistributionConfig.NAME_NAME, "test");
    props.setProperty("mcast-port", "0");
    props.setProperty("cache-xml-file", IndexCreationJUnitTest.class.getResource("index-creation-without-eviction.xml")
                                                                    .toURI()
                                                                    .getPath());
=======
    props.setProperty(NAME, "test");
    props.setProperty(MCAST_PORT, "0");
    props
        .setProperty(CACHE_XML_FILE, IndexCreationJUnitTest.class.getResource("index-creation-without-eviction.xml").toURI().getPath());
>>>>>>> 61ad7e44
    DistributedSystem ds = DistributedSystem.connect(props);
    Cache cache = CacheFactory.create(ds);
    Region localDiskRegion = cache.getRegion("localDiskRegion");
    for (int i = 0; i < 100; i++) {
      Portfolio pf = new Portfolio(i);
      localDiskRegion.put("" + i, pf);
    }
    QueryService qs = cache.getQueryService();
    Index ind = qs.getIndex(localDiskRegion, "localDiskIndex");
    assertNotNull("Index localIndex should have been created ", ind);
    // verify that a query on the creation time works as expected
    SelectResults results = (SelectResults) qs.newQuery("<trace>SELECT * FROM " + localDiskRegion.getFullPath() + " Where status = 'active'")
                                              .execute();
    assertEquals("OQL index results did not match", 50, results.size());
    ds.disconnect();
    FileUtil.delete(file);
  }

  @Test
  public void testIndexInitializationForOverFlowRegions() throws Exception {
    InternalDistributedSystem.getAnyInstance().disconnect();
    File file = new File("persistData0");
    file.mkdir();

    {
      Properties props = new Properties();
<<<<<<< HEAD
      props.setProperty(DistributionConfig.NAME_NAME, "test");
      props.setProperty("mcast-port", "0");
      props.setProperty("statistic-sampling-enabled", "true");
      props.setProperty("enable-time-statistics", "true");
      props.setProperty("cache-xml-file", IndexCreationJUnitTest.class.getResource("index-recovery-overflow.xml")
                                                                      .toURI()
                                                                      .getPath());
=======
      props.setProperty(NAME, "test");
      props.setProperty(MCAST_PORT, "0");
      props.setProperty(STATISTIC_SAMPLING_ENABLED, "true");
      props.setProperty(ENABLE_TIME_STATISTICS, "true");
      props.setProperty(CACHE_XML_FILE, IndexCreationJUnitTest.class.getResource("index-recovery-overflow.xml").toURI().getPath());
>>>>>>> 61ad7e44
      DistributedSystem ds = DistributedSystem.connect(props);

      // Create the cache which causes the cache-xml-file to be parsed
      Cache cache = CacheFactory.create(ds);
      QueryService qs = cache.getQueryService();
      Region region = cache.getRegion("mainReportRegion");
      for (int i = 0; i < 100; i++) {
        Portfolio pf = new Portfolio(i);
        pf.setCreateTime(i);
        region.put("" + i, pf);
      }

      IndexStatistics is1 = qs.getIndex(region, "status").getStatistics();
      assertEquals(2, is1.getNumberOfKeys());
      assertEquals(100, is1.getNumberOfValues());

      IndexStatistics is2 = qs.getIndex(region, "ID").getStatistics();
      assertEquals(100, is2.getNumberOfKeys());
      assertEquals(100, is2.getNumberOfValues());

      //verify that a query on the creation time works as expected
      SelectResults results = (SelectResults) qs.newQuery("<trace>SELECT * FROM /mainReportRegion.entrySet mr Where mr.value.createTime > 1L and mr.value.createTime < 3L")
                                                .execute();
      assertEquals("OQL index results did not match", 1, results.size());
      cache.close();
      ds.disconnect();
    }

    {
      Properties props = new Properties();
<<<<<<< HEAD
      props.setProperty(DistributionConfig.NAME_NAME, "test");
      props.setProperty("mcast-port", "0");
      props.setProperty("statistic-sampling-enabled", "true");
      props.setProperty("enable-time-statistics", "true");
      props.setProperty("cache-xml-file", IndexCreationJUnitTest.class.getResource("index-recovery-overflow.xml")
                                                                      .toURI()
                                                                      .getPath());
=======
      props.setProperty(NAME, "test");
      props.setProperty(MCAST_PORT, "0");
      props.setProperty(STATISTIC_SAMPLING_ENABLED, "true");
      props.setProperty(ENABLE_TIME_STATISTICS, "true");
      props.setProperty(CACHE_XML_FILE, IndexCreationJUnitTest.class.getResource("index-recovery-overflow.xml").toURI().getPath());
>>>>>>> 61ad7e44
      DistributedSystem ds = DistributedSystem.connect(props);
      Cache cache = CacheFactory.create(ds);
      QueryService qs = cache.getQueryService();
      Region region = cache.getRegion("mainReportRegion");

      assertTrue("Index initialization time should not be 0.", ((LocalRegion) region).getCachePerfStats()
                                                                                     .getIndexInitializationTime() > 0);

      IndexStatistics is1 = qs.getIndex(region, "status").getStatistics();
      assertEquals(2, is1.getNumberOfKeys());
      assertEquals(100, is1.getNumberOfValues());

      IndexStatistics is2 = qs.getIndex(region, "ID").getStatistics();
      assertEquals(100, is2.getNumberOfKeys());
      assertEquals(100, is2.getNumberOfValues());

      //verify that a query on the creation time works as expected
      SelectResults results = (SelectResults) qs.newQuery("<trace>SELECT * FROM /mainReportRegion.entrySet mr Where mr.value.createTime > 1L and mr.value.createTime < 3L")
                                                .execute();
      assertEquals("OQL index results did not match", 1, results.size());
      ds.disconnect();
      FileUtil.delete(file);
    }
  }

  @Test
  public void testIndexCreationWithoutLoadingData() throws Exception {
    QueryService qs;
    qs = CacheUtils.getQueryService();

    Index i1 = ((DefaultQueryService) qs).createIndex("statusIndex", IndexType.FUNCTIONAL, "status", "/portfolios", null, false);
    Index i2 = ((DefaultQueryService) qs).createIndex("secIndex", IndexType.FUNCTIONAL, "pos.secId", "/portfolios p, p.positions.values pos", null, false);
    Index i3 = ((DefaultQueryService) qs).createIndex("statusHashIndex", IndexType.HASH, "status", "/portfolios", null, false);

    assertEquals("Index should have been empty ", 0, i1.getStatistics().getNumberOfKeys());
    assertEquals("Index should have been empty ", 0, i1.getStatistics().getNumberOfValues());
    assertEquals("Index should have been empty ", 0, i2.getStatistics().getNumberOfKeys());
    assertEquals("Index should have been empty ", 0, i2.getStatistics().getNumberOfValues());
    assertEquals("Index should have been empty ", 0, i3.getStatistics().getNumberOfKeys());
    assertEquals("Index should have been empty ", 0, i3.getStatistics().getNumberOfValues());

    qs.removeIndexes();

    i1 = ((DefaultQueryService) qs).createIndex("statusIndex", IndexType.FUNCTIONAL, "status", "/portfolios", null, true);
    i2 = ((DefaultQueryService) qs).createIndex("secIndex", IndexType.FUNCTIONAL, "pos.secId", "/portfolios p, p.positions.values pos", null, true);
    i3 = ((DefaultQueryService) qs).createIndex("statusHashIndex", IndexType.HASH, "status", "/portfolios", null, true);

    assertEquals("Index should not have been empty ", 2, i1.getStatistics().getNumberOfKeys());
    assertEquals("Index should not have been empty ", 4, i1.getStatistics().getNumberOfValues());
    assertEquals("Index should not have been empty ", 8, i2.getStatistics().getNumberOfKeys());
    assertEquals("Index should not have been empty ", 8, i2.getStatistics().getNumberOfValues());
    assertEquals("Index should not have been empty ", 0, i3.getStatistics()
                                                           .getNumberOfKeys()); // hash index does not have keys
    assertEquals("Index should not have been empty ", 4, i3.getStatistics().getNumberOfValues());
  }

  private static class QueryObserverImpl extends QueryObserverAdapter {

    boolean isIndexesUsed = false;
    ArrayList indexesUsed = new ArrayList();

    public void beforeIndexLookup(Index index, int oper, Object key) {
      indexesUsed.add(index.getName());
    }

    public void afterIndexLookup(Collection results) {
      if (results != null) {
        isIndexesUsed = true;
      }
    }
  }
}<|MERGE_RESOLUTION|>--- conflicted
+++ resolved
@@ -26,7 +26,7 @@
  */
 package com.gemstone.gemfire.cache.query.functional;
 
-<<<<<<< HEAD
+import static com.gemstone.gemfire.distributed.DistributedSystemConfigProperties.*;
 import static org.junit.Assert.*;
 
 import java.io.File;
@@ -58,12 +58,6 @@
 import com.gemstone.gemfire.cache.query.QueryService;
 import com.gemstone.gemfire.cache.query.SelectResults;
 import com.gemstone.gemfire.cache.query.Utils;
-=======
-import static com.gemstone.gemfire.distributed.DistributedSystemConfigProperties.*;
-
-import com.gemstone.gemfire.cache.*;
-import com.gemstone.gemfire.cache.query.*;
->>>>>>> 61ad7e44
 import com.gemstone.gemfire.cache.query.data.ComparableWrapper;
 import com.gemstone.gemfire.cache.query.data.Portfolio;
 import com.gemstone.gemfire.cache.query.internal.DefaultQueryService;
@@ -82,32 +76,21 @@
 import com.gemstone.gemfire.internal.FileUtil;
 import com.gemstone.gemfire.internal.cache.LocalRegion;
 import com.gemstone.gemfire.test.junit.categories.IntegrationTest;
-import junit.framework.Assert;
-import org.junit.After;
-import org.junit.Before;
-import org.junit.Test;
-import org.junit.experimental.categories.Category;
-
-import java.io.File;
-import java.util.*;
-
-import static com.gemstone.gemfire.distributed.DistributedSystemConfigProperties.MCAST_PORT;
-import static org.junit.Assert.*;
 
 @Category(IntegrationTest.class)
 public class IndexCreationJUnitTest {
 
-  private ObjectType resType1 = null;
-  private ObjectType resType2 = null;
-
-  private int resSize1 = 0;
-  private int resSize2 = 0;
-
-  private Iterator itert1 = null;
-  private Iterator itert2 = null;
-
-  private Set set1 = null;
-  private Set set2 = null;
+  private ObjectType resType1=null;
+  private ObjectType resType2= null;
+
+  private int resSize1=0;
+  private int resSize2=0;
+
+  private Iterator itert1=null;
+  private Iterator itert2=null;
+
+  private Set set1=null;
+  private Set set2=null;
 
   private String s1;
   private String s2;
@@ -461,7 +444,6 @@
     assertEquals(sr.size(), 1);
   }
 
-
   /**
    * Creation of index on key path derived from Region.Entry object obtained
    * via keySet , fails as that function was not supported in the
@@ -482,7 +464,7 @@
   }
 
   /**
-   * The Index maiantenance has a bug as it does not re-evaluate the
+   * The Index maintenance has a bug as it does not re-evaluate the
    * index maintenance collection in the IMQEvaluator when an entry
    * gets modified & so the index resultset is messed up
    */
@@ -549,7 +531,6 @@
     assertEquals(6, sr.size());
   }
 
-
   @Test
   public void testIndexCreationWithFunctions() throws Exception {
     // Task ID : ICM14
@@ -742,9 +723,7 @@
     }
     assertTrue(patternsSet.isEmpty());
     assertEquals(mri.getIndexedExpression(), "pf.positions['key1','key2','key3']");
-
-  }
-
+  }
 
   /**
    * Test for bug 46872, make sure
@@ -759,17 +738,9 @@
 
     {
       Properties props = new Properties();
-<<<<<<< HEAD
-      props.setProperty(DistributionConfig.NAME_NAME, "test");
-      props.setProperty("mcast-port", "0");
-      props.setProperty("cache-xml-file", IndexCreationJUnitTest.class.getResource("index-creation-with-eviction.xml")
-                                                                      .toURI()
-                                                                      .getPath());
-=======
       props.setProperty(NAME, "test");
       props.setProperty(MCAST_PORT, "0");
-      props.setProperty(CACHE_XML_FILE, IndexCreationJUnitTest.class.getResource("index-creation-with-eviction.xml").toURI().getPath());
->>>>>>> 61ad7e44
+      props.setProperty(CACHE_XML_FILE, getClass().getResource("index-creation-with-eviction.xml").toURI().getPath());
       DistributedSystem ds = DistributedSystem.connect(props);
 
       // Create the cache which causes the cache-xml-file to be parsed
@@ -796,14 +767,7 @@
       props.setProperty(MCAST_PORT, "0");
       //Using a different cache.xml that changes some region properties
       //That will force the disk code to copy the region entries.
-<<<<<<< HEAD
-      props.setProperty("cache-xml-file", IndexCreationJUnitTest.class.getResource("index-creation-without-eviction.xml")
-                                                                      .toURI()
-                                                                      .getPath());
-=======
-      props.setProperty(CACHE_XML_FILE,
-          IndexCreationJUnitTest.class.getResource("index-creation-without-eviction.xml").toURI().getPath());
->>>>>>> 61ad7e44
+      props.setProperty(CACHE_XML_FILE, getClass().getResource("index-creation-without-eviction.xml").toURI().getPath());
       DistributedSystem ds = DistributedSystem.connect(props);
       Cache cache = CacheFactory.create(ds);
       QueryService qs = cache.getQueryService();
@@ -825,18 +789,9 @@
     file.mkdir();
 
     Properties props = new Properties();
-<<<<<<< HEAD
-    props.setProperty(DistributionConfig.NAME_NAME, "test");
-    props.setProperty("mcast-port", "0");
-    props.setProperty("cache-xml-file", IndexCreationJUnitTest.class.getResource("index-creation-without-eviction.xml")
-                                                                    .toURI()
-                                                                    .getPath());
-=======
     props.setProperty(NAME, "test");
     props.setProperty(MCAST_PORT, "0");
-    props
-        .setProperty(CACHE_XML_FILE, IndexCreationJUnitTest.class.getResource("index-creation-without-eviction.xml").toURI().getPath());
->>>>>>> 61ad7e44
+    props.setProperty(CACHE_XML_FILE, getClass().getResource("index-creation-without-eviction.xml").toURI().getPath());
     DistributedSystem ds = DistributedSystem.connect(props);
     Cache cache = CacheFactory.create(ds);
     Region localRegion = cache.getRegion("localRegion");
@@ -862,18 +817,9 @@
     file.mkdir();
 
     Properties props = new Properties();
-<<<<<<< HEAD
-    props.setProperty(DistributionConfig.NAME_NAME, "test");
-    props.setProperty("mcast-port", "0");
-    props.setProperty("cache-xml-file", IndexCreationJUnitTest.class.getResource("index-creation-without-eviction.xml")
-                                                                    .toURI()
-                                                                    .getPath());
-=======
     props.setProperty(NAME, "test");
     props.setProperty(MCAST_PORT, "0");
-    props
-        .setProperty(CACHE_XML_FILE, IndexCreationJUnitTest.class.getResource("index-creation-without-eviction.xml").toURI().getPath());
->>>>>>> 61ad7e44
+    props.setProperty(CACHE_XML_FILE, getClass().getResource("index-creation-without-eviction.xml").toURI().getPath());
     DistributedSystem ds = DistributedSystem.connect(props);
     Cache cache = CacheFactory.create(ds);
     Region localDiskRegion = cache.getRegion("localDiskRegion");
@@ -900,21 +846,11 @@
 
     {
       Properties props = new Properties();
-<<<<<<< HEAD
-      props.setProperty(DistributionConfig.NAME_NAME, "test");
-      props.setProperty("mcast-port", "0");
-      props.setProperty("statistic-sampling-enabled", "true");
-      props.setProperty("enable-time-statistics", "true");
-      props.setProperty("cache-xml-file", IndexCreationJUnitTest.class.getResource("index-recovery-overflow.xml")
-                                                                      .toURI()
-                                                                      .getPath());
-=======
       props.setProperty(NAME, "test");
       props.setProperty(MCAST_PORT, "0");
       props.setProperty(STATISTIC_SAMPLING_ENABLED, "true");
       props.setProperty(ENABLE_TIME_STATISTICS, "true");
-      props.setProperty(CACHE_XML_FILE, IndexCreationJUnitTest.class.getResource("index-recovery-overflow.xml").toURI().getPath());
->>>>>>> 61ad7e44
+      props.setProperty(CACHE_XML_FILE, getClass().getResource("index-recovery-overflow.xml").toURI().getPath());
       DistributedSystem ds = DistributedSystem.connect(props);
 
       // Create the cache which causes the cache-xml-file to be parsed
@@ -945,21 +881,11 @@
 
     {
       Properties props = new Properties();
-<<<<<<< HEAD
-      props.setProperty(DistributionConfig.NAME_NAME, "test");
-      props.setProperty("mcast-port", "0");
-      props.setProperty("statistic-sampling-enabled", "true");
-      props.setProperty("enable-time-statistics", "true");
-      props.setProperty("cache-xml-file", IndexCreationJUnitTest.class.getResource("index-recovery-overflow.xml")
-                                                                      .toURI()
-                                                                      .getPath());
-=======
       props.setProperty(NAME, "test");
       props.setProperty(MCAST_PORT, "0");
       props.setProperty(STATISTIC_SAMPLING_ENABLED, "true");
       props.setProperty(ENABLE_TIME_STATISTICS, "true");
-      props.setProperty(CACHE_XML_FILE, IndexCreationJUnitTest.class.getResource("index-recovery-overflow.xml").toURI().getPath());
->>>>>>> 61ad7e44
+      props.setProperty(CACHE_XML_FILE, getClass().getResource("index-recovery-overflow.xml").toURI().getPath());
       DistributedSystem ds = DistributedSystem.connect(props);
       Cache cache = CacheFactory.create(ds);
       QueryService qs = cache.getQueryService();
