--- conflicted
+++ resolved
@@ -16,7 +16,7 @@
  */
 package com.gemstone.gemfire.cache.management;
 
-<<<<<<< HEAD
+import static com.gemstone.gemfire.distributed.DistributedSystemConfigProperties.*;
 import static com.gemstone.gemfire.test.dunit.Assert.*;
 
 import java.util.ArrayList;
@@ -44,9 +44,6 @@
 import com.gemstone.gemfire.cache.Region;
 import com.gemstone.gemfire.cache.RegionShortcut;
 import com.gemstone.gemfire.cache.Scope;
-=======
-import com.gemstone.gemfire.cache.*;
->>>>>>> 61ad7e44
 import com.gemstone.gemfire.cache.client.PoolFactory;
 import com.gemstone.gemfire.cache.client.PoolManager;
 import com.gemstone.gemfire.cache.client.ServerOperationException;
@@ -58,7 +55,6 @@
 import com.gemstone.gemfire.distributed.DistributedMember;
 import com.gemstone.gemfire.distributed.internal.InternalDistributedSystem;
 import com.gemstone.gemfire.distributed.internal.membership.InternalDistributedMember;
-<<<<<<< HEAD
 import com.gemstone.gemfire.internal.cache.DistributedRegion;
 import com.gemstone.gemfire.internal.cache.GemFireCacheImpl;
 import com.gemstone.gemfire.internal.cache.LocalRegion;
@@ -66,16 +62,16 @@
 import com.gemstone.gemfire.internal.cache.PartitionedRegionHelper;
 import com.gemstone.gemfire.internal.cache.ProxyBucketRegion;
 import com.gemstone.gemfire.internal.cache.control.InternalResourceManager;
-=======
-import com.gemstone.gemfire.internal.cache.*;
-import com.gemstone.gemfire.internal.cache.control.*;
->>>>>>> 61ad7e44
 import com.gemstone.gemfire.internal.cache.control.InternalResourceManager.ResourceType;
+import com.gemstone.gemfire.internal.cache.control.MemoryEvent;
 import com.gemstone.gemfire.internal.cache.control.MemoryThresholds.MemoryState;
+import com.gemstone.gemfire.internal.cache.control.OffHeapMemoryMonitor;
 import com.gemstone.gemfire.internal.cache.control.OffHeapMemoryMonitor.OffHeapMemoryMonitorObserver;
+import com.gemstone.gemfire.internal.cache.control.ResourceAdvisor;
+import com.gemstone.gemfire.internal.cache.control.ResourceListener;
+import com.gemstone.gemfire.internal.cache.control.TestMemoryThresholdListener;
 import com.gemstone.gemfire.internal.cache.partitioned.RegionAdvisor;
 import com.gemstone.gemfire.internal.i18n.LocalizedStrings;
-<<<<<<< HEAD
 import com.gemstone.gemfire.test.dunit.Assert;
 import com.gemstone.gemfire.test.dunit.AsyncInvocation;
 import com.gemstone.gemfire.test.dunit.DistributedTestUtils;
@@ -90,16 +86,7 @@
 import com.gemstone.gemfire.test.dunit.Wait;
 import com.gemstone.gemfire.test.dunit.WaitCriterion;
 import com.gemstone.gemfire.test.junit.categories.DistributedTest;
-=======
-import com.gemstone.gemfire.test.dunit.*;
->>>>>>> 61ad7e44
 import com.gemstone.gemfire.test.junit.categories.FlakyTest;
-import org.junit.experimental.categories.Category;
-
-import java.util.*;
-import java.util.concurrent.atomic.AtomicInteger;
-
-import static com.gemstone.gemfire.distributed.DistributedSystemConfigProperties.*;
 
 /**
  * Tests the Off-Heap Memory thresholds of {@link ResourceManager}
@@ -146,9 +133,8 @@
 
   /**
    * Make sure appropriate events are delivered when moving between states.
-   * 
-   * @throws Exception
    */
+  @Test
   public void testEventDelivery() throws Exception {
     final Host host = Host.getHost(0);
     final VM server1 = host.getVM(0);
@@ -244,8 +230,8 @@
   /**
    * test that disabling threshold does not cause remote event and
    * remote DISABLED events are delivered
-   * @throws Exception
    */
+  @Test
   public void testDisabledThresholds() throws Exception {
     final Host host = Host.getHost(0);
     final VM server1 = host.getVM(0);
@@ -357,8 +343,8 @@
   /**
    * test that puts in a client are rejected when a remote VM crosses
    * critical threshold
-   * @throws Exception
    */
+  @Test
   public void testDistributedRegionRemoteClientPutRejection() throws Exception {
     final Host host = Host.getHost(0);
     final VM server1 = host.getVM(0);
@@ -397,18 +383,22 @@
     setUsageBelowEviction(server2, regionName);
   }
 
+  @Test
   public void testDistributedRegionRemotePutRejectionLocalDestroy() throws Exception {
     doDistributedRegionRemotePutRejection(true, false);
   }
-  
+
+  @Test
   public void testDistributedRegionRemotePutRejectionCacheClose() throws Exception {
     doDistributedRegionRemotePutRejection(false, true);
   }
-  
+
+  @Test
   public void testDistributedRegionRemotePutRejectionBelowThreshold() throws Exception {
     doDistributedRegionRemotePutRejection(false, false);
   }
-  
+
+  @Test
   public void testGettersAndSetters() {
     getSystem(getOffHeapProperties());
     ResourceManager rm = getCache().getResourceManager();
@@ -517,9 +507,9 @@
    * Test that DistributedRegion cacheLoade and netLoad are passed through to the 
    * calling thread if the local VM is in a critical state.  Once the VM has moved
    * to a safe state then test that they are allowed.
-   * @throws Exception
    */
   @Category(FlakyTest.class) // GEODE-438: test pollution, async actions, time sensitive, waitForCriterion, TODO: consider disconnect DS in setup
+  @Test
   public void testDRLoadRejection() throws Exception {
     final Host host = Host.getHost(0);
     final VM replicate1 = host.getVM(1);
@@ -728,28 +718,34 @@
       getCache().getLoggerI18n().fine(removeExpectedBelow);
     };
   };
-  
+
+  @Test
   public void testPR_RemotePutRejectionLocalDestroy() throws Exception {
     prRemotePutRejection(false, true, false);
   }
 
+  @Test
   public void testPR_RemotePutRejectionCacheClose() throws Exception {
     prRemotePutRejection(true, false, false);
   }
 
+  @Test
   public void testPR_RemotePutRejection() throws Exception {
     prRemotePutRejection(false, false, false);
   }
 
+  @Test
   public void testPR_RemotePutRejectionLocalDestroyWithTx() throws Exception {
     prRemotePutRejection(false, true, true);
   }
 
+  @Test
   public void testPR_RemotePutRejectionCacheCloseWithTx() throws Exception {
     prRemotePutRejection(true, false, true);
   }
 
   @Category(FlakyTest.class) // GEODE-500: time sensitive, memory sensitive and GC dependent, waitForCriterions
+  @Test
   public void testPR_RemotePutRejectionWithTx() throws Exception {
     prRemotePutRejection(false, false, true);
   }
@@ -922,9 +918,9 @@
   /**
    * Test that a Partitioned Region loader invocation is rejected
    * if the VM with the bucket is in a critical state.
-   * @throws Exception
    */
   @Category(FlakyTest.class) // GEODE-551: waitForCriterion, memory sensitive
+  @Test
   public void testPRLoadRejection() throws Exception {
     final Host host = Host.getHost(0);
     final VM accessor = host.getVM(1);
@@ -1149,8 +1145,8 @@
    * Test that LocalRegion cache Loads are not stored in the Region
    * if the VM is in a critical state, then test that they are allowed
    * once the VM is no longer critical
-   * @throws Exception
    */
+  @Test
   public void testLRLoadRejection() throws Exception {
     final Host host = Host.getHost(0);
     final VM vm = host.getVM(2);
@@ -1300,11 +1296,13 @@
     verifyProfiles(server1, 2);
     verifyProfiles(server3, 2);
   }
-  
+
+  @Test
   public void testPRClientPutRejection() throws Exception {
     doClientServerTest("parRegReject", true/*createPR*/);
   }
 
+  @Test
   public void testDistributedRegionClientPutRejection() throws Exception {
     doClientServerTest("distrReject", false/*createPR*/);
   }
