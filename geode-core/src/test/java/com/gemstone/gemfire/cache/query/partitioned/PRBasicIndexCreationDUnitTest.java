--- conflicted
+++ resolved
@@ -18,7 +18,6 @@
 
 import static com.gemstone.gemfire.cache.query.Utils.*;
 
-
 import java.util.Collection;
 
 import com.gemstone.gemfire.cache.Cache;
@@ -39,18 +38,7 @@
 import com.gemstone.gemfire.test.dunit.ThreadUtils;
 import com.gemstone.gemfire.test.dunit.VM;
 
-/**
- * 
- */
-public class PRBasicIndexCreationDUnitTest extends
-    PartitionedRegionDUnitTestCase
-
-{
-  /**
-   * constructor
-   * 
-   * @param name
-   */
+public class PRBasicIndexCreationDUnitTest extends PartitionedRegionDUnitTestCase {
 
   public PRBasicIndexCreationDUnitTest(String name) {
     super(name);
@@ -400,42 +388,7 @@
         cnt, cntDest));
     vm1.invoke(PRQHelp.getCacheSerializableRunnableForPRIndexCreate(name,
         "PrIndexOnStatus", "status",null, ""));
-<<<<<<< HEAD
-    /*
-    vm1.invoke(new CacheSerializableRunnable("IndexCreationOnPosition") {
-      public void run2(){
-        try {
-          Cache cache = getCache();
-          QueryService qs = cache.getQueryService();
-          Region region = cache.getRegion(name);
-          LogWriter logger = cache.getLogger();
-         // logger.info("Test Creating index with Name : [ "+indexName+" ] " +
-         //               "IndexedExpression : [ "+indexedExpression+" ] Alias : [ "+alias+" ] FromClause : [ "+region.getFullPath() + " " + alias+" ] " );
-          Index parIndex = qs.createIndex("IndexOnPotionMktValue", IndexType.FUNCTIONAL, "pVal.mktValue"
-              ,region.getFullPath()+" pf, pf.positions pVal TYPE Position", "import parReg.\"query\".Position;");
-          logger.info(
-              "Index creted on partitioned region : " + parIndex);
-          logger.info(
-              "Number of buckets indexed in the partitioned region locally : "
-                  + "" + ((PartitionedIndex)parIndex).getNumberOfIndexedBucket()
-                  + " and remote buckets indexed : "
-                  + ((PartitionedIndex)parIndex).getNumRemoteBucketsIndexed());
-          /*
-           * assertIndexDetailsEquals("Max num of buckets in the partiotion regions and
-           * the " + "buckets indexed should be equal",
-           * ((PartitionedRegion)region).getTotalNumberOfBuckets(),
-           * (((PartionedIndex)parIndex).getNumberOfIndexedBucket()+((PartionedIndex)parIndex).getNumRemtoeBucketsIndexed()));
-           * should put all the assetion in a seperate function.
-           */ 
-       /* } 
-        catch (Exception ex) {
-          fail("Creating Index in this vm failed : ", ex);
-        }
-      
-      }
-    });*/
-=======
->>>>>>> 8dc2d303
+
     vm0.invoke(PRQHelp.getCacheSerializableRunnableForIndexCreationCheck(name));
     vm1.invoke(PRQHelp.getCacheSerializableRunnableForIndexCreationCheck(name));
     vm3.invoke(PRQHelp.getCacheSerializableRunnableForIndexCreationCheck(name));
