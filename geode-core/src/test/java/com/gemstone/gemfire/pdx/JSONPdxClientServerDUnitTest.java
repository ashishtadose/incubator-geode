--- conflicted
+++ resolved
@@ -1,658 +1,630 @@
-/*
- * Licensed to the Apache Software Foundation (ASF) under one or more
- * contributor license agreements.  See the NOTICE file distributed with
- * this work for additional information regarding copyright ownership.
- * The ASF licenses this file to You under the Apache License, Version 2.0
- * (the "License"); you may not use this file except in compliance with
- * the License.  You may obtain a copy of the License at
- *
- *      http://www.apache.org/licenses/LICENSE-2.0
- *
- * Unless required by applicable law or agreed to in writing, software
- * distributed under the License is distributed on an "AS IS" BASIS,
- * WITHOUT WARRANTIES OR CONDITIONS OF ANY KIND, either express or implied.
- * See the License for the specific language governing permissions and
- * limitations under the License.
- */
-package com.gemstone.gemfire.pdx;
-
-<<<<<<< HEAD
-import static org.junit.Assert.*;
-
-import java.io.File;
-import java.io.FileInputStream;
-import java.io.IOException;
-import java.text.SimpleDateFormat;
-import java.util.Properties;
-
-import com.fasterxml.jackson.core.JsonProcessingException;
-import com.fasterxml.jackson.databind.DeserializationFeature;
-import com.fasterxml.jackson.databind.ObjectMapper;
-import org.json.JSONException;
-import org.json.JSONObject;
-import org.junit.Test;
-import org.junit.experimental.categories.Category;
-
-import com.gemstone.gemfire.cache.AttributesFactory;
-import com.gemstone.gemfire.cache.Cache;
-import com.gemstone.gemfire.cache.CacheFactory;
-import com.gemstone.gemfire.cache.DataPolicy;
-import com.gemstone.gemfire.cache.Region;
-import com.gemstone.gemfire.cache.Scope;
-=======
-import com.fasterxml.jackson.core.JsonProcessingException;
-import com.fasterxml.jackson.databind.DeserializationFeature;
-import com.fasterxml.jackson.databind.ObjectMapper;
-import com.gemstone.gemfire.cache.*;
->>>>>>> 61ad7e44
-import com.gemstone.gemfire.cache.client.ClientCache;
-import com.gemstone.gemfire.cache.client.ClientCacheFactory;
-import com.gemstone.gemfire.cache.client.ClientRegionShortcut;
-import com.gemstone.gemfire.cache.server.CacheServer;
-<<<<<<< HEAD
-import com.gemstone.gemfire.distributed.internal.DistributionConfig;
-=======
-import com.gemstone.gemfire.cache30.CacheTestCase;
->>>>>>> 61ad7e44
-import com.gemstone.gemfire.internal.Assert;
-import com.gemstone.gemfire.internal.AvailablePortHelper;
-import com.gemstone.gemfire.internal.cache.GemFireCacheImpl;
-import com.gemstone.gemfire.pdx.internal.json.PdxToJSON;
-import com.gemstone.gemfire.test.dunit.Host;
-import com.gemstone.gemfire.test.dunit.NetworkUtils;
-import com.gemstone.gemfire.test.dunit.SerializableCallable;
-import com.gemstone.gemfire.test.dunit.VM;
-import com.gemstone.gemfire.test.dunit.cache.internal.JUnit4CacheTestCase;
-import com.gemstone.gemfire.test.junit.categories.DistributedTest;
-import com.gemstone.gemfire.util.test.TestUtil;
-<<<<<<< HEAD
-
-@Category(DistributedTest.class)
-public class JSONPdxClientServerDUnitTest extends JUnit4CacheTestCase {
-=======
-import org.json.JSONException;
-import org.json.JSONObject;
-
-import java.io.File;
-import java.io.FileInputStream;
-import java.io.IOException;
-import java.text.SimpleDateFormat;
-import java.util.Properties;
-
-import static com.gemstone.gemfire.distributed.DistributedSystemConfigProperties.*;
-/**
- *
- */
-public class JSONPdxClientServerDUnitTest extends CacheTestCase {
->>>>>>> 61ad7e44
-
-  @Override
-  public final void preTearDownCacheTestCase() {
-    // this test creates client caches in some VMs and so
-    // breaks the contract of CacheTestCase to hold caches in
-    // that class's "cache" instance variable
-    disconnectAllFromDS();
-  }
-
-  @Test
-  public void testSimplePut() {
-    Host host = Host.getHost(0);
-    VM vm0 = host.getVM(0);
-    VM vm1 = host.getVM(1);
-    VM vm2 = host.getVM(2);
-    VM vm3 = host.getVM(3);
-
-
-    createServerRegion(vm0);
-    int port = createServerRegion(vm3);
-    createClientRegion(vm1, port);
-    createClientRegion(vm2, port);
-    
-    vm1.invoke(new SerializableCallable() {
-      public Object call() throws Exception {
-        JSONAllStringTest();
-        return null;
-      }
-    });
-   
-    vm2.invoke(new SerializableCallable() {
-      public Object call() throws Exception {
-        JSONAllByteArrayTest();
-        return null; 
-      }
-    });    
-  }
-  
-  //this is for unquote fielnames in json string
-  @Test
-  public void testSimplePut2() {
-    Host host = Host.getHost(0);
-    VM vm0 = host.getVM(0);
-    VM vm1 = host.getVM(1);
-    VM vm2 = host.getVM(2);
-    VM vm3 = host.getVM(3);
-
-
-    createServerRegion(vm0);
-    int port = createServerRegion(vm3);
-    createClientRegion(vm1, port);
-    createClientRegion(vm2, port);
-    
-    vm1.invoke(new SerializableCallable() {
-      public Object call() throws Exception {
-        JSONUnQuoteFields();
-        return null;
-      }
-    });
-     
-  }
-  
-  @Test
-  public void testPdxInstanceAndJSONConversion() {
-    Host host = Host.getHost(0);
-    VM vm0 = host.getVM(0);
-    VM vm1 = host.getVM(1);
-    VM vm2 = host.getVM(2);
-    VM vm3 = host.getVM(3);
-
-    createServerRegion(vm0, true);
-    int port = createServerRegion(vm3, true);
-    createClientRegion(vm1, port, false, true);
-    createClientRegion(vm2, port, false, true);
-    
-    vm1.invoke(new SerializableCallable() {
-      public Object call() throws Exception {
-        VerifyPdxInstanceAndJsonConversion();
-        return null;
-      }
-    }); 
-  }
-
-  public  void VerifyPdxInstanceAndJsonConversion() {
-    Region region = getRootRegion("testSimplePdx");
-    
-    //Create Object and initialize its members.
-    TestObjectForJSONFormatter testObject = new TestObjectForJSONFormatter();
-    testObject.defaultInitialization();
-
-    // put the object into cache.
-    region.put("101", testObject);
-    
-    //Get the object as PdxInstance
-    Object result = (Object)region.get("101");
-    if (result instanceof PdxInstance) { 
-      PdxInstance pi = (PdxInstance)result;
-      String json = JSONFormatter.toJSON(pi);
-     
-      try {  
-        JSONObject jsonObject = new JSONObject(json);
-        
-        //Testcase-1: Validate json string against the pdxInstance.
-        //validation for primitive types
-        assertEquals("VerifyPdxInstanceToJson: Int type values are not matched",
-            testObject.getP_int(), jsonObject.getInt(testObject.getP_intFN()));
-        assertEquals("VerifyPdxInstanceToJson: long type values are not matched",
-            testObject.getP_long(), jsonObject.getLong(testObject.getP_longFN()));
-        
-        //validation for wrapper types
-        assertEquals("VerifyPdxInstanceToJson: Boolean type values are not matched",
-            testObject.getW_bool().booleanValue(), jsonObject.getBoolean(testObject.getW_boolFN()));
-        assertEquals("VerifyPdxInstanceToJson: Float type values are not matched",
-            testObject.getW_double().doubleValue(), jsonObject.getDouble(testObject.getW_doubleFN()), 0);
-        assertEquals("VerifyPdxInstanceToJson: bigDec type values are not matched",
-            testObject.getW_bigDec().longValue(), jsonObject.getLong(testObject.getW_bigDecFN()));
-        
-        //vlidation for array types
-        assertEquals("VerifyPdxInstanceToJson: Byte[] type values are not matched",
-            (int)testObject.getW_byteArray()[1], jsonObject.getJSONArray(testObject.getW_byteArrayFN()).getInt(1));
-        assertEquals("VerifyPdxInstanceToJson: Double[] type values are not matched",
-            testObject.getW_doubleArray()[0], jsonObject.getJSONArray(testObject.getW_doubleArrayFN()).getDouble(0), 0);
-        assertEquals("VerifyPdxInstanceToJson: String[] type values are not matched",
-            testObject.getW_strArray()[2], jsonObject.getJSONArray(testObject.getW_strArrayFN()).getString(2));
-        
-        //validation for collection types
-        assertEquals("VerifyPdxInstanceToJson: list type values are not matched", 
-            testObject.getC_list().get(0), 
-            jsonObject.getJSONArray(testObject.getC_listFN()).getString(0));
-        
-        assertEquals("VerifyPdxInstanceToJson: stack type values are not matched", 
-            testObject.getC_stack().get(2), 
-            jsonObject.getJSONArray(testObject.getC_stackFN()).getString(2));
-        
-        //validation for Map
-        assertEquals("VerifyPdxInstanceToJson: Map type values are not matched", 
-            testObject.getM_empByCity().get("Ahmedabad").get(0).getFname(), 
-            jsonObject.getJSONObject(testObject.getM_empByCityFN()).getJSONArray("Ahmedabad").getJSONObject(0).getString("fname"));
-        
-        //validation Enum
-        assertEquals("VerifyPdxInstanceToJson: Enum type values are not matched", 
-            testObject.getDay().toString(), 
-            jsonObject.getString(testObject.getDayFN()));       
-      } catch (JSONException e) {
-        fail("Error in VerifyPdxInstanceToJson, Malformed json, can not create JSONArray from it");
-      }
-    }else {
-      fail("Error in VerifyPdxInstanceToJson, result must be of type PdxInstance");
-    }
-    
-    //TestCase-2 : Validate Java-->JSON-->PdxInstance --> Java Mapping
-    TestObjectForJSONFormatter actualTestObject = new TestObjectForJSONFormatter();
-    actualTestObject.defaultInitialization();
-    ObjectMapper objectMapper = new ObjectMapper();
-    objectMapper.setDateFormat(new SimpleDateFormat("MM/dd/yyyy"));
-    objectMapper.configure(DeserializationFeature.FAIL_ON_UNKNOWN_PROPERTIES, false);
-    
-    try {
-      //1. get the json from the object using Jackosn Object Mapper
-      String json = objectMapper.writeValueAsString(actualTestObject);
-      String jsonWithClassType = actualTestObject.addClassTypeToJson(json);
-      
-      //2. convert json into the PdxInstance and put it into the region
-      PdxInstance pi = JSONFormatter.fromJSON(jsonWithClassType);
-      region.put("201", pi);
-      
-      //3. get the value on key "201" and validate PdxInstance.getObject() API.
-      Object receivedObject = region.get("201");
-      if (receivedObject instanceof PdxInstance){
-        PdxInstance receivedPdxInstance = (PdxInstance)receivedObject;
-        
-        //4. get the actualType testObject from the pdxInstance and compare it with actualTestObject
-        Object getObj = receivedPdxInstance.getObject();
-        if(getObj instanceof TestObjectForJSONFormatter){
-          TestObjectForJSONFormatter receivedTestObject = (TestObjectForJSONFormatter)getObj;
-          
-          boolean isEqual = actualTestObject.equals(receivedTestObject);
-          Assert.assertTrue(isEqual, "actualTestObject and receivedTestObject should be equal");
-        }else {
-          fail("getObj is expected to be an instance of TestObjectForJSONFormatter");
-        }
-      }else {
-        fail("receivedObject is expected to be of type PdxInstance");
-      }
-      
-    } catch (JsonProcessingException e) {
-      fail("JsonProcessingException:  error encountered while converting JSON from Java object: " + e.getMessage());
-      
-    } catch (JSONException e) {
-      fail("JSONException:  error encountered while adding @type classType into Json: " + e.getMessage());
-    }
-  }  
-  
-  String getJSONDir(String file) {
-    String path = TestUtil.getResourcePath(getClass(), file);
-    return new File(path).getParent();
-  }
-  
-  public void JSONUnQuoteFields() {
-    System.setProperty("pdxToJson.unqouteFieldNames", "true");
-    PdxToJSON.PDXTOJJSON_UNQUOTEFIELDNAMES = true;
-    String jsonStringsDir = getJSONDir("/com/gemstone/gemfire/pdx/jsonStrings/unquoteJsonStrings/json1.txt");
-    JSONAllStringTest(jsonStringsDir);
-    PdxToJSON.PDXTOJJSON_UNQUOTEFIELDNAMES = false;
-  }  
-  
-  public void JSONAllStringTest() {
-    String jsonStringsDir = getJSONDir("jsonStrings/json1.txt");
-    JSONAllStringTest(jsonStringsDir);
-  }
-  
-  public void JSONAllStringTest(String dirname) {
-    
-      
-    JSONData[] allJsons = loadAllJSON(dirname);
-    int i = 0;
-    for(JSONData jsonData : allJsons)
-    {
-      if(jsonData != null) {
-        i++;
-        VerifyJSONString(jsonData);
-      }
-    }
-    Assert.assertTrue(i >= 1, "Number of files should be more than 10 : " + i);
-  }
-  
-  public void JSONAllByteArrayTest() {
-    String jsonStringsDir = getJSONDir("jsonStrings/json1.txt");
-      
-    JSONData[] allJsons = loadAllJSON(jsonStringsDir);
-    int i = 0;
-    for(JSONData jsonData : allJsons)
-    {
-      if(jsonData != null) {
-        i++;
-        VerifyJSONByteArray(jsonData);
-      }
-    }
-    Assert.assertTrue(i > 10, "Number of files should be more than 10");
-  }
-  
-  static class JSONData {
-    String jsonFileName;
-    byte[] jsonByteArray;
-    
-    public JSONData(String fn, byte[] js) {
-      jsonFileName = fn;
-      jsonByteArray = js;
-    }
-    public String getFileName () {
-      return jsonFileName;
-    }
-    public String getJsonString() {
-      return new String(jsonByteArray);
-    }
-    public byte[] getJsonByteArray(){
-      return jsonByteArray;
-    }
-  }
-  
-  
-  public  void VerifyJSONString(JSONData jd) {
-    Region r = getRootRegion("testSimplePdx");
-    
-    PdxInstance pdx = JSONFormatter.fromJSON(jd.getJsonString());
-    
-    r.put(1, pdx);
-    
-    pdx = (PdxInstance)r.get(1);
-    
-    String getJsonString = JSONFormatter.toJSON(pdx);
-    
-    String o1 = jsonParse(jd.getJsonString());
-    String o2 = jsonParse(getJsonString);
-    assertEquals("Json Strings are not equal " + jd.getFileName() + " " +  Boolean.getBoolean("pdxToJson.unqouteFieldNames"), o1, o2);
-  
-    PdxInstance pdx2 = JSONFormatter.fromJSON(getJsonString);
-    
-    assertEquals("Pdx are not equal; json filename " + jd.getFileName(), pdx, pdx2);    
-  }  
-  
-  protected final static int INT_TAB = '\t';
-  protected final static int INT_LF = '\n';
-  protected final static int INT_CR = '\r';
-  protected final static int INT_SPACE = 0x0020;
-  
-  public String jsonParse(String jsonSting) {
-        
-   byte[] ba = jsonSting.getBytes();
-   byte [] withoutspace = new byte[ba.length];
-  
-      int i = 0;
-      int j = 0;
-      for(i =0; i< ba.length; i++) {
-        int cbyte = ba[i];
-        
-        if(cbyte == INT_TAB || cbyte == INT_LF || cbyte == INT_CR || cbyte == INT_SPACE)
-          continue;
-        withoutspace[j++] = ba[i];
-      }
-      
-      return new String(withoutspace, 0, j);
-    
-  }
-  public  void VerifyJSONByteArray(JSONData jd) {
-    Region r = getRootRegion("testSimplePdx");
-    
-    PdxInstance pdx = JSONFormatter.fromJSON(jd.getJsonByteArray());
-    
-    r.put(1, pdx);
-    
-    pdx = (PdxInstance)r.get(1);
-    
-    byte[] jsonByteArray = JSONFormatter.toJSONByteArray(pdx);
-    
-    byte[] o1 = jsonParse(jd.getJsonByteArray());
-    byte[] o2 = jsonParse(jsonByteArray);
-    
-   compareByteArray(o1, o2);
-    
-    PdxInstance pdx2 = JSONFormatter.fromJSON(jsonByteArray);
-    boolean pdxequals = pdx.equals(pdx2);
-    
-    assertEquals("Pdx are not equal for byte array ; json filename " + jd.getFileName(), pdx, pdx2 );    
-  }  
-  public void compareByteArray(byte[] b1, byte[] b2) {
-    if(b1.length != b2.length) 
-      throw new IllegalStateException("Json byte array length are not equal " + b1.length + " ; " + b2.length);
-    
-    for(int i =0; i< b1.length; i++) {
-      if(b1[i] != b2[i])
-        throw new IllegalStateException("Json byte arrays are not equal ");
-    }
-  } 
-  public byte[] jsonParse(byte[] jsonBA) {
-    
-    byte[] ba = jsonBA;
-    byte [] withoutspace = new byte[ba.length];
-  
-    int i = 0;
-    int j = 0;
-    for(i =0; i< ba.length; i++) {
-      int cbyte = ba[i];
-      
-      if(cbyte == INT_TAB || cbyte == INT_LF || cbyte == INT_CR || cbyte == INT_SPACE)
-        continue;
-      withoutspace[j++] = ba[i];
-    }
-      
-     byte[] retBA = new byte[j];
-     
-     for(i =0 ; i< j ; i++) {
-       retBA[i] = withoutspace[i];
-     }
-      
-      return retBA;
-    
-  }
-  public static JSONData[] loadAllJSON(String jsondir) {
-    File dir = new File(jsondir);
-    
-    JSONData [] JSONDatas = new JSONData[dir.list().length];
-    int i = 0;
-    for(String jsonFileName : dir.list()) {
-      
-      if(!jsonFileName.contains(".txt"))
-        continue;
-      try {
-        byte[] ba = getBytesFromFile(dir.getAbsolutePath() +  File.separator + jsonFileName);
-        JSONDatas[i++] = new JSONData(jsonFileName, ba);
-      } catch (IOException e) {
-        // TODO Auto-generated catch block
-        e.printStackTrace();
-      }
-    }       
-    return JSONDatas;
-  }
-  
-  public static byte[] getBytesFromFile(String fileName) throws IOException {
-    File file = new File(fileName);
-    
-    java.io.InputStream is = new FileInputStream(file);
-
-     // Get the size of the file
-     long length = file.length();
-
-     // Create the byte array to hold the data
-     byte[] bytes = new byte[(int)length];
-
-     // Read in the bytes
-     int offset = 0;
-     int numRead = 0;
-     while (offset < bytes.length
-            && (numRead=is.read(bytes, offset, bytes.length-offset)) >= 0) {
-         offset += numRead;
-     }
-
-     // Ensure all the bytes have been read in
-     if (offset < bytes.length) {
-         throw new IOException("Could not completely read file "+file.getName());
-     }
-    
-     is.close();
-     return bytes;
-  }
-  
-  private void closeCache(VM vm) {
-    vm.invoke(new SerializableCallable() {
-      public Object call() throws Exception {
-        closeCache();
-        return null;
-      }
-    });
-  }
-  
-  
-  private int createServerRegion(VM vm) {
-    SerializableCallable createRegion = new SerializableCallable() {
-      public Object call() throws Exception {
-        AttributesFactory af = new AttributesFactory();
-        //af.setScope(Scope.DISTRIBUTED_ACK);
-        af.setDataPolicy(DataPolicy.PARTITION);
-        createRootRegion("testSimplePdx", af.create());
-
-        CacheServer server = getCache().addCacheServer();
-        int port = AvailablePortHelper.getRandomAvailableTCPPort();
-        server.setPort(port);
-        server.start();
-        return port;
-      }
-    };
-
-    return (Integer) vm.invoke(createRegion);
-  }
-  
-  private int createServerRegion(VM vm, final boolean isPdxReadSerialized) {
-    SerializableCallable createRegion = new SerializableCallable() {
-      public Object call() throws Exception {
-        AttributesFactory af = new AttributesFactory();
-        //af.setScope(Scope.DISTRIBUTED_ACK);
-        af.setDataPolicy(DataPolicy.PARTITION);
-        createRootRegion("testSimplePdx", af.create());
-        
-        ((GemFireCacheImpl)getCache()).getCacheConfig().setPdxReadSerialized(isPdxReadSerialized);
-        
-        CacheServer server = getCache().addCacheServer();
-        int port = AvailablePortHelper.getRandomAvailableTCPPort();
-        server.setPort(port);
-        server.start();
-        return port;
-      }
-    };
-
-    return (Integer) vm.invoke(createRegion);
-  }
-  
-  private int createServerRegionWithPersistence(VM vm,
-      final boolean persistentPdxRegistry) {
-    SerializableCallable createRegion = new SerializableCallable() {
-      public Object call() throws Exception {
-        CacheFactory cf = new CacheFactory();
-        if(persistentPdxRegistry) {
-          cf.setPdxPersistent(true)
-          .setPdxDiskStore("store");
-        }
-//      
-        Cache cache = getCache(cf);
-        cache.createDiskStoreFactory()
-          .setDiskDirs(getDiskDirs())
-          .create("store");
-        
-        AttributesFactory af = new AttributesFactory();
-        af.setScope(Scope.DISTRIBUTED_ACK);
-        af.setDataPolicy(DataPolicy.PERSISTENT_REPLICATE);
-        af.setDiskStoreName("store");
-        createRootRegion("testSimplePdx", af.create());
-
-        CacheServer server = getCache().addCacheServer();
-        int port = AvailablePortHelper.getRandomAvailableTCPPort();
-        server.setPort(port);
-        server.start();
-        return port;
-      }
-    };
-
-    return (Integer) vm.invoke(createRegion);
-  }
-  
-  private int createServerAccessor(VM vm) {
-    SerializableCallable createRegion = new SerializableCallable() {
-      public Object call() throws Exception {
-        AttributesFactory af = new AttributesFactory();
-        //af.setScope(Scope.DISTRIBUTED_ACK);
-        af.setDataPolicy(DataPolicy.EMPTY);
-        createRootRegion("testSimplePdx", af.create());
-
-        CacheServer server = getCache().addCacheServer();
-        int port = AvailablePortHelper.getRandomAvailableTCPPort();
-        server.setPort(port);
-        server.start();
-        return port;
-      }
-    };
-
-    return (Integer) vm.invoke(createRegion);
-  }
-  
-  private int createLonerServerRegion(VM vm, final String regionName, final String dsId) {
-    SerializableCallable createRegion = new SerializableCallable() {
-      public Object call() throws Exception {
-        Properties props = new Properties();
-        props.setProperty(LOCATORS, "");
-        props.setProperty(DISTRIBUTED_SYSTEM_ID, dsId);
-        getSystem(props);
-        AttributesFactory af = new AttributesFactory();
-        af.setScope(Scope.DISTRIBUTED_ACK);
-        af.setDataPolicy(DataPolicy.REPLICATE);
-        createRootRegion(regionName, af.create());
-
-        CacheServer server = getCache().addCacheServer();
-        int port = AvailablePortHelper.getRandomAvailableTCPPort();
-        server.setPort(port);
-        server.start();
-        return port;
-      }
-    };
-
-    return (Integer) vm.invoke(createRegion);
-  }
-  
-  private void createClientRegion(final VM vm, final int port) {
-    createClientRegion(vm, port, false);
-  }
-
-  private void createClientRegion(final VM vm, final int port, 
-      final boolean threadLocalConnections) {
-    SerializableCallable createRegion = new SerializableCallable() {
-      public Object call() throws Exception {
-        ClientCacheFactory cf = new ClientCacheFactory();
-        cf.addPoolServer(NetworkUtils.getServerHostName(vm.getHost()), port);
-        cf.setPoolThreadLocalConnections(threadLocalConnections);
-        ClientCache cache = getClientCache(cf);
-        cache.createClientRegionFactory(ClientRegionShortcut.PROXY)
-        .create("testSimplePdx");
-        return null;
-      }
-    };
-    vm.invoke(createRegion);
-  }
-  
-  private void createClientRegion(final VM vm, final int port, 
-      final boolean threadLocalConnections, final boolean isPdxReadSerialized) {
-    SerializableCallable createRegion = new SerializableCallable() {
-      public Object call() throws Exception {
-        ClientCacheFactory cf = new ClientCacheFactory();
-        cf.addPoolServer(NetworkUtils.getServerHostName(vm.getHost()), port);
-        cf.setPoolThreadLocalConnections(threadLocalConnections);
-        cf.setPdxReadSerialized(isPdxReadSerialized);
-        ClientCache cache = getClientCache(cf);
-        cache.createClientRegionFactory(ClientRegionShortcut.PROXY)
-        .create("testSimplePdx");
-        return null;
-      }
-    };
-    vm.invoke(createRegion);
-  }
-  
-  
-}
-
-
+/*
+ * Licensed to the Apache Software Foundation (ASF) under one or more
+ * contributor license agreements.  See the NOTICE file distributed with
+ * this work for additional information regarding copyright ownership.
+ * The ASF licenses this file to You under the Apache License, Version 2.0
+ * (the "License"); you may not use this file except in compliance with
+ * the License.  You may obtain a copy of the License at
+ *
+ *      http://www.apache.org/licenses/LICENSE-2.0
+ *
+ * Unless required by applicable law or agreed to in writing, software
+ * distributed under the License is distributed on an "AS IS" BASIS,
+ * WITHOUT WARRANTIES OR CONDITIONS OF ANY KIND, either express or implied.
+ * See the License for the specific language governing permissions and
+ * limitations under the License.
+ */
+package com.gemstone.gemfire.pdx;
+
+import static com.gemstone.gemfire.distributed.DistributedSystemConfigProperties.*;
+import static org.junit.Assert.*;
+
+import java.io.File;
+import java.io.FileInputStream;
+import java.io.IOException;
+import java.text.SimpleDateFormat;
+import java.util.Properties;
+
+import com.fasterxml.jackson.core.JsonProcessingException;
+import com.fasterxml.jackson.databind.DeserializationFeature;
+import com.fasterxml.jackson.databind.ObjectMapper;
+import org.json.JSONException;
+import org.json.JSONObject;
+import org.junit.Test;
+import org.junit.experimental.categories.Category;
+
+import com.gemstone.gemfire.cache.AttributesFactory;
+import com.gemstone.gemfire.cache.Cache;
+import com.gemstone.gemfire.cache.CacheFactory;
+import com.gemstone.gemfire.cache.DataPolicy;
+import com.gemstone.gemfire.cache.Region;
+import com.gemstone.gemfire.cache.Scope;
+import com.gemstone.gemfire.cache.client.ClientCache;
+import com.gemstone.gemfire.cache.client.ClientCacheFactory;
+import com.gemstone.gemfire.cache.client.ClientRegionShortcut;
+import com.gemstone.gemfire.cache.server.CacheServer;
+import com.gemstone.gemfire.internal.Assert;
+import com.gemstone.gemfire.internal.AvailablePortHelper;
+import com.gemstone.gemfire.internal.cache.GemFireCacheImpl;
+import com.gemstone.gemfire.pdx.internal.json.PdxToJSON;
+import com.gemstone.gemfire.test.dunit.Host;
+import com.gemstone.gemfire.test.dunit.NetworkUtils;
+import com.gemstone.gemfire.test.dunit.SerializableCallable;
+import com.gemstone.gemfire.test.dunit.VM;
+import com.gemstone.gemfire.test.dunit.cache.internal.JUnit4CacheTestCase;
+import com.gemstone.gemfire.test.junit.categories.DistributedTest;
+import com.gemstone.gemfire.util.test.TestUtil;
+
+@Category(DistributedTest.class)
+public class JSONPdxClientServerDUnitTest extends JUnit4CacheTestCase {
+
+  @Override
+  public final void preTearDownCacheTestCase() {
+    // this test creates client caches in some VMs and so
+    // breaks the contract of CacheTestCase to hold caches in
+    // that class's "cache" instance variable
+    disconnectAllFromDS();
+  }
+
+  @Test
+  public void testSimplePut() {
+    Host host = Host.getHost(0);
+    VM vm0 = host.getVM(0);
+    VM vm1 = host.getVM(1);
+    VM vm2 = host.getVM(2);
+    VM vm3 = host.getVM(3);
+
+
+    createServerRegion(vm0);
+    int port = createServerRegion(vm3);
+    createClientRegion(vm1, port);
+    createClientRegion(vm2, port);
+    
+    vm1.invoke(new SerializableCallable() {
+      public Object call() throws Exception {
+        JSONAllStringTest();
+        return null;
+      }
+    });
+   
+    vm2.invoke(new SerializableCallable() {
+      public Object call() throws Exception {
+        JSONAllByteArrayTest();
+        return null; 
+      }
+    });    
+  }
+  
+  //this is for unquote fielnames in json string
+  @Test
+  public void testSimplePut2() {
+    Host host = Host.getHost(0);
+    VM vm0 = host.getVM(0);
+    VM vm1 = host.getVM(1);
+    VM vm2 = host.getVM(2);
+    VM vm3 = host.getVM(3);
+
+
+    createServerRegion(vm0);
+    int port = createServerRegion(vm3);
+    createClientRegion(vm1, port);
+    createClientRegion(vm2, port);
+    
+    vm1.invoke(new SerializableCallable() {
+      public Object call() throws Exception {
+        JSONUnQuoteFields();
+        return null;
+      }
+    });
+     
+  }
+  
+  @Test
+  public void testPdxInstanceAndJSONConversion() {
+    Host host = Host.getHost(0);
+    VM vm0 = host.getVM(0);
+    VM vm1 = host.getVM(1);
+    VM vm2 = host.getVM(2);
+    VM vm3 = host.getVM(3);
+
+    createServerRegion(vm0, true);
+    int port = createServerRegion(vm3, true);
+    createClientRegion(vm1, port, false, true);
+    createClientRegion(vm2, port, false, true);
+    
+    vm1.invoke(new SerializableCallable() {
+      public Object call() throws Exception {
+        VerifyPdxInstanceAndJsonConversion();
+        return null;
+      }
+    }); 
+  }
+
+  public  void VerifyPdxInstanceAndJsonConversion() {
+    Region region = getRootRegion("testSimplePdx");
+    
+    //Create Object and initialize its members.
+    TestObjectForJSONFormatter testObject = new TestObjectForJSONFormatter();
+    testObject.defaultInitialization();
+
+    // put the object into cache.
+    region.put("101", testObject);
+    
+    //Get the object as PdxInstance
+    Object result = (Object)region.get("101");
+    if (result instanceof PdxInstance) { 
+      PdxInstance pi = (PdxInstance)result;
+      String json = JSONFormatter.toJSON(pi);
+     
+      try {  
+        JSONObject jsonObject = new JSONObject(json);
+        
+        //Testcase-1: Validate json string against the pdxInstance.
+        //validation for primitive types
+        assertEquals("VerifyPdxInstanceToJson: Int type values are not matched",
+            testObject.getP_int(), jsonObject.getInt(testObject.getP_intFN()));
+        assertEquals("VerifyPdxInstanceToJson: long type values are not matched",
+            testObject.getP_long(), jsonObject.getLong(testObject.getP_longFN()));
+        
+        //validation for wrapper types
+        assertEquals("VerifyPdxInstanceToJson: Boolean type values are not matched",
+            testObject.getW_bool().booleanValue(), jsonObject.getBoolean(testObject.getW_boolFN()));
+        assertEquals("VerifyPdxInstanceToJson: Float type values are not matched",
+            testObject.getW_double().doubleValue(), jsonObject.getDouble(testObject.getW_doubleFN()), 0);
+        assertEquals("VerifyPdxInstanceToJson: bigDec type values are not matched",
+            testObject.getW_bigDec().longValue(), jsonObject.getLong(testObject.getW_bigDecFN()));
+        
+        //vlidation for array types
+        assertEquals("VerifyPdxInstanceToJson: Byte[] type values are not matched",
+            (int)testObject.getW_byteArray()[1], jsonObject.getJSONArray(testObject.getW_byteArrayFN()).getInt(1));
+        assertEquals("VerifyPdxInstanceToJson: Double[] type values are not matched",
+            testObject.getW_doubleArray()[0], jsonObject.getJSONArray(testObject.getW_doubleArrayFN()).getDouble(0), 0);
+        assertEquals("VerifyPdxInstanceToJson: String[] type values are not matched",
+            testObject.getW_strArray()[2], jsonObject.getJSONArray(testObject.getW_strArrayFN()).getString(2));
+        
+        //validation for collection types
+        assertEquals("VerifyPdxInstanceToJson: list type values are not matched", 
+            testObject.getC_list().get(0), 
+            jsonObject.getJSONArray(testObject.getC_listFN()).getString(0));
+        
+        assertEquals("VerifyPdxInstanceToJson: stack type values are not matched", 
+            testObject.getC_stack().get(2), 
+            jsonObject.getJSONArray(testObject.getC_stackFN()).getString(2));
+        
+        //validation for Map
+        assertEquals("VerifyPdxInstanceToJson: Map type values are not matched", 
+            testObject.getM_empByCity().get("Ahmedabad").get(0).getFname(), 
+            jsonObject.getJSONObject(testObject.getM_empByCityFN()).getJSONArray("Ahmedabad").getJSONObject(0).getString("fname"));
+        
+        //validation Enum
+        assertEquals("VerifyPdxInstanceToJson: Enum type values are not matched", 
+            testObject.getDay().toString(), 
+            jsonObject.getString(testObject.getDayFN()));       
+      } catch (JSONException e) {
+        fail("Error in VerifyPdxInstanceToJson, Malformed json, can not create JSONArray from it");
+      }
+    }else {
+      fail("Error in VerifyPdxInstanceToJson, result must be of type PdxInstance");
+    }
+    
+    //TestCase-2 : Validate Java-->JSON-->PdxInstance --> Java Mapping
+    TestObjectForJSONFormatter actualTestObject = new TestObjectForJSONFormatter();
+    actualTestObject.defaultInitialization();
+    ObjectMapper objectMapper = new ObjectMapper();
+    objectMapper.setDateFormat(new SimpleDateFormat("MM/dd/yyyy"));
+    objectMapper.configure(DeserializationFeature.FAIL_ON_UNKNOWN_PROPERTIES, false);
+    
+    try {
+      //1. get the json from the object using Jackosn Object Mapper
+      String json = objectMapper.writeValueAsString(actualTestObject);
+      String jsonWithClassType = actualTestObject.addClassTypeToJson(json);
+      
+      //2. convert json into the PdxInstance and put it into the region
+      PdxInstance pi = JSONFormatter.fromJSON(jsonWithClassType);
+      region.put("201", pi);
+      
+      //3. get the value on key "201" and validate PdxInstance.getObject() API.
+      Object receivedObject = region.get("201");
+      if (receivedObject instanceof PdxInstance){
+        PdxInstance receivedPdxInstance = (PdxInstance)receivedObject;
+        
+        //4. get the actualType testObject from the pdxInstance and compare it with actualTestObject
+        Object getObj = receivedPdxInstance.getObject();
+        if(getObj instanceof TestObjectForJSONFormatter){
+          TestObjectForJSONFormatter receivedTestObject = (TestObjectForJSONFormatter)getObj;
+          
+          boolean isEqual = actualTestObject.equals(receivedTestObject);
+          Assert.assertTrue(isEqual, "actualTestObject and receivedTestObject should be equal");
+        }else {
+          fail("getObj is expected to be an instance of TestObjectForJSONFormatter");
+        }
+      }else {
+        fail("receivedObject is expected to be of type PdxInstance");
+      }
+      
+    } catch (JsonProcessingException e) {
+      fail("JsonProcessingException:  error encountered while converting JSON from Java object: " + e.getMessage());
+      
+    } catch (JSONException e) {
+      fail("JSONException:  error encountered while adding @type classType into Json: " + e.getMessage());
+    }
+  }  
+  
+  String getJSONDir(String file) {
+    String path = TestUtil.getResourcePath(getClass(), file);
+    return new File(path).getParent();
+  }
+  
+  public void JSONUnQuoteFields() {
+    System.setProperty("pdxToJson.unqouteFieldNames", "true");
+    PdxToJSON.PDXTOJJSON_UNQUOTEFIELDNAMES = true;
+    String jsonStringsDir = getJSONDir("/com/gemstone/gemfire/pdx/jsonStrings/unquoteJsonStrings/json1.txt");
+    JSONAllStringTest(jsonStringsDir);
+    PdxToJSON.PDXTOJJSON_UNQUOTEFIELDNAMES = false;
+  }  
+  
+  public void JSONAllStringTest() {
+    String jsonStringsDir = getJSONDir("jsonStrings/json1.txt");
+    JSONAllStringTest(jsonStringsDir);
+  }
+  
+  public void JSONAllStringTest(String dirname) {
+    
+      
+    JSONData[] allJsons = loadAllJSON(dirname);
+    int i = 0;
+    for(JSONData jsonData : allJsons)
+    {
+      if(jsonData != null) {
+        i++;
+        VerifyJSONString(jsonData);
+      }
+    }
+    Assert.assertTrue(i >= 1, "Number of files should be more than 10 : " + i);
+  }
+  
+  public void JSONAllByteArrayTest() {
+    String jsonStringsDir = getJSONDir("jsonStrings/json1.txt");
+      
+    JSONData[] allJsons = loadAllJSON(jsonStringsDir);
+    int i = 0;
+    for(JSONData jsonData : allJsons)
+    {
+      if(jsonData != null) {
+        i++;
+        VerifyJSONByteArray(jsonData);
+      }
+    }
+    Assert.assertTrue(i > 10, "Number of files should be more than 10");
+  }
+  
+  static class JSONData {
+    String jsonFileName;
+    byte[] jsonByteArray;
+    
+    public JSONData(String fn, byte[] js) {
+      jsonFileName = fn;
+      jsonByteArray = js;
+    }
+    public String getFileName () {
+      return jsonFileName;
+    }
+    public String getJsonString() {
+      return new String(jsonByteArray);
+    }
+    public byte[] getJsonByteArray(){
+      return jsonByteArray;
+    }
+  }
+  
+  
+  public  void VerifyJSONString(JSONData jd) {
+    Region r = getRootRegion("testSimplePdx");
+    
+    PdxInstance pdx = JSONFormatter.fromJSON(jd.getJsonString());
+    
+    r.put(1, pdx);
+    
+    pdx = (PdxInstance)r.get(1);
+    
+    String getJsonString = JSONFormatter.toJSON(pdx);
+    
+    String o1 = jsonParse(jd.getJsonString());
+    String o2 = jsonParse(getJsonString);
+    assertEquals("Json Strings are not equal " + jd.getFileName() + " " +  Boolean.getBoolean("pdxToJson.unqouteFieldNames"), o1, o2);
+  
+    PdxInstance pdx2 = JSONFormatter.fromJSON(getJsonString);
+    
+    assertEquals("Pdx are not equal; json filename " + jd.getFileName(), pdx, pdx2);    
+  }  
+  
+  protected final static int INT_TAB = '\t';
+  protected final static int INT_LF = '\n';
+  protected final static int INT_CR = '\r';
+  protected final static int INT_SPACE = 0x0020;
+  
+  public String jsonParse(String jsonSting) {
+        
+   byte[] ba = jsonSting.getBytes();
+   byte [] withoutspace = new byte[ba.length];
+  
+      int i = 0;
+      int j = 0;
+      for(i =0; i< ba.length; i++) {
+        int cbyte = ba[i];
+        
+        if(cbyte == INT_TAB || cbyte == INT_LF || cbyte == INT_CR || cbyte == INT_SPACE)
+          continue;
+        withoutspace[j++] = ba[i];
+      }
+      
+      return new String(withoutspace, 0, j);
+    
+  }
+  public  void VerifyJSONByteArray(JSONData jd) {
+    Region r = getRootRegion("testSimplePdx");
+    
+    PdxInstance pdx = JSONFormatter.fromJSON(jd.getJsonByteArray());
+    
+    r.put(1, pdx);
+    
+    pdx = (PdxInstance)r.get(1);
+    
+    byte[] jsonByteArray = JSONFormatter.toJSONByteArray(pdx);
+    
+    byte[] o1 = jsonParse(jd.getJsonByteArray());
+    byte[] o2 = jsonParse(jsonByteArray);
+    
+   compareByteArray(o1, o2);
+    
+    PdxInstance pdx2 = JSONFormatter.fromJSON(jsonByteArray);
+    boolean pdxequals = pdx.equals(pdx2);
+    
+    assertEquals("Pdx are not equal for byte array ; json filename " + jd.getFileName(), pdx, pdx2 );    
+  }  
+  public void compareByteArray(byte[] b1, byte[] b2) {
+    if(b1.length != b2.length) 
+      throw new IllegalStateException("Json byte array length are not equal " + b1.length + " ; " + b2.length);
+    
+    for(int i =0; i< b1.length; i++) {
+      if(b1[i] != b2[i])
+        throw new IllegalStateException("Json byte arrays are not equal ");
+    }
+  } 
+  public byte[] jsonParse(byte[] jsonBA) {
+    
+    byte[] ba = jsonBA;
+    byte [] withoutspace = new byte[ba.length];
+  
+    int i = 0;
+    int j = 0;
+    for(i =0; i< ba.length; i++) {
+      int cbyte = ba[i];
+      
+      if(cbyte == INT_TAB || cbyte == INT_LF || cbyte == INT_CR || cbyte == INT_SPACE)
+        continue;
+      withoutspace[j++] = ba[i];
+    }
+      
+     byte[] retBA = new byte[j];
+     
+     for(i =0 ; i< j ; i++) {
+       retBA[i] = withoutspace[i];
+     }
+      
+      return retBA;
+    
+  }
+  public static JSONData[] loadAllJSON(String jsondir) {
+    File dir = new File(jsondir);
+    
+    JSONData [] JSONDatas = new JSONData[dir.list().length];
+    int i = 0;
+    for(String jsonFileName : dir.list()) {
+      
+      if(!jsonFileName.contains(".txt"))
+        continue;
+      try {
+        byte[] ba = getBytesFromFile(dir.getAbsolutePath() +  File.separator + jsonFileName);
+        JSONDatas[i++] = new JSONData(jsonFileName, ba);
+      } catch (IOException e) {
+        // TODO Auto-generated catch block
+        e.printStackTrace();
+      }
+    }       
+    return JSONDatas;
+  }
+  
+  public static byte[] getBytesFromFile(String fileName) throws IOException {
+    File file = new File(fileName);
+    
+    java.io.InputStream is = new FileInputStream(file);
+
+     // Get the size of the file
+     long length = file.length();
+
+     // Create the byte array to hold the data
+     byte[] bytes = new byte[(int)length];
+
+     // Read in the bytes
+     int offset = 0;
+     int numRead = 0;
+     while (offset < bytes.length
+            && (numRead=is.read(bytes, offset, bytes.length-offset)) >= 0) {
+         offset += numRead;
+     }
+
+     // Ensure all the bytes have been read in
+     if (offset < bytes.length) {
+         throw new IOException("Could not completely read file "+file.getName());
+     }
+    
+     is.close();
+     return bytes;
+  }
+  
+  private void closeCache(VM vm) {
+    vm.invoke(new SerializableCallable() {
+      public Object call() throws Exception {
+        closeCache();
+        return null;
+      }
+    });
+  }
+  
+  
+  private int createServerRegion(VM vm) {
+    SerializableCallable createRegion = new SerializableCallable() {
+      public Object call() throws Exception {
+        AttributesFactory af = new AttributesFactory();
+        //af.setScope(Scope.DISTRIBUTED_ACK);
+        af.setDataPolicy(DataPolicy.PARTITION);
+        createRootRegion("testSimplePdx", af.create());
+
+        CacheServer server = getCache().addCacheServer();
+        int port = AvailablePortHelper.getRandomAvailableTCPPort();
+        server.setPort(port);
+        server.start();
+        return port;
+      }
+    };
+
+    return (Integer) vm.invoke(createRegion);
+  }
+  
+  private int createServerRegion(VM vm, final boolean isPdxReadSerialized) {
+    SerializableCallable createRegion = new SerializableCallable() {
+      public Object call() throws Exception {
+        AttributesFactory af = new AttributesFactory();
+        //af.setScope(Scope.DISTRIBUTED_ACK);
+        af.setDataPolicy(DataPolicy.PARTITION);
+        createRootRegion("testSimplePdx", af.create());
+        
+        ((GemFireCacheImpl)getCache()).getCacheConfig().setPdxReadSerialized(isPdxReadSerialized);
+        
+        CacheServer server = getCache().addCacheServer();
+        int port = AvailablePortHelper.getRandomAvailableTCPPort();
+        server.setPort(port);
+        server.start();
+        return port;
+      }
+    };
+
+    return (Integer) vm.invoke(createRegion);
+  }
+  
+  private int createServerRegionWithPersistence(VM vm,
+      final boolean persistentPdxRegistry) {
+    SerializableCallable createRegion = new SerializableCallable() {
+      public Object call() throws Exception {
+        CacheFactory cf = new CacheFactory();
+        if(persistentPdxRegistry) {
+          cf.setPdxPersistent(true)
+          .setPdxDiskStore("store");
+        }
+//      
+        Cache cache = getCache(cf);
+        cache.createDiskStoreFactory()
+          .setDiskDirs(getDiskDirs())
+          .create("store");
+        
+        AttributesFactory af = new AttributesFactory();
+        af.setScope(Scope.DISTRIBUTED_ACK);
+        af.setDataPolicy(DataPolicy.PERSISTENT_REPLICATE);
+        af.setDiskStoreName("store");
+        createRootRegion("testSimplePdx", af.create());
+
+        CacheServer server = getCache().addCacheServer();
+        int port = AvailablePortHelper.getRandomAvailableTCPPort();
+        server.setPort(port);
+        server.start();
+        return port;
+      }
+    };
+
+    return (Integer) vm.invoke(createRegion);
+  }
+  
+  private int createServerAccessor(VM vm) {
+    SerializableCallable createRegion = new SerializableCallable() {
+      public Object call() throws Exception {
+        AttributesFactory af = new AttributesFactory();
+        //af.setScope(Scope.DISTRIBUTED_ACK);
+        af.setDataPolicy(DataPolicy.EMPTY);
+        createRootRegion("testSimplePdx", af.create());
+
+        CacheServer server = getCache().addCacheServer();
+        int port = AvailablePortHelper.getRandomAvailableTCPPort();
+        server.setPort(port);
+        server.start();
+        return port;
+      }
+    };
+
+    return (Integer) vm.invoke(createRegion);
+  }
+  
+  private int createLonerServerRegion(VM vm, final String regionName, final String dsId) {
+    SerializableCallable createRegion = new SerializableCallable() {
+      public Object call() throws Exception {
+        Properties props = new Properties();
+        props.setProperty(LOCATORS, "");
+        props.setProperty(DISTRIBUTED_SYSTEM_ID, dsId);
+        getSystem(props);
+        AttributesFactory af = new AttributesFactory();
+        af.setScope(Scope.DISTRIBUTED_ACK);
+        af.setDataPolicy(DataPolicy.REPLICATE);
+        createRootRegion(regionName, af.create());
+
+        CacheServer server = getCache().addCacheServer();
+        int port = AvailablePortHelper.getRandomAvailableTCPPort();
+        server.setPort(port);
+        server.start();
+        return port;
+      }
+    };
+
+    return (Integer) vm.invoke(createRegion);
+  }
+  
+  private void createClientRegion(final VM vm, final int port) {
+    createClientRegion(vm, port, false);
+  }
+
+  private void createClientRegion(final VM vm, final int port, 
+      final boolean threadLocalConnections) {
+    SerializableCallable createRegion = new SerializableCallable() {
+      public Object call() throws Exception {
+        ClientCacheFactory cf = new ClientCacheFactory();
+        cf.addPoolServer(NetworkUtils.getServerHostName(vm.getHost()), port);
+        cf.setPoolThreadLocalConnections(threadLocalConnections);
+        ClientCache cache = getClientCache(cf);
+        cache.createClientRegionFactory(ClientRegionShortcut.PROXY)
+        .create("testSimplePdx");
+        return null;
+      }
+    };
+    vm.invoke(createRegion);
+  }
+  
+  private void createClientRegion(final VM vm, final int port, 
+      final boolean threadLocalConnections, final boolean isPdxReadSerialized) {
+    SerializableCallable createRegion = new SerializableCallable() {
+      public Object call() throws Exception {
+        ClientCacheFactory cf = new ClientCacheFactory();
+        cf.addPoolServer(NetworkUtils.getServerHostName(vm.getHost()), port);
+        cf.setPoolThreadLocalConnections(threadLocalConnections);
+        cf.setPdxReadSerialized(isPdxReadSerialized);
+        ClientCache cache = getClientCache(cf);
+        cache.createClientRegionFactory(ClientRegionShortcut.PROXY)
+        .create("testSimplePdx");
+        return null;
+      }
+    };
+    vm.invoke(createRegion);
+  }
+  
+  
+}
+
+