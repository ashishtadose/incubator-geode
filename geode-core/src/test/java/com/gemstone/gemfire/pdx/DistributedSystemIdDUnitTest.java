--- conflicted
+++ resolved
@@ -16,7 +16,7 @@
  */
 package com.gemstone.gemfire.pdx;
 
-<<<<<<< HEAD
+import static com.gemstone.gemfire.distributed.DistributedSystemConfigProperties.*;
 import static org.junit.Assert.*;
 
 import java.util.Properties;
@@ -24,7 +24,6 @@
 import org.junit.Test;
 import org.junit.experimental.categories.Category;
 
-import com.gemstone.gemfire.distributed.internal.DistributionConfig;
 import com.gemstone.gemfire.distributed.internal.DistributionManager;
 import com.gemstone.gemfire.distributed.internal.InternalDistributedSystem;
 import com.gemstone.gemfire.internal.AvailablePortHelper;
@@ -34,24 +33,10 @@
 import com.gemstone.gemfire.test.dunit.VM;
 import com.gemstone.gemfire.test.dunit.internal.JUnit4DistributedTestCase;
 import com.gemstone.gemfire.test.junit.categories.DistributedTest;
-=======
-import com.gemstone.gemfire.distributed.internal.DistributionManager;
-import com.gemstone.gemfire.distributed.internal.InternalDistributedSystem;
-import com.gemstone.gemfire.internal.AvailablePortHelper;
-import com.gemstone.gemfire.test.dunit.*;
-
-import java.util.Properties;
-
-import static com.gemstone.gemfire.distributed.DistributedSystemConfigProperties.*;
->>>>>>> 61ad7e44
 
 @Category(DistributedTest.class)
 public class DistributedSystemIdDUnitTest extends JUnit4DistributedTestCase {
   
-  public DistributedSystemIdDUnitTest() {
-    super();
-  }
-
   @Override
   public void preSetUp() {
     disconnectAllFromDS(); // GEODE-558 test fails due to infection from another test
@@ -71,7 +56,6 @@
     checkId(vm0, 1);
     checkId(vm1, 1);
     checkId(vm2, 1);
-    
   }
   
   @Test
@@ -115,19 +99,17 @@
       createLocator(vm0, "256");
       fail("Should have gotten an exception");
     } catch(Exception expected) {
+    }
 
-    }
     try {
       createLocator(vm0, "aardvark");
       fail("Should have gotten an exception");
     } catch(Exception expected) {
-      
     }
   }
 
   private void createSystem(VM vm, final String dsId, final int locatorPort) {
-    
-    
+
     SerializableCallable createSystem = new SerializableCallable() {
       public Object call() throws Exception {
         Properties props = new Properties();
@@ -150,8 +132,6 @@
         props.setProperty(LOCATORS, "localhost[" + port + "]");
         props.setProperty(START_LOCATOR, "localhost[" + port + "]");
         getSystem(props);
-//        Locator locator = Locator.startLocatorAndDS(port, File.createTempFile("locator", ""), props);
-//        system = (InternalDistributedSystem) locator.getDistributedSystem();
         return port;
       }
     };
@@ -159,7 +139,6 @@
   }
   
   private void checkId(VM vm, final int dsId) {
-    
     
     SerializableCallable createSystem = new SerializableCallable() {
       public Object call() throws Exception {
@@ -170,7 +149,4 @@
     };
     vm.invoke(createSystem);
   }
-  
-  
-
 }