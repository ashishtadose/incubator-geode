/*
 * Licensed to the Apache Software Foundation (ASF) under one or more
 * contributor license agreements.  See the NOTICE file distributed with
 * this work for additional information regarding copyright ownership.
 * The ASF licenses this file to You under the Apache License, Version 2.0
 * (the "License"); you may not use this file except in compliance with
 * the License.  You may obtain a copy of the License at
 *
 *      http://www.apache.org/licenses/LICENSE-2.0
 *
 * Unless required by applicable law or agreed to in writing, software
 * distributed under the License is distributed on an "AS IS" BASIS,
 * WITHOUT WARRANTIES OR CONDITIONS OF ANY KIND, either express or implied.
 * See the License for the specific language governing permissions and
 * limitations under the License.
 */
package com.gemstone.gemfire.management.internal.cli.exceptions;

import joptsimple.OptionException;

import com.gemstone.gemfire.management.internal.cli.parser.CommandTarget;
import com.gemstone.gemfire.management.internal.cli.parser.Option;
import com.gemstone.gemfire.management.internal.cli.parser.OptionSet;

/**
 * Converts joptsimple exceptions into corresponding exceptions for cli
 *
 * TODO: delete this class
 */
public class ExceptionGenerator {

<<<<<<< HEAD
  public static CliCommandOptionException generate(Option option, OptionException e) {
    if (e.getClass().getSimpleName().contains("MissingRequiredOptionException")) {
      return new CliCommandOptionMissingException(e);

    } else if (e.getClass().getSimpleName().contains("OptionMissingRequiredArgumentException")) {
      return new CliCommandOptionValueMissingException(e);

    } else if (e.getClass().getSimpleName().contains("UnrecognizedOptionException")) {
      return new CliCommandOptionNotApplicableException(e);

    } else if (e.getClass().getSimpleName().contains("MultipleArgumentsForOptionException")) {
      return new CliCommandOptionHasMultipleValuesException(e);
=======
  public static CliCommandOptionException generate(Option option, OptionException cause) {
    if (MissingRequiredOptionException.class.isInstance(cause)) {
      return new CliCommandOptionMissingException(option, cause);

    } else if (OptionMissingRequiredArgumentException.class.isInstance(cause)) {
      return new CliCommandOptionValueMissingException(option, cause);

    } else if (UnrecognizedOptionException.class.isInstance(cause)) {
      return new CliCommandOptionNotApplicableException(option, cause);

    } else if (MultipleArgumentsForOptionException.class.isInstance(cause)) {
      return new CliCommandOptionHasMultipleValuesException(option, cause);
>>>>>>> 6c626b7e

    } else {
      return new CliCommandOptionException(e);
    }
  }
}<|MERGE_RESOLUTION|>--- conflicted
+++ resolved
@@ -29,36 +29,21 @@
  */
 public class ExceptionGenerator {
 
-<<<<<<< HEAD
-  public static CliCommandOptionException generate(Option option, OptionException e) {
-    if (e.getClass().getSimpleName().contains("MissingRequiredOptionException")) {
-      return new CliCommandOptionMissingException(e);
-
-    } else if (e.getClass().getSimpleName().contains("OptionMissingRequiredArgumentException")) {
-      return new CliCommandOptionValueMissingException(e);
-
-    } else if (e.getClass().getSimpleName().contains("UnrecognizedOptionException")) {
-      return new CliCommandOptionNotApplicableException(e);
-
-    } else if (e.getClass().getSimpleName().contains("MultipleArgumentsForOptionException")) {
-      return new CliCommandOptionHasMultipleValuesException(e);
-=======
   public static CliCommandOptionException generate(Option option, OptionException cause) {
-    if (MissingRequiredOptionException.class.isInstance(cause)) {
+    if (cause.getClass().getSimpleName().contains("MissingRequiredOptionException")) {
       return new CliCommandOptionMissingException(option, cause);
 
-    } else if (OptionMissingRequiredArgumentException.class.isInstance(cause)) {
+    } else if (cause.getClass().getSimpleName().contains("OptionMissingRequiredArgumentException")) {
       return new CliCommandOptionValueMissingException(option, cause);
 
-    } else if (UnrecognizedOptionException.class.isInstance(cause)) {
+    } else if (cause.getClass().getSimpleName().contains("UnrecognizedOptionException")) {
       return new CliCommandOptionNotApplicableException(option, cause);
 
-    } else if (MultipleArgumentsForOptionException.class.isInstance(cause)) {
+    } else if (cause.getClass().getSimpleName().contains("MultipleArgumentsForOptionException")) {
       return new CliCommandOptionHasMultipleValuesException(option, cause);
->>>>>>> 6c626b7e
 
     } else {
-      return new CliCommandOptionException(e);
+      return new CliCommandOptionException(cause);
     }
   }
 }