/*
 * Licensed to the Apache Software Foundation (ASF) under one or more
 * contributor license agreements.  See the NOTICE file distributed with
 * this work for additional information regarding copyright ownership.
 * The ASF licenses this file to You under the Apache License, Version 2.0
 * (the "License"); you may not use this file except in compliance with
 * the License.  You may obtain a copy of the License at
 *
 *      http://www.apache.org/licenses/LICENSE-2.0
 *
 * Unless required by applicable law or agreed to in writing, software
 * distributed under the License is distributed on an "AS IS" BASIS,
 * WITHOUT WARRANTIES OR CONDITIONS OF ANY KIND, either express or implied.
 * See the License for the specific language governing permissions and
 * limitations under the License.
 */
package com.gemstone.gemfire.internal.cache.wan.misc;

<<<<<<< HEAD
import org.junit.experimental.categories.Category;
import org.junit.Test;

import static org.junit.Assert.*;

import com.gemstone.gemfire.test.dunit.cache.internal.JUnit4CacheTestCase;
import com.gemstone.gemfire.test.dunit.internal.JUnit4DistributedTestCase;
import com.gemstone.gemfire.test.junit.categories.DistributedTest;

import java.util.Properties;

import com.gemstone.gemfire.internal.logging.LogService;
import com.gemstone.gemfire.security.AuthInitialize;
import com.gemstone.gemfire.security.AuthenticationFailedException;
import com.gemstone.gemfire.security.SecurityTestUtils;
import com.gemstone.gemfire.security.generator.CredentialGenerator;

=======
>>>>>>> 61ad7e44
import com.gemstone.gemfire.cache.CacheFactory;
import com.gemstone.gemfire.distributed.DistributedMember;
import com.gemstone.gemfire.distributed.DistributedSystem;
import com.gemstone.gemfire.internal.Assert;
import com.gemstone.gemfire.internal.cache.wan.WANTestBase;
import com.gemstone.gemfire.internal.logging.LogService;
import com.gemstone.gemfire.security.AuthInitialize;
import com.gemstone.gemfire.security.AuthenticationFailedException;
import com.gemstone.gemfire.security.SecurityTestUtils;
import com.gemstone.gemfire.security.generator.CredentialGenerator;
import com.gemstone.gemfire.security.generator.DummyCredentialGenerator;
import com.gemstone.gemfire.security.templates.UserPasswordAuthInit;
import org.apache.logging.log4j.Logger;

<<<<<<< HEAD
@Category(DistributedTest.class)
=======
import java.util.Properties;

import static com.gemstone.gemfire.distributed.DistributedSystemConfigProperties.*;

>>>>>>> 61ad7e44
public class NewWanAuthenticationDUnitTest extends WANTestBase {

  private static final long serialVersionUID = 1L;

  public static final Logger logger = LogService.getLogger();

  public NewWanAuthenticationDUnitTest() {
    super();
  }

  /**
   * Authentication test for new WAN with valid credentials. Although, nothing
   * related to authentication has been changed in new WAN, this test case is
   * added on request from QA for defect 44650.
   */
  @Test
  public void testWanAuthValidCredentials() {
    Integer lnPort = (Integer)vm0.invoke(() -> WANTestBase.createFirstLocatorWithDSId( 1 ));
    logger.info("Created locator on local site");

    Integer nyPort = (Integer)vm1.invoke(() -> WANTestBase.createFirstRemoteLocator( 2, lnPort ));
    logger.info("Created locator on remote site");


    CredentialGenerator gen = new DummyCredentialGenerator();
    Properties extraProps = gen.getSystemProperties();

    String clientauthenticator = gen.getAuthenticator();
    String clientauthInit = gen.getAuthInit();

    Properties credentials1 = gen.getValidCredentials(1);
    if (extraProps != null) {
      credentials1.putAll(extraProps);
    }
    Properties javaProps1 = gen.getJavaProperties();

    Properties credentials2 = gen.getValidCredentials(2);
    if (extraProps != null) {
      credentials2.putAll(extraProps);
    }
    Properties javaProps2 = gen.getJavaProperties();

    Properties props1 = buildProperties(clientauthenticator, clientauthInit,
      null, credentials1, null);
    Properties props2 = buildProperties(clientauthenticator, clientauthInit,
      null, credentials2, null);

    vm2.invoke(() -> NewWanAuthenticationDUnitTest.createSecuredCache(
      props1, javaProps1, lnPort ));
    logger.info("Created secured cache in vm2");

    vm3.invoke(() -> NewWanAuthenticationDUnitTest.createSecuredCache(
      props2, javaProps2, nyPort ));
    logger.info("Created secured cache in vm3");

    vm2.invoke(() -> WANTestBase.createSender( "ln", 2,
      false, 100, 10, false, false, null, true ));
    logger.info("Created sender in vm2");

    vm3.invoke(() -> createReceiverInSecuredCache());
    logger.info("Created receiver in vm3");

    vm2.invoke(() -> WANTestBase.createReplicatedRegion(
      getTestMethodName() + "_RR", "ln", isOffHeap()  ));
    logger.info("Created RR in vm2");
    vm3.invoke(() -> WANTestBase.createReplicatedRegion(
      getTestMethodName() + "_RR", null, isOffHeap()  ));
    logger.info("Created RR in vm3");

    vm2.invoke(() -> WANTestBase.startSender( "ln" ));
    vm2.invoke(() -> WANTestBase.waitForSenderRunningState( "ln" ));
    logger.info("Done successfully.");

  }

  /**
   * Test authentication with new WAN with invalid credentials. Although,
   * nothing related to authentication has been changed in new WAN, this test
   * case is added on request from QA for defect 44650.
   */
  @Test
  public void testWanAuthInvalidCredentials() {
    Integer lnPort = (Integer)vm0.invoke(() -> WANTestBase.createFirstLocatorWithDSId( 1 ));
    logger.info("Created locator on local site");

    Integer nyPort = (Integer)vm1.invoke(() -> WANTestBase.createFirstRemoteLocator( 2, lnPort ));
    logger.info("Created locator on remote site");


    CredentialGenerator gen = new DummyCredentialGenerator();
    logger.info("Picked up credential: " + gen);

    Properties extraProps = gen.getSystemProperties();

    String clientauthenticator = gen.getAuthenticator();
    String clientauthInit = gen.getAuthInit();

    Properties credentials1 = gen.getInvalidCredentials(1);
    if (extraProps != null) {
      credentials1.putAll(extraProps);
    }
    Properties javaProps1 = gen.getJavaProperties();
    Properties credentials2 = gen.getInvalidCredentials(2);
    if (extraProps != null) {
      credentials2.putAll(extraProps);
    }
    Properties javaProps2 = gen.getJavaProperties();

    Properties props1 = buildProperties(clientauthenticator, clientauthInit,
      null, credentials1, null);
    Properties props2 = buildProperties(clientauthenticator, clientauthInit,
      null, credentials2, null);

    logger.info("Done building auth properties");

    vm2.invoke(() -> NewWanAuthenticationDUnitTest.createSecuredCache(
      props1, javaProps1, lnPort ));
    logger.info("Created secured cache in vm2");

    vm3.invoke(() -> NewWanAuthenticationDUnitTest.createSecuredCache(
      props2, javaProps2, nyPort ));
    logger.info("Created secured cache in vm3");

    vm2.invoke(() -> WANTestBase.createSender( "ln", 2,
      false, 100, 10, false, false, null, true ));
    logger.info("Created sender in vm2");

    vm3.invoke(() -> createReceiverInSecuredCache());
    logger.info("Created receiver in vm3");

    vm2.invoke(() -> WANTestBase.createReplicatedRegion(
      getTestMethodName() + "_RR", "ln", isOffHeap()  ));
    logger.info("Created RR in vm2");
    vm3.invoke(() -> WANTestBase.createReplicatedRegion(
      getTestMethodName() + "_RR", null, isOffHeap()  ));
    logger.info("Created RR in vm3");

    try {
      vm2.invoke(() -> WANTestBase.startSender( "ln" ));
      fail("Authentication Failed: While starting the sender, an exception should have been thrown");
    } catch (Exception e) {
      if (!(e.getCause().getCause() instanceof AuthenticationFailedException)) {
        fail("Authentication is not working as expected");
      }
    }
  }

  private static Properties buildProperties(String clientauthenticator,
                                            String clientAuthInit, String accessor, Properties extraAuthProps,
                                            Properties extraAuthzProps) {

    Properties authProps = new Properties();
    if (clientauthenticator != null) {
      authProps.setProperty(
        SECURITY_CLIENT_AUTHENTICATOR,
        clientauthenticator);
    }
    if (accessor != null) {
      authProps.setProperty(SECURITY_CLIENT_ACCESSOR,
        accessor);
    }
    if (clientAuthInit != null) {
      authProps.setProperty(SECURITY_CLIENT_AUTH_INIT, clientAuthInit);
    }
    if (extraAuthProps != null) {
      authProps.putAll(extraAuthProps);
    }
    if (extraAuthzProps != null) {
      authProps.putAll(extraAuthzProps);
    }
    return authProps;
  }

  public static void createSecuredCache(Properties authProps, Object javaProps, Integer locPort) {
    authProps.setProperty(MCAST_PORT, "0");
    authProps.setProperty(LOCATORS, "localhost[" + locPort + "]");

    logger.info("Set the server properties to: " + authProps);
    logger.info("Set the java properties to: " + javaProps);

    SecurityTestUtils tmpInstance = new SecurityTestUtils("temp");
    DistributedSystem ds = tmpInstance.createSystem(authProps, (Properties)javaProps);
    assertNotNull(ds);
    assertTrue(ds.isConnected());
    cache = CacheFactory.create(ds);
    assertNotNull(cache);
  }

  public static boolean isDifferentServerInGetCredentialCall = false;
  public static class UserPasswdAI extends UserPasswordAuthInit {
    public static AuthInitialize createAI() {
      return new UserPasswdAI();
    }
    @Override
    public Properties getCredentials(Properties props,
                                     DistributedMember server, boolean isPeer)
      throws AuthenticationFailedException {
      boolean val = ( CacheFactory.getAnyInstance().getDistributedSystem().getDistributedMember().getProcessId() != server.getProcessId());
      Assert.assertTrue(val, "getCredentials: Server should be different");
      Properties p = super.getCredentials(props, server, isPeer);
      if(val) {
        isDifferentServerInGetCredentialCall = true;
        CacheFactory.getAnyInstance().getLoggerI18n().convertToLogWriter().config("setting  isDifferentServerInGetCredentialCall " + isDifferentServerInGetCredentialCall);
      } else {
        CacheFactory.getAnyInstance().getLoggerI18n().convertToLogWriter().config("setting22  isDifferentServerInGetCredentialCall " + isDifferentServerInGetCredentialCall);
      }
      return p;
    }
  }

  public static void verifyDifferentServerInGetCredentialCall(){
    Assert.assertTrue(isDifferentServerInGetCredentialCall, "verifyDifferentServerInGetCredentialCall: Server should be different");
    isDifferentServerInGetCredentialCall = false;
  }

  @Test
  public void testWanAuthValidCredentialsWithServer() {
    disconnectAllFromDS();
    {
      Integer lnPort = (Integer)vm0.invoke(() -> WANTestBase.createFirstLocatorWithDSId( 1 ));
      logger.info("Created locator on local site");

      Integer nyPort = (Integer)vm1.invoke(() -> WANTestBase.createFirstRemoteLocator( 2, lnPort ));
      logger.info("Created locator on remote site");

      DummyCredentialGenerator gen = new DummyCredentialGenerator();
      gen.init();
      Properties extraProps = gen.getSystemProperties();

      String clientauthenticator = gen.getAuthenticator();
      String clientauthInit = UserPasswdAI.class.getName() + ".createAI";

      Properties credentials1 = gen.getValidCredentials(1);
      if (extraProps != null) {
        credentials1.putAll(extraProps);
      }
      Properties javaProps1 = gen.getJavaProperties();

      Properties credentials2 = gen.getValidCredentials(2);
      if (extraProps != null) {
        credentials2.putAll(extraProps);
      }
      Properties javaProps2 = gen.getJavaProperties();

      Properties props1 = buildProperties(clientauthenticator, clientauthInit,
        null, credentials1, null);
      Properties props2 = buildProperties(clientauthenticator, clientauthInit,
        null, credentials2, null);

      vm2.invoke(() -> NewWanAuthenticationDUnitTest.createSecuredCache(
        props1, javaProps1, lnPort ));
      logger.info("Created secured cache in vm2");

      vm3.invoke(() -> NewWanAuthenticationDUnitTest.createSecuredCache(
        props2, javaProps2, nyPort ));
      logger.info("Created secured cache in vm3");

      vm2.invoke(() -> WANTestBase.createSender( "ln", 2,
        false, 100, 10, false, false, null, true ));
      logger.info("Created sender in vm2");

      vm3.invoke(() -> createReceiverInSecuredCache());
      logger.info("Created receiver in vm3");

      vm2.invoke(() -> WANTestBase.startSender( "ln" ));
      vm2.invoke(() -> WANTestBase.waitForSenderRunningState( "ln" ));

      vm2.invoke(() -> verifyDifferentServerInGetCredentialCall());
      vm3.invoke(() -> verifyDifferentServerInGetCredentialCall());

    }
  }
}<|MERGE_RESOLUTION|>--- conflicted
+++ resolved
@@ -16,26 +16,15 @@
  */
 package com.gemstone.gemfire.internal.cache.wan.misc;
 
-<<<<<<< HEAD
+import static com.gemstone.gemfire.distributed.DistributedSystemConfigProperties.*;
+import static com.gemstone.gemfire.test.dunit.Assert.*;
+
+import java.util.Properties;
+
+import org.apache.logging.log4j.Logger;
+import org.junit.Test;
 import org.junit.experimental.categories.Category;
-import org.junit.Test;
-
-import static org.junit.Assert.*;
-
-import com.gemstone.gemfire.test.dunit.cache.internal.JUnit4CacheTestCase;
-import com.gemstone.gemfire.test.dunit.internal.JUnit4DistributedTestCase;
-import com.gemstone.gemfire.test.junit.categories.DistributedTest;
-
-import java.util.Properties;
-
-import com.gemstone.gemfire.internal.logging.LogService;
-import com.gemstone.gemfire.security.AuthInitialize;
-import com.gemstone.gemfire.security.AuthenticationFailedException;
-import com.gemstone.gemfire.security.SecurityTestUtils;
-import com.gemstone.gemfire.security.generator.CredentialGenerator;
-
-=======
->>>>>>> 61ad7e44
+
 import com.gemstone.gemfire.cache.CacheFactory;
 import com.gemstone.gemfire.distributed.DistributedMember;
 import com.gemstone.gemfire.distributed.DistributedSystem;
@@ -48,25 +37,14 @@
 import com.gemstone.gemfire.security.generator.CredentialGenerator;
 import com.gemstone.gemfire.security.generator.DummyCredentialGenerator;
 import com.gemstone.gemfire.security.templates.UserPasswordAuthInit;
-import org.apache.logging.log4j.Logger;
-
-<<<<<<< HEAD
+import com.gemstone.gemfire.test.junit.categories.DistributedTest;
+
 @Category(DistributedTest.class)
-=======
-import java.util.Properties;
-
-import static com.gemstone.gemfire.distributed.DistributedSystemConfigProperties.*;
-
->>>>>>> 61ad7e44
 public class NewWanAuthenticationDUnitTest extends WANTestBase {
 
-  private static final long serialVersionUID = 1L;
-
   public static final Logger logger = LogService.getLogger();
 
-  public NewWanAuthenticationDUnitTest() {
-    super();
-  }
+  public static boolean isDifferentServerInGetCredentialCall = false;
 
   /**
    * Authentication test for new WAN with valid credentials. Although, nothing
@@ -130,7 +108,6 @@
     vm2.invoke(() -> WANTestBase.startSender( "ln" ));
     vm2.invoke(() -> WANTestBase.waitForSenderRunningState( "ln" ));
     logger.info("Done successfully.");
-
   }
 
   /**
@@ -200,7 +177,7 @@
       fail("Authentication Failed: While starting the sender, an exception should have been thrown");
     } catch (Exception e) {
       if (!(e.getCause().getCause() instanceof AuthenticationFailedException)) {
-        fail("Authentication is not working as expected");
+        fail("Authentication is not working as expected", e);
       }
     }
   }
@@ -208,7 +185,6 @@
   private static Properties buildProperties(String clientauthenticator,
                                             String clientAuthInit, String accessor, Properties extraAuthProps,
                                             Properties extraAuthzProps) {
-
     Properties authProps = new Properties();
     if (clientauthenticator != null) {
       authProps.setProperty(
@@ -246,11 +222,12 @@
     assertNotNull(cache);
   }
 
-  public static boolean isDifferentServerInGetCredentialCall = false;
   public static class UserPasswdAI extends UserPasswordAuthInit {
+
     public static AuthInitialize createAI() {
       return new UserPasswdAI();
     }
+
     @Override
     public Properties getCredentials(Properties props,
                                      DistributedMember server, boolean isPeer)
@@ -327,7 +304,6 @@
 
       vm2.invoke(() -> verifyDifferentServerInGetCredentialCall());
       vm3.invoke(() -> verifyDifferentServerInGetCredentialCall());
-
     }
   }
 }