--- conflicted
+++ resolved
@@ -16,15 +16,8 @@
  */
 package com.gemstone.gemfire.internal.cache.wan.misc;
 
-<<<<<<< HEAD
-import org.junit.experimental.categories.Category;
-import org.junit.Test;
-
-import static org.junit.Assert.*;
-
-import com.gemstone.gemfire.test.dunit.cache.internal.JUnit4CacheTestCase;
-import com.gemstone.gemfire.test.dunit.internal.JUnit4DistributedTestCase;
-import com.gemstone.gemfire.test.junit.categories.DistributedTest;
+import static com.gemstone.gemfire.distributed.DistributedSystemConfigProperties.*;
+import static com.gemstone.gemfire.test.dunit.Assert.*;
 
 import java.io.File;
 import java.io.IOException;
@@ -36,8 +29,9 @@
 import java.util.zip.CheckedInputStream;
 import java.util.zip.CheckedOutputStream;
 
-=======
->>>>>>> 61ad7e44
+import org.junit.Test;
+import org.junit.experimental.categories.Category;
+
 import com.gemstone.gemfire.cache.CacheFactory;
 import com.gemstone.gemfire.cache.DiskStore;
 import com.gemstone.gemfire.cache.DiskStoreFactory;
@@ -50,31 +44,10 @@
 import com.gemstone.gemfire.internal.cache.wan.InternalGatewaySenderFactory;
 import com.gemstone.gemfire.internal.cache.wan.WANTestBase;
 import com.gemstone.gemfire.test.dunit.VM;
-
-<<<<<<< HEAD
+import com.gemstone.gemfire.test.junit.categories.DistributedTest;
+
 @Category(DistributedTest.class)
-=======
-import java.io.File;
-import java.io.IOException;
-import java.io.InputStream;
-import java.io.OutputStream;
-import java.util.ArrayList;
-import java.util.Properties;
-import java.util.zip.Adler32;
-import java.util.zip.CheckedInputStream;
-import java.util.zip.CheckedOutputStream;
-
-import static com.gemstone.gemfire.distributed.DistributedSystemConfigProperties.LOCATORS;
-import static com.gemstone.gemfire.distributed.DistributedSystemConfigProperties.MCAST_PORT;
-
->>>>>>> 61ad7e44
 public class SenderWithTransportFilterDUnitTest extends WANTestBase {
-
-  private static final long serialVersionUID = 1L;
-
-  public SenderWithTransportFilterDUnitTest() {
-    super();
-  }
 
   @Test
   public void testSerialSenderWithTansportFilter() {
@@ -153,9 +126,7 @@
       receiver.start();
     }
     catch (IOException e) {
-      e.printStackTrace();
-      fail("Test " + test.getName()
-          + " failed to start GatewayRecevier on port " + port);
+      fail("Test " + test.getName() + " failed to start GatewayRecevier on port " + port, e);
     }
     return port;
   }
@@ -234,24 +205,24 @@
     public CheckSumTranportFilter(String name){
       this.name = name;
     }
-    
+
+    @Override
     public String toString(){
       return this.name;
     }
+
+    @Override
     public InputStream getInputStream(InputStream stream) {
       return new CheckedInputStream(stream, checker);
-      // return new ZipInputStream(stream);
-    }
-
+    }
+
+    @Override
     public OutputStream getOutputStream(OutputStream stream) {
       return new CheckedOutputStream(stream, checker);
-      // return new ZipOutputStream(stream);
-    }
-
+    }
+
+    @Override
     public void close() {
-      // TODO Auto-generated method stub
-    }
-
-  }
-  
+    }
+  }
 }