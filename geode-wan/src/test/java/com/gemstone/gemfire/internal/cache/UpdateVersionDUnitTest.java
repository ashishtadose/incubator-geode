/*
 * Licensed to the Apache Software Foundation (ASF) under one or more
 * contributor license agreements.  See the NOTICE file distributed with
 * this work for additional information regarding copyright ownership.
 * The ASF licenses this file to You under the Apache License, Version 2.0
 * (the "License"); you may not use this file except in compliance with
 * the License.  You may obtain a copy of the License at
 *
 *      http://www.apache.org/licenses/LICENSE-2.0
 *
 * Unless required by applicable law or agreed to in writing, software
 * distributed under the License is distributed on an "AS IS" BASIS,
 * WITHOUT WARRANTIES OR CONDITIONS OF ANY KIND, either express or implied.
 * See the License for the specific language governing permissions and
 * limitations under the License.
 */
package com.gemstone.gemfire.internal.cache;

<<<<<<< HEAD
import static org.junit.Assert.*;

import java.io.File;
import java.io.IOException;
import java.net.InetSocketAddress;
import java.util.HashSet;
import java.util.List;
import java.util.Properties;
import java.util.Set;
import java.util.StringTokenizer;

import org.junit.Test;
import org.junit.experimental.categories.Category;

import com.gemstone.gemfire.cache.AttributesFactory;
import com.gemstone.gemfire.cache.Cache;
import com.gemstone.gemfire.cache.CacheException;
import com.gemstone.gemfire.cache.CacheFactory;
import com.gemstone.gemfire.cache.DataPolicy;
import com.gemstone.gemfire.cache.DiskStore;
import com.gemstone.gemfire.cache.DiskStoreFactory;
import com.gemstone.gemfire.cache.EntryNotFoundException;
import com.gemstone.gemfire.cache.Operation;
import com.gemstone.gemfire.cache.PartitionAttributesFactory;
import com.gemstone.gemfire.cache.Region;
=======
import com.gemstone.gemfire.cache.*;
>>>>>>> 61ad7e44
import com.gemstone.gemfire.cache.Region.Entry;
import com.gemstone.gemfire.cache.client.internal.LocatorDiscoveryCallbackAdapter;
import com.gemstone.gemfire.cache.wan.GatewayEventFilter;
import com.gemstone.gemfire.cache.wan.*;
import com.gemstone.gemfire.distributed.internal.InternalDistributedSystem;
import com.gemstone.gemfire.internal.AvailablePortHelper;
import com.gemstone.gemfire.internal.cache.LocalRegion.NonTXEntry;
import com.gemstone.gemfire.internal.cache.partitioned.PRLocallyDestroyedException;
import com.gemstone.gemfire.internal.cache.versions.VersionSource;
import com.gemstone.gemfire.internal.cache.versions.VersionStamp;
import com.gemstone.gemfire.internal.cache.versions.VersionTag;
import com.gemstone.gemfire.internal.cache.wan.InternalGatewaySenderFactory;
<<<<<<< HEAD
import com.gemstone.gemfire.test.dunit.Host;
import com.gemstone.gemfire.test.dunit.IgnoredException;
import com.gemstone.gemfire.test.dunit.Invoke;
import com.gemstone.gemfire.test.dunit.LogWriterUtils;
import com.gemstone.gemfire.test.dunit.SerializableCallable;
import com.gemstone.gemfire.test.dunit.SerializableRunnable;
import com.gemstone.gemfire.test.dunit.VM;
import com.gemstone.gemfire.test.dunit.Wait;
import com.gemstone.gemfire.test.dunit.WaitCriterion;
import com.gemstone.gemfire.test.dunit.internal.JUnit4DistributedTestCase;
import com.gemstone.gemfire.test.junit.categories.DistributedTest;
=======
import com.gemstone.gemfire.test.dunit.*;

import java.io.File;
import java.io.IOException;
import java.net.InetSocketAddress;
import java.util.*;

import static com.gemstone.gemfire.distributed.DistributedSystemConfigProperties.*;
>>>>>>> 61ad7e44

/**
 * @since GemFire 7.0.1
 */
@Category(DistributedTest.class)
public class UpdateVersionDUnitTest extends JUnit4DistributedTestCase {

  protected static final String regionName = "testRegion";
  protected static Cache cache;
  private static Set<IgnoredException>expectedExceptions = new HashSet<IgnoredException>();

  
  
  public UpdateVersionDUnitTest() {
    super();
  }
  
  @Override
  public final void preTearDown() throws Exception {
    closeCache();
    Invoke.invokeInEveryVM(new SerializableRunnable() { public void run() {
      closeCache();
     } });
  }
  
  @Test
  public void testUpdateVersionAfterCreateWithSerialSender() {

    Host host = Host.getHost(0);
    VM vm0 = host.getVM(0); // server1 site1
    VM vm1 = host.getVM(1); // server2 site1

    VM vm2 = host.getVM(2); // server1 site2
    VM vm3 = host.getVM(3); // server2 site2

    final String key = "key-1";

    // Site 1
    Integer lnPort = (Integer)vm0.invoke(() -> UpdateVersionDUnitTest.createFirstLocatorWithDSId( 1 ));

    vm0.invoke(() -> UpdateVersionDUnitTest.createCache( lnPort));
    vm0.invoke(() -> UpdateVersionDUnitTest.createSender( "ln1", 2, false, 10, 1, false, false, null, true ));
    
    vm0.invoke(() -> UpdateVersionDUnitTest.createPartitionedRegion(regionName, "ln1", 1, 1));
    vm0.invoke(() -> UpdateVersionDUnitTest.startSender( "ln1" ));
    vm0.invoke(() -> UpdateVersionDUnitTest.waitForSenderRunningState( "ln1" ));

    //Site 2
    Integer nyPort = (Integer)vm2.invoke(() -> UpdateVersionDUnitTest.createFirstRemoteLocator( 2, lnPort ));
    Integer nyRecPort = (Integer) vm2.invoke(() -> UpdateVersionDUnitTest.createReceiver( nyPort ));

    vm2.invoke(() -> UpdateVersionDUnitTest.createPartitionedRegion(regionName, "", 1, 1));
    vm3.invoke(() -> UpdateVersionDUnitTest.createCache( nyPort));
    vm3.invoke(() -> UpdateVersionDUnitTest.createPartitionedRegion(regionName, "", 1, 1));    
    
    final VersionTag tag = (VersionTag) vm0.invoke(new SerializableCallable("Update a single entry and get its version") {
      
      @Override
      public Object call() throws CacheException {
        Cache cache = CacheFactory.getAnyInstance();
        Region region = cache.getRegion(regionName);
        assertTrue(region instanceof PartitionedRegion);

        region.put(key, "value-1");
        Entry entry = region.getEntry(key);
        assertTrue(entry instanceof EntrySnapshot);
        RegionEntry regionEntry = ((EntrySnapshot) entry).getRegionEntry();

        VersionStamp stamp = regionEntry.getVersionStamp();

        // Create a duplicate entry version tag from stamp with newer
        // time-stamp.
        VersionSource memberId = (VersionSource) cache.getDistributedSystem().getDistributedMember();
        VersionTag tag = VersionTag.create(memberId);

        int entryVersion = stamp.getEntryVersion()-1;
        int dsid = stamp.getDistributedSystemId();
        long time = System.currentTimeMillis();

        tag.setEntryVersion(entryVersion);
        tag.setDistributedSystemId(dsid);
        tag.setVersionTimeStamp(time);
        tag.setIsRemoteForTesting();

        EntryEventImpl event = createNewEvent((PartitionedRegion) region, tag,
            entry.getKey(), "value-2");

        ((LocalRegion) region).basicUpdate(event, false, true, 0L, false);

        // Verify the new stamp
        entry = region.getEntry(key);
        assertTrue(entry instanceof EntrySnapshot);
        regionEntry = ((EntrySnapshot) entry).getRegionEntry();

        stamp = regionEntry.getVersionStamp();
        assertEquals(
            "Time stamp did NOT get updated by UPDATE_VERSION operation on LocalRegion",
            time, stamp.getVersionTimeStamp());
        assertEquals(++entryVersion, stamp.getEntryVersion());
        assertEquals(dsid, stamp.getDistributedSystemId());

        return stamp.asVersionTag();
      }
    });

    VersionTag remoteTag = (VersionTag) vm3.invoke(new SerializableCallable("Get timestamp from remote site") {
      
      @Override
      public Object call() throws Exception {
        
        Cache cache = CacheFactory.getAnyInstance();
        final PartitionedRegion region = (PartitionedRegion)cache.getRegion(regionName);

        // wait for entry to be received
        WaitCriterion wc = new WaitCriterion() {
          public boolean done() {
            Entry<?,?> entry = null;
            try {
              entry = region.getDataStore().getEntryLocally(0, key, false, false);
            } catch (EntryNotFoundException e) {
              // expected
            } catch (ForceReattemptException e) {
              // expected
            } catch (PRLocallyDestroyedException e) {
              throw new RuntimeException("unexpected exception", e);
            }
            if (entry != null) {
              LogWriterUtils.getLogWriter().info("found entry " + entry);
            }
            return (entry != null);
          }

          public String description() {
            return "Expected "+key+" to be received on remote WAN site";
          }
        };
        Wait.waitForCriterion(wc, 30000, 500, true);

        wc = new WaitCriterion() {
          public boolean done() {
            Entry entry = region.getEntry(key);
            assertTrue(entry instanceof EntrySnapshot);
            RegionEntry regionEntry = ((EntrySnapshot) entry).getRegionEntry();
            return regionEntry.getVersionStamp().getVersionTimeStamp() == tag.getVersionTimeStamp();
          }
          public String description() {
            return "waiting for timestamp to be updated";
          }
        };
        Wait.waitForCriterion(wc, 30000, 500, true);

        Entry entry = region.getEntry(key);
        assertTrue("entry class is wrong: " + entry, entry instanceof EntrySnapshot);
        RegionEntry regionEntry = ((EntrySnapshot) entry).getRegionEntry();

        VersionStamp stamp = regionEntry.getVersionStamp();

        return stamp.asVersionTag();
      }
    });

    assertEquals("Local and remote site have different timestamps", tag.getVersionTimeStamp(), remoteTag.getVersionTimeStamp());
  }

  @Test
  public void testUpdateVersionAfterCreateWithSerialSenderOnDR() {

    Host host = Host.getHost(0);
    VM vm0 = host.getVM(0); // server1 site1
    VM vm1 = host.getVM(1); // server2 site1

    VM vm2 = host.getVM(2); // server1 site2
    VM vm3 = host.getVM(3); // server2 site2

    final String key = "key-1";

    // Site 1
    Integer lnPort = (Integer)vm0.invoke(() -> UpdateVersionDUnitTest.createFirstLocatorWithDSId( 1 ));

    vm0.invoke(() -> UpdateVersionDUnitTest.createCache( lnPort));
    vm0.invoke(() -> UpdateVersionDUnitTest.createSender( "ln1", 2, false, 10, 1, false, false, null, true ));
    
    vm0.invoke(() -> UpdateVersionDUnitTest.createReplicatedRegion(regionName, "ln1"));
    vm0.invoke(() -> UpdateVersionDUnitTest.startSender( "ln1" ));
    vm0.invoke(() -> UpdateVersionDUnitTest.waitForSenderRunningState( "ln1" ));

    //Site 2
    Integer nyPort = (Integer)vm2.invoke(() -> UpdateVersionDUnitTest.createFirstRemoteLocator( 2, lnPort ));
    Integer nyRecPort = (Integer) vm2.invoke(() -> UpdateVersionDUnitTest.createReceiver( nyPort ));

    vm2.invoke(() -> UpdateVersionDUnitTest.createReplicatedRegion(regionName, ""));
    vm3.invoke(() -> UpdateVersionDUnitTest.createCache( nyPort ));
    vm3.invoke(() -> UpdateVersionDUnitTest.createReplicatedRegion(regionName, ""));    
    
    final VersionTag tag = (VersionTag) vm0.invoke(new SerializableCallable("Update a single entry and get its version") {
      
      @Override
      public Object call() throws CacheException {
        Cache cache = CacheFactory.getAnyInstance();
        Region region = cache.getRegion(regionName);
        assertTrue(region instanceof DistributedRegion);

        region.put(key, "value-1");
        Entry entry = region.getEntry(key);
        assertTrue(entry instanceof NonTXEntry);
        RegionEntry regionEntry = ((NonTXEntry) entry).getRegionEntry();

        VersionStamp stamp = regionEntry.getVersionStamp();

        // Create a duplicate entry version tag from stamp with newer
        // time-stamp.
        VersionSource memberId = (VersionSource) cache.getDistributedSystem().getDistributedMember();
        VersionTag tag = VersionTag.create(memberId);

        int entryVersion = stamp.getEntryVersion()-1;
        int dsid = stamp.getDistributedSystemId();
        long time = System.currentTimeMillis();

        tag.setEntryVersion(entryVersion);
        tag.setDistributedSystemId(dsid);
        tag.setVersionTimeStamp(time);
        tag.setIsRemoteForTesting();

        EntryEventImpl event = createNewEvent((DistributedRegion) region, tag,
            entry.getKey(), "value-2");

        ((LocalRegion) region).basicUpdate(event, false, true, 0L, false);

        // Verify the new stamp
        entry = region.getEntry(key);
        assertTrue(entry instanceof NonTXEntry);
        regionEntry = ((NonTXEntry) entry).getRegionEntry();

        stamp = regionEntry.getVersionStamp();
        assertEquals(
            "Time stamp did NOT get updated by UPDATE_VERSION operation on LocalRegion",
            time, stamp.getVersionTimeStamp());
        assertEquals(entryVersion+1, stamp.getEntryVersion());
        assertEquals(dsid, stamp.getDistributedSystemId());

        return stamp.asVersionTag();
      }
    });

    VersionTag remoteTag = (VersionTag) vm3.invoke(new SerializableCallable("Get timestamp from remote site") {
      
      @Override
      public Object call() throws Exception {
        
        Cache cache = CacheFactory.getAnyInstance();
        final Region region = cache.getRegion(regionName);

        // wait for entry to be received
        WaitCriterion wc = new WaitCriterion() {
          public boolean done() {
            return (region.getEntry(key) != null);
          }

          public String description() {
            return "Expected key-1 to be received on remote WAN site";
          }
        };
        Wait.waitForCriterion(wc, 30000, 500, true);

        wc = new WaitCriterion() {
          public boolean done() {
            Entry entry = region.getEntry(key);
            assertTrue(entry instanceof NonTXEntry);
            RegionEntry regionEntry = ((NonTXEntry) entry).getRegionEntry();
            return regionEntry.getVersionStamp().getVersionTimeStamp() == tag.getVersionTimeStamp();
          }
          public String description() {
            return "waiting for timestamp to be updated";
          }
        };
        Wait.waitForCriterion(wc, 30000, 500, true);

        Entry entry = region.getEntry(key);
        assertTrue(entry instanceof NonTXEntry);
        RegionEntry regionEntry = ((NonTXEntry) entry).getRegionEntry();

        VersionStamp stamp = regionEntry.getVersionStamp();

        return stamp.asVersionTag();
      }
    });

    assertEquals("Local and remote site have different timestamps", tag.getVersionTimeStamp(), remoteTag.getVersionTimeStamp());
  }

  @Test
  public void testUpdateVersionAfterCreateWithParallelSender() {

    Host host = Host.getHost(0);
    VM vm0 = host.getVM(0); // server1 site1
    VM vm1 = host.getVM(1); // server2 site1

    VM vm2 = host.getVM(2); // server1 site2
    VM vm3 = host.getVM(3); // server2 site2

    // Site 1
    Integer lnPort = (Integer)vm0.invoke(() -> UpdateVersionDUnitTest.createFirstLocatorWithDSId( 1 ));

    final String key = "key-1";

    vm0.invoke(() -> UpdateVersionDUnitTest.createCache( lnPort));
    vm0.invoke(() -> UpdateVersionDUnitTest.createSender( "ln1", 2, true, 10, 1, false, false, null, true ));
    
    vm0.invoke(() -> UpdateVersionDUnitTest.createPartitionedRegion(regionName, "ln1", 1, 1));
    vm0.invoke(() -> UpdateVersionDUnitTest.startSender( "ln1" ));
    vm0.invoke(() -> UpdateVersionDUnitTest.waitForSenderRunningState( "ln1" ));
    
    //Site 2
    Integer nyPort = (Integer)vm2.invoke(() -> UpdateVersionDUnitTest.createFirstRemoteLocator( 2, lnPort ));
    Integer nyRecPort = (Integer) vm2.invoke(() -> UpdateVersionDUnitTest.createReceiver( nyPort ));

    vm2.invoke(() -> UpdateVersionDUnitTest.createPartitionedRegion(regionName, "", 1, 1));

    vm3.invoke(() -> UpdateVersionDUnitTest.createCache( nyPort));
    vm3.invoke(() -> UpdateVersionDUnitTest.createPartitionedRegion(regionName, "", 1, 1));
    
    final VersionTag tag = (VersionTag) vm0.invoke(new SerializableCallable("Put a single entry and get its version") {
      
      @Override
      public Object call() throws CacheException {
        Cache cache = CacheFactory.getAnyInstance();
        Region region = cache.getRegion(regionName);
        assertTrue(region instanceof PartitionedRegion);

        region.put(key, "value-1");
        Entry entry = region.getEntry(key);
        assertTrue(entry instanceof EntrySnapshot);
        RegionEntry regionEntry = ((EntrySnapshot) entry).getRegionEntry();

        VersionStamp stamp = regionEntry.getVersionStamp();

        // Create a duplicate entry version tag from stamp with newer
        // time-stamp.
        VersionSource memberId = (VersionSource) cache.getDistributedSystem().getDistributedMember();
        VersionTag tag = VersionTag.create(memberId);

        int entryVersion = stamp.getEntryVersion()-1;
        int dsid = stamp.getDistributedSystemId();
        long time = System.currentTimeMillis();

        tag.setEntryVersion(entryVersion);
        tag.setDistributedSystemId(dsid);
        tag.setVersionTimeStamp(time);
        tag.setIsRemoteForTesting();

        EntryEventImpl event = createNewEvent((PartitionedRegion) region, tag,
            entry.getKey(), "value-2");

        ((LocalRegion) region).basicUpdate(event, false, true, 0L, false);

        // Verify the new stamp
        entry = region.getEntry(key);
        assertTrue(entry instanceof EntrySnapshot);
        regionEntry = ((EntrySnapshot) entry).getRegionEntry();

        stamp = regionEntry.getVersionStamp();
        assertEquals(
            "Time stamp did NOT get updated by UPDATE_VERSION operation on LocalRegion",
            time, stamp.getVersionTimeStamp());
        assertEquals(++entryVersion, stamp.getEntryVersion());
        assertEquals(dsid, stamp.getDistributedSystemId());

        return stamp.asVersionTag();
      }
    });

    VersionTag remoteTag = (VersionTag) vm3.invoke(new SerializableCallable("Get timestamp from remote site") {
      
      @Override
      public Object call() throws Exception {
        
        Cache cache = CacheFactory.getAnyInstance();
        final PartitionedRegion region = (PartitionedRegion)cache.getRegion(regionName);

        // wait for entry to be received
        WaitCriterion wc = new WaitCriterion() {
          public boolean done() {
            Entry<?,?> entry = null;
            try {
              entry = region.getDataStore().getEntryLocally(0, key, false, false);
            } catch (EntryNotFoundException e) {
              // expected
            } catch (ForceReattemptException e) {
              // expected
            } catch (PRLocallyDestroyedException e) {
              throw new RuntimeException("unexpected exception", e);
            }
            if (entry != null) {
              LogWriterUtils.getLogWriter().info("found entry " + entry);
            }
            return (entry != null);
          }

          public String description() {
            return "Expected key-1 to be received on remote WAN site";
          }
        };
        Wait.waitForCriterion(wc, 30000, 500, true);

        wc = new WaitCriterion() {
          public boolean done() {
            Entry entry = region.getEntry(key);
            assertTrue(entry instanceof EntrySnapshot);
            RegionEntry regionEntry = ((EntrySnapshot) entry).getRegionEntry();
            return regionEntry.getVersionStamp().getVersionTimeStamp() == tag.getVersionTimeStamp();
          }
          public String description() {
            return "waiting for timestamp to be updated";
          }
        };
        Wait.waitForCriterion(wc, 30000, 500, true);

        Entry entry = region.getEntry(key);
        assertTrue(entry instanceof EntrySnapshot);
        RegionEntry regionEntry = ((EntrySnapshot) entry).getRegionEntry();

        VersionStamp stamp = regionEntry.getVersionStamp();

        return stamp.asVersionTag();
      }
    });

    assertEquals("Local and remote site have different timestamps", tag.getVersionTimeStamp(), remoteTag.getVersionTimeStamp());
  }

  @Test
  public void testUpdateVersionAfterCreateWithConcurrentSerialSender() {

    Host host = Host.getHost(0);
    VM vm0 = host.getVM(0); // server1 site1
    VM vm1 = host.getVM(1); // server2 site1

    VM vm2 = host.getVM(2); // server1 site2
    VM vm3 = host.getVM(3); // server2 site2

    // Site 1
    Integer lnPort = (Integer)vm0.invoke(() -> UpdateVersionDUnitTest.createFirstLocatorWithDSId( 1 ));

    final String key = "key-1";

    vm0.invoke(() -> UpdateVersionDUnitTest.createCache( lnPort ));
    vm0.invoke(() -> UpdateVersionDUnitTest.createConcurrentSender( "ln1", 2, false, 10, 2, false, false, null, true, 2 ));
    
    vm0.invoke(() -> UpdateVersionDUnitTest.createPartitionedRegion(regionName, "ln1", 1, 1));
    vm0.invoke(() -> UpdateVersionDUnitTest.startSender( "ln1" ));
    vm0.invoke(() -> UpdateVersionDUnitTest.waitForSenderRunningState( "ln1" ));
    
    //Site 2
    Integer nyPort = (Integer)vm2.invoke(() -> UpdateVersionDUnitTest.createFirstRemoteLocator( 2, lnPort ));
    Integer nyRecPort = (Integer) vm2.invoke(() -> UpdateVersionDUnitTest.createReceiver( nyPort ));

    vm2.invoke(() -> UpdateVersionDUnitTest.createPartitionedRegion(regionName, "", 1, 1));

    vm3.invoke(() -> UpdateVersionDUnitTest.createCache( nyPort ));
    vm3.invoke(() -> UpdateVersionDUnitTest.createPartitionedRegion(regionName, "", 1, 1));    
    
    final VersionTag tag = (VersionTag) vm0.invoke(new SerializableCallable("Put a single entry and get its version") {
      
      @Override
      public Object call() throws CacheException {
        Cache cache = CacheFactory.getAnyInstance();
        Region region = cache.getRegion(regionName);
        assertTrue(region instanceof PartitionedRegion);

        region.put(key, "value-1");
        Entry entry = region.getEntry(key);
        assertTrue(entry instanceof EntrySnapshot);
        RegionEntry regionEntry = ((EntrySnapshot) entry).getRegionEntry();

        VersionStamp stamp = regionEntry.getVersionStamp();

        // Create a duplicate entry version tag from stamp with newer
        // time-stamp.
        VersionSource memberId = (VersionSource) cache.getDistributedSystem().getDistributedMember();
        VersionTag tag = VersionTag.create(memberId);

        int entryVersion = stamp.getEntryVersion()-1;
        int dsid = stamp.getDistributedSystemId();
        long time = System.currentTimeMillis();

        tag.setEntryVersion(entryVersion);
        tag.setDistributedSystemId(dsid);
        tag.setVersionTimeStamp(time);
        tag.setIsRemoteForTesting();

        EntryEventImpl event = createNewEvent((PartitionedRegion) region, tag,
            entry.getKey(), "value-2");

        ((LocalRegion) region).basicUpdate(event, false, true, 0L, false);

        // Verify the new stamp
        entry = region.getEntry(key);
        assertTrue(entry instanceof EntrySnapshot);
        regionEntry = ((EntrySnapshot) entry).getRegionEntry();

        stamp = regionEntry.getVersionStamp();
        assertEquals(
            "Time stamp did NOT get updated by UPDATE_VERSION operation on LocalRegion",
            time, stamp.getVersionTimeStamp());
        assertEquals(++entryVersion, stamp.getEntryVersion());
        assertEquals(dsid, stamp.getDistributedSystemId());

        return stamp.asVersionTag();
      }
    });

    VersionTag remoteTag = (VersionTag) vm3.invoke(new SerializableCallable("Get timestamp from remote site") {
      
      @Override
      public Object call() throws Exception {
        
        Cache cache = CacheFactory.getAnyInstance();
        final PartitionedRegion region = (PartitionedRegion)cache.getRegion(regionName);

        // wait for entry to be received
        WaitCriterion wc = new WaitCriterion() {
          public boolean done() {
            Entry<?,?> entry = null;
            try {
              entry = region.getDataStore().getEntryLocally(0, key, false, false);
            } catch (EntryNotFoundException e) {
              // expected
            } catch (ForceReattemptException e) {
              // expected
            } catch (PRLocallyDestroyedException e) {
              throw new RuntimeException("unexpected exception", e);
            }
            if (entry != null) {
              LogWriterUtils.getLogWriter().info("found entry " + entry);
            }
            return (entry != null);
          }

          public String description() {
            return "Expected key-1 to be received on remote WAN site";
          }
        };
        Wait.waitForCriterion(wc, 30000, 500, true);

        wc = new WaitCriterion() {
          public boolean done() {
            Entry entry = region.getEntry(key);
            assertTrue(entry instanceof EntrySnapshot);
            RegionEntry regionEntry = ((EntrySnapshot) entry).getRegionEntry();
            return regionEntry.getVersionStamp().getVersionTimeStamp() == tag.getVersionTimeStamp();
          }
          public String description() {
            return "waiting for timestamp to be updated";
          }
        };
        Wait.waitForCriterion(wc, 30000, 500, true);

        Entry entry = region.getEntry(key);
        assertTrue(entry instanceof EntrySnapshot);
        RegionEntry regionEntry = ((EntrySnapshot) entry).getRegionEntry();

        VersionStamp stamp = regionEntry.getVersionStamp();

        return stamp.asVersionTag();
      }
    });

    assertEquals("Local and remote site have different timestamps", tag.getVersionTimeStamp(), remoteTag.getVersionTimeStamp());
  }
  
  
  private VersionTagHolder createNewEvent(LocalRegion region, VersionTag tag, Object key, Object value) {
    VersionTagHolder updateEvent = new VersionTagHolder(tag);
    updateEvent.setOperation(Operation.UPDATE);
    updateEvent.setRegion(region);
    if (region instanceof PartitionedRegion) {
      updateEvent.setKeyInfo(((PartitionedRegion)region).getKeyInfo(key));
    } else {
      updateEvent.setKeyInfo(new KeyInfo(key, value, null));
    }
    updateEvent.setNewValue(value);
    updateEvent.setGenerateCallbacks(true);
    updateEvent.distributedMember = region.getSystem().getDistributedMember();
    updateEvent.setNewEventId(region.getSystem());
    return updateEvent;
  }

  /*
   * Helper Methods
   */

  private static void createCache(Integer locPort) {
    UpdateVersionDUnitTest test = new UpdateVersionDUnitTest();
    Properties props = test.getDistributedSystemProperties();
    props.setProperty(MCAST_PORT, "0");
    props.setProperty(LOCATORS, "localhost[" + locPort + "]");
    props.setProperty(LOG_LEVEL, LogWriterUtils.getDUnitLogLevel());
    props.setProperty(ENABLE_CLUSTER_CONFIGURATION, "false");
    props.setProperty(USE_CLUSTER_CONFIGURATION, "false");
    InternalDistributedSystem ds = test.getSystem(props);
    cache = CacheFactory.create(ds); 
    IgnoredException ex = new IgnoredException("could not get remote locator information for remote site");
    cache.getLogger().info(ex.getAddMessage());
    expectedExceptions.add(ex);
    ex = new IgnoredException("Pool ln1 is not available");
    cache.getLogger().info(ex.getAddMessage());
    expectedExceptions.add(ex);
  }
  
  private static void closeCache() {
    if (cache != null && !cache.isClosed()) {
      for (IgnoredException expectedException: expectedExceptions) {
        cache.getLogger().info(expectedException.getRemoveMessage());
      }
      expectedExceptions.clear();
      cache.getDistributedSystem().disconnect();
      cache.close();
    }
    cache = null;
  }

  public static void createSender(String dsName, int remoteDsId,
      boolean isParallel, Integer maxMemory, Integer batchSize,
      boolean isConflation, boolean isPersistent, GatewayEventFilter filter,
      boolean isManualStart) {
    File persistentDirectory = new File(dsName + "_disk_"
        + System.currentTimeMillis() + "_" + VM.getCurrentVMNum());
    persistentDirectory.mkdir();
    DiskStoreFactory dsf = cache.createDiskStoreFactory();
    File[] dirs1 = new File[] { persistentDirectory };
    if (isParallel) {
      GatewaySenderFactory gateway = cache.createGatewaySenderFactory();
      gateway.setParallel(true);
      gateway.setMaximumQueueMemory(maxMemory);
      gateway.setBatchSize(batchSize);
      gateway.setManualStart(isManualStart);
      ((InternalGatewaySenderFactory) gateway)
          .setLocatorDiscoveryCallback(new MyLocatorCallback());
      if (filter != null) {
        gateway.addGatewayEventFilter(filter);
      }
      if (isPersistent) {
        gateway.setPersistenceEnabled(true);
        gateway.setDiskStoreName(dsf.setDiskDirs(dirs1).create(dsName)
            .getName());
      } else {
        DiskStore store = dsf.setDiskDirs(dirs1).create(dsName);
        gateway.setDiskStoreName(store.getName());
      }
      gateway.setBatchConflationEnabled(isConflation);
      gateway.create(dsName, remoteDsId);

    } else {
      GatewaySenderFactory gateway = cache.createGatewaySenderFactory();
      gateway.setMaximumQueueMemory(maxMemory);
      gateway.setBatchSize(batchSize);
      gateway.setManualStart(isManualStart);
      ((InternalGatewaySenderFactory) gateway)
          .setLocatorDiscoveryCallback(new MyLocatorCallback());
      if (filter != null) {
        gateway.addGatewayEventFilter(filter);
      }
      gateway.setBatchConflationEnabled(isConflation);
      if (isPersistent) {
        gateway.setPersistenceEnabled(true);
        gateway.setDiskStoreName(dsf.setDiskDirs(dirs1).create(dsName)
            .getName());
      } else {
        DiskStore store = dsf.setDiskDirs(dirs1).create(dsName);
        gateway.setDiskStoreName(store.getName());
      }
      gateway.create(dsName, remoteDsId);
    }
  }

  
  public static void createPartitionedRegion(String regionName, String senderIds, Integer redundantCopies, Integer totalNumBuckets){
    AttributesFactory fact = new AttributesFactory();
    if(senderIds!= null){
      StringTokenizer tokenizer = new StringTokenizer(senderIds, ",");
      while (tokenizer.hasMoreTokens()){
        String senderId = tokenizer.nextToken();
        fact.addGatewaySenderId(senderId);
      }
    }
    PartitionAttributesFactory pfact = new PartitionAttributesFactory();
    pfact.setTotalNumBuckets(totalNumBuckets);
    pfact.setRedundantCopies(redundantCopies);
    pfact.setRecoveryDelay(0);
    fact.setPartitionAttributes(pfact.create());
    Region r = cache.createRegionFactory(fact.create()).create(regionName);
    assertNotNull(r);
  }

  public static void createReplicatedRegion(String regionName, String senderIds){
    AttributesFactory fact = new AttributesFactory();
    if(senderIds!= null){
      StringTokenizer tokenizer = new StringTokenizer(senderIds, ",");
      while (tokenizer.hasMoreTokens()){
        String senderId = tokenizer.nextToken();
//        GatewaySender sender = cache.getGatewaySender(senderId);
//        assertNotNull(sender);
        fact.addGatewaySenderId(senderId);
      }
    }
    fact.setDataPolicy(DataPolicy.REPLICATE);
    fact.setScope(Scope.DISTRIBUTED_ACK);
    Region r = cache.createRegionFactory(fact.create()).create(regionName);
    assertNotNull(r);
  }

  public static void waitForSenderRunningState(String senderId){
    Set<GatewaySender> senders = cache.getGatewaySenders();
    final GatewaySender sender = getGatewaySenderById(senders, senderId);
    
    WaitCriterion wc = new WaitCriterion() {
      public boolean done() {
        if (sender != null && sender.isRunning()) {
          return true;
        }
        return false;
      }

      public String description() {
        return "Expected sender isRunning state to be true but is false";
      }
    };
    Wait.waitForCriterion(wc, 300000, 500, true);
  }

  public static Integer createFirstRemoteLocator(int dsId, int remoteLocPort) {
    UpdateVersionDUnitTest test = new UpdateVersionDUnitTest();
    int port = AvailablePortHelper.getRandomAvailablePortForDUnitSite();
    Properties props = test.getDistributedSystemProperties();
    props.setProperty(MCAST_PORT, "0");
    props.setProperty(DISTRIBUTED_SYSTEM_ID, ""+dsId);
    props.setProperty(LOCATORS, "localhost[" + port + "]");
    props.setProperty(START_LOCATOR, "localhost[" + port + "],server=true,peer=true,hostname-for-clients=localhost");
    props.setProperty(REMOTE_LOCATORS, "localhost[" + remoteLocPort + "]");
    props.setProperty(USE_CLUSTER_CONFIGURATION, "false");
    props.setProperty(ENABLE_CLUSTER_CONFIGURATION, "false");
    test.getSystem(props);
    return port;
  }

  public static void createConcurrentSender(String dsName, int remoteDsId,
      boolean isParallel, Integer maxMemory,
      Integer batchSize, boolean isConflation, boolean isPersistent,
      GatewayEventFilter filter, boolean isManulaStart, int concurrencyLevel) {
    File persistentDirectory = new File(dsName +"_disk_"+System.currentTimeMillis()+"_" + VM.getCurrentVMNum());
    persistentDirectory.mkdir();
    DiskStoreFactory dsf = cache.createDiskStoreFactory();
    File [] dirs1 = new File[] {persistentDirectory};
    
    if(isParallel) {
      GatewaySenderFactory gateway = cache.createGatewaySenderFactory();
      gateway.setParallel(true);
      gateway.setMaximumQueueMemory(maxMemory);
      gateway.setBatchSize(batchSize);
      gateway.setManualStart(isManulaStart);
      ((InternalGatewaySenderFactory)gateway).setLocatorDiscoveryCallback(new MyLocatorCallback());
      if (filter != null) {
        gateway.addGatewayEventFilter(filter);
      }
      if(isPersistent) {
        gateway.setPersistenceEnabled(true);
        gateway.setDiskStoreName(dsf.setDiskDirs(dirs1).create(dsName).getName());
      }
      else {
        DiskStore store = dsf.setDiskDirs(dirs1).create(dsName);
        gateway.setDiskStoreName(store.getName());
      }
      gateway.setBatchConflationEnabled(isConflation);
      gateway.create(dsName, remoteDsId);
      
    }else {
      GatewaySenderFactory gateway = cache.createGatewaySenderFactory();
      gateway.setMaximumQueueMemory(maxMemory);
      gateway.setBatchSize(batchSize);
      gateway.setManualStart(isManulaStart);
      ((InternalGatewaySenderFactory)gateway).setLocatorDiscoveryCallback(new MyLocatorCallback());
      if (filter != null) {
        gateway.addGatewayEventFilter(filter);
      }
      gateway.setBatchConflationEnabled(isConflation);
      if(isPersistent) {
        gateway.setPersistenceEnabled(true);
        gateway.setDiskStoreName(dsf.setDiskDirs(dirs1).create(dsName).getName());
      }
      else {
        DiskStore store = dsf.setDiskDirs(dirs1).create(dsName);
        gateway.setDiskStoreName(store.getName());
      }
      gateway.setDispatcherThreads(concurrencyLevel);
      gateway.create(dsName, remoteDsId);
    }
  }

  public static int createReceiver(int locPort) {
    UpdateVersionDUnitTest test = new UpdateVersionDUnitTest();
    Properties props = test.getDistributedSystemProperties();
    props.setProperty(MCAST_PORT, "0");
    props.setProperty(LOCATORS, "localhost[" + locPort
        + "]");

    InternalDistributedSystem ds = test.getSystem(props);
    cache = CacheFactory.create(ds);    
    GatewayReceiverFactory fact = cache.createGatewayReceiverFactory();
    int port = AvailablePortHelper.getRandomAvailablePortForDUnitSite();
    fact.setStartPort(port);
    fact.setEndPort(port);
    GatewayReceiver receiver = fact.create();
    try {
      receiver.start();
    } catch (IOException e) {
      e.printStackTrace();
      fail("Test " + test.getName() + " failed to start GatewayRecevier on port " + port);
    }
    return port;
  }

  public static void startSender(String senderId){
    Set<GatewaySender> senders = cache.getGatewaySenders();
    GatewaySender sender = null;
    for(GatewaySender s : senders){
      if(s.getId().equals(senderId)){
        sender = s;
        break;
      }
    }
    sender.start();
  }

  protected static class MyLocatorCallback extends
      LocatorDiscoveryCallbackAdapter {

    private final Set discoveredLocators = new HashSet();

    private final Set removedLocators = new HashSet();

    public synchronized void locatorsDiscovered(List locators) {
      discoveredLocators.addAll(locators);
      notifyAll();
    }

    public synchronized void locatorsRemoved(List locators) {
      removedLocators.addAll(locators);
      notifyAll();
    }

    public boolean waitForDiscovery(InetSocketAddress locator, long time)
        throws InterruptedException {
      return waitFor(discoveredLocators, locator, time);
    }

    public boolean waitForRemove(InetSocketAddress locator, long time)
        throws InterruptedException {
      return waitFor(removedLocators, locator, time);
    }

    private synchronized boolean waitFor(Set set, InetSocketAddress locator,
        long time) throws InterruptedException {
      long remaining = time;
      long endTime = System.currentTimeMillis() + time;
      while (!set.contains(locator) && remaining >= 0) {
        wait(remaining);
        remaining = endTime - System.currentTimeMillis();
      }
      return set.contains(locator);
    }

    public synchronized Set getDiscovered() {
      return new HashSet(discoveredLocators);
    }

    public synchronized Set getRemoved() {
      return new HashSet(removedLocators);
    }
  }

  private static GatewaySender getGatewaySenderById(Set<GatewaySender> senders, String senderId) {
    for(GatewaySender s : senders){
      if(s.getId().equals(senderId)){
        return s;
      }
    }
    //if none of the senders matches with the supplied senderid, return null
    return null;
  }

  public static Integer createFirstLocatorWithDSId(int dsId) {
    UpdateVersionDUnitTest test = new UpdateVersionDUnitTest();
    int port = AvailablePortHelper.getRandomAvailablePortForDUnitSite();
    Properties props = test.getDistributedSystemProperties();
    props.setProperty(MCAST_PORT, "0");
    props.setProperty(DISTRIBUTED_SYSTEM_ID, ""+dsId);
    props.setProperty(LOCATORS, "localhost[" + port + "]");
    props.setProperty(ENABLE_CLUSTER_CONFIGURATION, "false");
    props.setProperty(USE_CLUSTER_CONFIGURATION, "false");
    props.setProperty(START_LOCATOR, "localhost[" + port + "],server=true,peer=true,hostname-for-clients=localhost");
    test.getSystem(props);
    return port;
  }
}<|MERGE_RESOLUTION|>--- conflicted
+++ resolved
@@ -16,7 +16,7 @@
  */
 package com.gemstone.gemfire.internal.cache;
 
-<<<<<<< HEAD
+import static com.gemstone.gemfire.distributed.DistributedSystemConfigProperties.*;
 import static org.junit.Assert.*;
 
 import java.io.File;
@@ -42,13 +42,14 @@
 import com.gemstone.gemfire.cache.Operation;
 import com.gemstone.gemfire.cache.PartitionAttributesFactory;
 import com.gemstone.gemfire.cache.Region;
-=======
-import com.gemstone.gemfire.cache.*;
->>>>>>> 61ad7e44
 import com.gemstone.gemfire.cache.Region.Entry;
+import com.gemstone.gemfire.cache.Scope;
 import com.gemstone.gemfire.cache.client.internal.LocatorDiscoveryCallbackAdapter;
 import com.gemstone.gemfire.cache.wan.GatewayEventFilter;
-import com.gemstone.gemfire.cache.wan.*;
+import com.gemstone.gemfire.cache.wan.GatewayReceiver;
+import com.gemstone.gemfire.cache.wan.GatewayReceiverFactory;
+import com.gemstone.gemfire.cache.wan.GatewaySender;
+import com.gemstone.gemfire.cache.wan.GatewaySenderFactory;
 import com.gemstone.gemfire.distributed.internal.InternalDistributedSystem;
 import com.gemstone.gemfire.internal.AvailablePortHelper;
 import com.gemstone.gemfire.internal.cache.LocalRegion.NonTXEntry;
@@ -57,7 +58,6 @@
 import com.gemstone.gemfire.internal.cache.versions.VersionStamp;
 import com.gemstone.gemfire.internal.cache.versions.VersionTag;
 import com.gemstone.gemfire.internal.cache.wan.InternalGatewaySenderFactory;
-<<<<<<< HEAD
 import com.gemstone.gemfire.test.dunit.Host;
 import com.gemstone.gemfire.test.dunit.IgnoredException;
 import com.gemstone.gemfire.test.dunit.Invoke;
@@ -69,16 +69,6 @@
 import com.gemstone.gemfire.test.dunit.WaitCriterion;
 import com.gemstone.gemfire.test.dunit.internal.JUnit4DistributedTestCase;
 import com.gemstone.gemfire.test.junit.categories.DistributedTest;
-=======
-import com.gemstone.gemfire.test.dunit.*;
-
-import java.io.File;
-import java.io.IOException;
-import java.net.InetSocketAddress;
-import java.util.*;
-
-import static com.gemstone.gemfire.distributed.DistributedSystemConfigProperties.*;
->>>>>>> 61ad7e44
 
 /**
  * @since GemFire 7.0.1
@@ -90,12 +80,6 @@
   protected static Cache cache;
   private static Set<IgnoredException>expectedExceptions = new HashSet<IgnoredException>();
 
-  
-  
-  public UpdateVersionDUnitTest() {
-    super();
-  }
-  
   @Override
   public final void preTearDown() throws Exception {
     closeCache();
@@ -106,7 +90,6 @@
   
   @Test
   public void testUpdateVersionAfterCreateWithSerialSender() {
-
     Host host = Host.getHost(0);
     VM vm0 = host.getVM(0); // server1 site1
     VM vm1 = host.getVM(1); // server2 site1
@@ -245,7 +228,6 @@
 
   @Test
   public void testUpdateVersionAfterCreateWithSerialSenderOnDR() {
-
     Host host = Host.getHost(0);
     VM vm0 = host.getVM(0); // server1 site1
     VM vm1 = host.getVM(1); // server2 site1
@@ -371,7 +353,6 @@
 
   @Test
   public void testUpdateVersionAfterCreateWithParallelSender() {
-
     Host host = Host.getHost(0);
     VM vm0 = host.getVM(0); // server1 site1
     VM vm1 = host.getVM(1); // server2 site1
@@ -511,7 +492,6 @@
 
   @Test
   public void testUpdateVersionAfterCreateWithConcurrentSerialSender() {
-
     Host host = Host.getHost(0);
     VM vm0 = host.getVM(0); // server1 site1
     VM vm1 = host.getVM(1); // server2 site1
@@ -648,8 +628,7 @@
 
     assertEquals("Local and remote site have different timestamps", tag.getVersionTimeStamp(), remoteTag.getVersionTimeStamp());
   }
-  
-  
+
   private VersionTagHolder createNewEvent(LocalRegion region, VersionTag tag, Object key, Object value) {
     VersionTagHolder updateEvent = new VersionTagHolder(tag);
     updateEvent.setOperation(Operation.UPDATE);
@@ -754,7 +733,6 @@
     }
   }
 
-  
   public static void createPartitionedRegion(String regionName, String senderIds, Integer redundantCopies, Integer totalNumBuckets){
     AttributesFactory fact = new AttributesFactory();
     if(senderIds!= null){
@@ -779,8 +757,6 @@
       StringTokenizer tokenizer = new StringTokenizer(senderIds, ",");
       while (tokenizer.hasMoreTokens()){
         String senderId = tokenizer.nextToken();
-//        GatewaySender sender = cache.getGatewaySender(senderId);
-//        assertNotNull(sender);
         fact.addGatewaySenderId(senderId);
       }
     }
@@ -912,18 +888,19 @@
     sender.start();
   }
 
-  protected static class MyLocatorCallback extends
-      LocatorDiscoveryCallbackAdapter {
+  protected static class MyLocatorCallback extends LocatorDiscoveryCallbackAdapter {
 
     private final Set discoveredLocators = new HashSet();
 
     private final Set removedLocators = new HashSet();
 
+    @Override
     public synchronized void locatorsDiscovered(List locators) {
       discoveredLocators.addAll(locators);
       notifyAll();
     }
 
+    @Override
     public synchronized void locatorsRemoved(List locators) {
       removedLocators.addAll(locators);
       notifyAll();
