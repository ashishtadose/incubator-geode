/*
 * Licensed to the Apache Software Foundation (ASF) under one or more
 * contributor license agreements.  See the NOTICE file distributed with
 * this work for additional information regarding copyright ownership.
 * The ASF licenses this file to You under the Apache License, Version 2.0
 * (the "License"); you may not use this file except in compliance with
 * the License.  You may obtain a copy of the License at
 *
 *      http://www.apache.org/licenses/LICENSE-2.0
 *
 * Unless required by applicable law or agreed to in writing, software
 * distributed under the License is distributed on an "AS IS" BASIS,
 * WITHOUT WARRANTIES OR CONDITIONS OF ANY KIND, either express or implied.
 * See the License for the specific language governing permissions and
 * limitations under the License.
 */
package com.gemstone.gemfire.internal.cache.wan.parallel;

<<<<<<< HEAD
import org.junit.experimental.categories.Category;
import org.junit.Test;

import static org.junit.Assert.*;

import com.gemstone.gemfire.test.dunit.cache.internal.JUnit4CacheTestCase;
import com.gemstone.gemfire.test.dunit.internal.JUnit4DistributedTestCase;
import com.gemstone.gemfire.test.junit.categories.DistributedTest;

import org.junit.experimental.categories.Category;

=======
>>>>>>> 61ad7e44
import com.gemstone.gemfire.GemFireIOException;
import com.gemstone.gemfire.distributed.internal.DistributionConfig;
import com.gemstone.gemfire.internal.cache.tier.sockets.Message;
import com.gemstone.gemfire.internal.cache.tier.sockets.MessageTooLargeException;
import com.gemstone.gemfire.internal.cache.wan.AbstractGatewaySender;
import com.gemstone.gemfire.internal.cache.wan.GatewaySenderException;
import com.gemstone.gemfire.internal.cache.wan.WANTestBase;
import com.gemstone.gemfire.test.dunit.*;
import com.gemstone.gemfire.test.junit.categories.FlakyTest;
import org.junit.experimental.categories.Category;

/**
 * DUnit test for operations on ParallelGatewaySender
 */
@Category(DistributedTest.class)
public class ParallelGatewaySenderOperationsDUnitTest extends WANTestBase {
  private static final long serialVersionUID = 1L;
  
  public ParallelGatewaySenderOperationsDUnitTest() {
    super();
  }

  @Override
  protected final void postSetUpWANTestBase() throws Exception {
    IgnoredException.addIgnoredException("Broken pipe||Unexpected IOException");
  }
  
  @Test
  public void testParallelGatewaySenderWithoutStarting() {
    Integer[] locatorPorts = createLNAndNYLocators();
    Integer lnPort = locatorPorts[0];
    Integer nyPort = locatorPorts[1];

    createSendersReceiversAndPartitionedRegion(lnPort, nyPort, false, false);

    vm4.invoke(() -> WANTestBase.doPuts( getTestMethodName() + "_PR", 1000 ));
    
    vm4.invoke(() -> WANTestBase.verifySenderStoppedState( "ln" ));
    vm5.invoke(() -> WANTestBase.verifySenderStoppedState( "ln" ));
    vm6.invoke(() -> WANTestBase.verifySenderStoppedState( "ln" ));
    vm7.invoke(() -> WANTestBase.verifySenderStoppedState( "ln" ));
    
    validateRegionSizes(getTestMethodName() + "_PR", 0, vm2, vm3);
  }
  
  /**
   * Defect 44323 (ParallelGatewaySender should not be started on Accessor node)
   */
  @Test
  public void testParallelGatewaySenderStartOnAccessorNode() {
    Integer[] locatorPorts = createLNAndNYLocators();
    Integer lnPort = locatorPorts[0];
    Integer nyPort = locatorPorts[1];

    createSendersReceiversAndPartitionedRegion(lnPort, nyPort, true, true);

    Wait.pause(2000);
    
    vm6.invoke(() -> WANTestBase.waitForSenderRunningState( "ln" ));
    vm7.invoke(() -> WANTestBase.waitForSenderRunningState( "ln" ));

    vm4.invoke(() -> WANTestBase.doPuts( getTestMethodName() + "_PR", 10 ));

    vm4.invoke(() -> WANTestBase.validateParallelSenderQueueAllBucketsDrained("ln"));
    vm5.invoke(() -> WANTestBase.validateParallelSenderQueueAllBucketsDrained("ln"));

    validateRegionSizes(getTestMethodName() + "_PR", 10, vm2, vm3);
  }

  
  /**
   * Normal scenario in which the sender is paused in between.
   * @throws Exception
   */
  @Test
  public void testParallelPropagationSenderPause() throws Exception {
    Integer[] locatorPorts = createLNAndNYLocators();
    Integer lnPort = locatorPorts[0];
    Integer nyPort = locatorPorts[1];

    createSendersReceiversAndPartitionedRegion(lnPort, nyPort, false, true);

    //make sure all the senders are running before doing any puts
    waitForSendersRunning();
    
    //FIRST RUN: now, the senders are started. So, start the puts
    vm4.invoke(() -> WANTestBase.doPuts( getTestMethodName() + "_PR", 100 ));
    
    //now, pause all of the senders
    vm4.invoke(() -> WANTestBase.pauseSender( "ln" ));
    vm5.invoke(() -> WANTestBase.pauseSender( "ln" ));
    vm6.invoke(() -> WANTestBase.pauseSender( "ln" ));
    vm7.invoke(() -> WANTestBase.pauseSender( "ln" ));
    
    //SECOND RUN: keep one thread doing puts to the region
    vm4.invokeAsync(() -> WANTestBase.doPuts( getTestMethodName() + "_PR", 1000 ));
    
    //verify region size remains on remote vm and is restricted below a specified limit (i.e. number of puts in the first run)
    vm2.invoke(() -> WANTestBase.validateRegionSizeRemainsSame(getTestMethodName() + "_PR", 100 ));
  }

  /**
   * Normal scenario in which a paused sender is resumed.
   * @throws Exception
   */
  @Test
  public void testParallelPropagationSenderResume() throws Exception {
    Integer[] locatorPorts = createLNAndNYLocators();
    Integer lnPort = locatorPorts[0];
    Integer nyPort = locatorPorts[1];

    createSendersReceiversAndPartitionedRegion(lnPort, nyPort, false, true);

    //make sure all the senders are running before doing any puts
    waitForSendersRunning();
    
    //now, the senders are started. So, start the puts
    vm4.invokeAsync(() -> WANTestBase.doPuts( getTestMethodName() + "_PR", 1000 ));
    
    //now, pause all of the senders
    vm4.invoke(() -> WANTestBase.pauseSender( "ln" ));
    vm5.invoke(() -> WANTestBase.pauseSender( "ln" ));
    vm6.invoke(() -> WANTestBase.pauseSender( "ln" ));
    vm7.invoke(() -> WANTestBase.pauseSender( "ln" ));
    
    //sleep for a second or two
    Wait.pause(2000);
    
    //resume the senders
    vm4.invoke(() -> WANTestBase.resumeSender( "ln" ));
    vm5.invoke(() -> WANTestBase.resumeSender( "ln" ));
    vm6.invoke(() -> WANTestBase.resumeSender( "ln" ));
    vm7.invoke(() -> WANTestBase.resumeSender( "ln" ));
    
    Wait.pause(2000);

    validateParallelSenderQueueAllBucketsDrained();
    
    //find the region size on remote vm
    vm2.invoke(() -> WANTestBase.validateRegionSize(getTestMethodName() + "_PR", 1000 ));
 
  }

  /**
   * Negative scenario in which a sender that is stopped (and not paused) is resumed.
   * Expected: resume is only valid for pause. If a sender which is stopped is resumed,
   * it will not be started again.
   * 
   * @throws Exception
   */
  @Test
  public void testParallelPropagationSenderResumeNegativeScenario() throws Exception {
    Integer[] locatorPorts = createLNAndNYLocators();
    Integer lnPort = locatorPorts[0];
    Integer nyPort = locatorPorts[1];

    createCacheInVMs(nyPort, vm2, vm3);
    createReceiverInVMs(vm2, vm3);

    createCacheInVMs(lnPort, vm4, vm5);

    vm4.invoke(() -> WANTestBase.createSender( "ln", 2,
        true, 100, 10, false, false, null, true ));
    vm5.invoke(() -> WANTestBase.createSender( "ln", 2,
        true, 100, 10, false, false, null, true ));

    vm4.invoke(() -> WANTestBase.createPartitionedRegion(
        getTestMethodName() + "_PR", "ln", 1, 100, isOffHeap() ));
    vm5.invoke(() -> WANTestBase.createPartitionedRegion(
        getTestMethodName() + "_PR", "ln", 1, 100, isOffHeap() ));

    vm2.invoke(() -> WANTestBase.createPartitionedRegion(
      getTestMethodName() + "_PR", null, 1, 100, isOffHeap() ));
    vm3.invoke(() -> WANTestBase.createPartitionedRegion(
      getTestMethodName() + "_PR", null, 1, 100, isOffHeap() ));

    startSenderInVMs("ln", vm4, vm5);

    //wait till the senders are running
    vm4.invoke(() -> WANTestBase.waitForSenderRunningState( "ln" ));
    vm5.invoke(() -> WANTestBase.waitForSenderRunningState( "ln" ));

    //start the puts
    vm4.invoke(() -> WANTestBase.doPuts( getTestMethodName() + "_PR", 100 ));

    //let the queue drain completely
    vm4.invoke(() -> WANTestBase.validateQueueContents( "ln", 0 ));
    
    //stop the senders
    vm4.invoke(() -> WANTestBase.stopSender( "ln" ));
    vm5.invoke(() -> WANTestBase.stopSender( "ln" ));
    
    //now, try to resume a stopped sender
    vm4.invoke(() -> WANTestBase.resumeSender( "ln" ));
    vm5.invoke(() -> WANTestBase.resumeSender( "ln" ));
    
    //do more puts
    vm4.invoke(() -> WANTestBase.doPuts( getTestMethodName() + "_PR", 1000 ));
    
    //validate region size on remote vm to contain only the events put in local site 
    //before the senders are stopped.
    vm2.invoke(() -> WANTestBase.validateRegionSize(getTestMethodName() + "_PR", 100 ));
  }

  /**
   * Normal scenario in which a sender is stopped.
   * @throws Exception
   */
  @Test
  public void testParallelPropagationSenderStop() throws Exception {
    IgnoredException.addIgnoredException("Broken pipe");
    Integer[] locatorPorts = createLNAndNYLocators();
    Integer lnPort = locatorPorts[0];
    Integer nyPort = locatorPorts[1];

    createSendersReceiversAndPartitionedRegion(lnPort, nyPort, false, true);

    //make sure all the senders are running before doing any puts
    waitForSendersRunning();
    
    //FIRST RUN: now, the senders are started. So, do some of the puts
    vm4.invoke(() -> WANTestBase.doPuts( getTestMethodName() + "_PR", 100 ));
    
    //now, stop all of the senders
    stopSenders();
    
    //SECOND RUN: keep one thread doing puts
    vm4.invokeAsync(() -> WANTestBase.doPuts( getTestMethodName() + "_PR", 1000 ));
    
    //verify region size remains on remote vm and is restricted below a specified limit (number of puts in the first run)
    vm2.invoke(() -> WANTestBase.validateRegionSizeRemainsSame(getTestMethodName() + "_PR", 100 ));
  }

  /**
   * Normal scenario in which a sender is stopped and then started again.
   * @throws Exception
   */
  @Category(FlakyTest.class) // GEODE-933: thread sleeps, random ports, async actions, time sensitive
  @Test
  public void testParallelPropagationSenderStartAfterStop() throws Exception {
    IgnoredException.addIgnoredException("Broken pipe");
    Integer[] locatorPorts = createLNAndNYLocators();
    Integer lnPort = locatorPorts[0];
    Integer nyPort = locatorPorts[1];

    createSendersReceiversAndPartitionedRegion(lnPort, nyPort, false, true);

    //make sure all the senders are running before doing any puts
    waitForSendersRunning();
    
    //FIRST RUN: now, the senders are started. So, do some of the puts
    vm4.invoke(() -> WANTestBase.doPuts( getTestMethodName() + "_PR", 200 ));
    
    //now, stop all of the senders
    stopSenders();
    
    Wait.pause(2000);
    
    //SECOND RUN: do some of the puts after the senders are stopped
    vm4.invoke(() -> WANTestBase.doPuts( getTestMethodName() + "_PR", 1000 ));
    
    //Region size on remote site should remain same and below the number of puts done in the FIRST RUN
    vm2.invoke(() -> WANTestBase.validateRegionSizeRemainsSame(getTestMethodName() + "_PR", 200 ));
    
    //start the senders again
    startSenderInVMs("ln", vm4, vm5, vm6, vm7);

    //Region size on remote site should remain same and below the number of puts done in the FIRST RUN
    vm2.invoke(() -> WANTestBase.validateRegionSizeRemainsSame(getTestMethodName() + "_PR", 200 ));

    //SECOND RUN: do some more puts
    AsyncInvocation async = vm4.invokeAsync(() -> WANTestBase.doPuts( getTestMethodName() + "_PR", 1000 ));
    async.join();
    
    Wait.pause(2000);
    
    //verify all the buckets on all the sender nodes are drained
    validateParallelSenderQueueAllBucketsDrained();
    
    //verify the events propagate to remote site
    vm2.invoke(() -> WANTestBase.validateRegionSize(getTestMethodName() + "_PR", 1000 ));
    
    vm4.invoke(() -> WANTestBase.validateQueueSizeStat( "ln", 0 ));
    vm5.invoke(() -> WANTestBase.validateQueueSizeStat( "ln", 0 ));
    vm6.invoke(() -> WANTestBase.validateQueueSizeStat( "ln", 0 ));
    vm7.invoke(() -> WANTestBase.validateQueueSizeStat( "ln", 0 ));
  }

  /**
   * Normal scenario in which a sender is stopped and then started again.
   * Differs from above test case in the way that when the sender is starting from
   * stopped state, puts are simultaneously happening on the region by another thread.
   * @throws Exception
   */
  @Test
  public void testParallelPropagationSenderStartAfterStop_Scenario2() throws Exception {
    IgnoredException.addIgnoredException("Broken pipe");
    Integer[] locatorPorts = createLNAndNYLocators();
    Integer lnPort = locatorPorts[0];
    Integer nyPort = locatorPorts[1];

    createSendersReceiversAndPartitionedRegion(lnPort, nyPort, false, true);

    //make sure all the senders are running before doing any puts
    waitForSendersRunning();
    
    LogWriterUtils.getLogWriter().info("All the senders are now started");
    
    //FIRST RUN: now, the senders are started. So, do some of the puts
    vm4.invoke(() -> WANTestBase.doPuts( getTestMethodName() + "_PR", 200 ));
    
    LogWriterUtils.getLogWriter().info("Done few puts");
    
    //now, stop all of the senders
    stopSenders();
    
    LogWriterUtils.getLogWriter().info("All the senders are stopped");
    vm2.invoke(() -> WANTestBase.validateRegionSize(getTestMethodName() + "_PR", 200, 120000));
    vm3.invoke(() -> WANTestBase.validateRegionSize(getTestMethodName() + "_PR", 200, 120000));
    
    //SECOND RUN: do some of the puts after the senders are stopped
    vm4.invoke(() -> WANTestBase.doPuts( getTestMethodName() + "_PR", 1000 ));
    LogWriterUtils.getLogWriter().info("Done some more puts in second run");
    
    //Region size on remote site should remain same and below the number of puts done in the FIRST RUN
    vm2.invoke(() -> WANTestBase.validateRegionSizeRemainsSame(getTestMethodName() + "_PR", 200 ));
    
    //SECOND RUN: start async puts on region
    AsyncInvocation async = vm4.invokeAsync(() -> WANTestBase.doPuts( getTestMethodName() + "_PR", 5000 ));
    LogWriterUtils.getLogWriter().info("Started high number of puts by async thread");

    LogWriterUtils.getLogWriter().info("Starting the senders at the same time");
    //when puts are happening by another thread, start the senders
    startSenderInVMsAsync("ln", vm4, vm5, vm6, vm7);

    LogWriterUtils.getLogWriter().info("All the senders are started");
    
    async.join();

    vm2.invoke(() -> WANTestBase.validateRegionSize(getTestMethodName() + "_PR", 5000, 120000));
    vm3.invoke(() -> WANTestBase.validateRegionSize(getTestMethodName() + "_PR", 5000, 120000));
    
    //verify all the buckets on all the sender nodes are drained
    validateParallelSenderQueueAllBucketsDrained();
    
    //verify that the queue size ultimately becomes zero. That means all the events propagate to remote site.
    vm4.invoke(() -> WANTestBase.validateQueueContents( "ln", 0 ));
  }
  
  /**
   * Normal scenario in which a sender is stopped and then started again on accessor node.
   * @throws Exception
   */
  @Test
  public void testParallelPropagationSenderStartAfterStopOnAccessorNode() throws Exception {
    IgnoredException.addIgnoredException("Broken pipe");
    IgnoredException.addIgnoredException("Connection reset");
    IgnoredException.addIgnoredException("Unexpected IOException");
    Integer[] locatorPorts = createLNAndNYLocators();
    Integer lnPort = locatorPorts[0];
    Integer nyPort = locatorPorts[1];

    createSendersReceiversAndPartitionedRegion(lnPort, nyPort, true, true);

    //make sure all the senders are not running on accessor nodes and running on non-accessor nodes
    waitForSendersRunning();
    
    //FIRST RUN: now, the senders are started. So, do some of the puts
    vm4.invoke(() -> WANTestBase.doPuts( getTestMethodName() + "_PR", 200 ));
    
    //now, stop all of the senders
    stopSenders();
    
    Wait.pause(2000);
    
    //SECOND RUN: do some of the puts after the senders are stopped
    vm4.invoke(() -> WANTestBase.doPuts( getTestMethodName() + "_PR", 1000 ));
    
    //Region size on remote site should remain same and below the number of puts done in the FIRST RUN
    vm2.invoke(() -> WANTestBase.validateRegionSizeRemainsSame(getTestMethodName() + "_PR", 200 ));
    
    //start the senders again
    startSenderInVMs("ln", vm4, vm5, vm6, vm7);

    //Region size on remote site should remain same and below the number of puts done in the FIRST RUN
    vm2.invoke(() -> WANTestBase.validateRegionSizeRemainsSame(getTestMethodName() + "_PR", 200 ));

    //SECOND RUN: do some more puts
    AsyncInvocation async = vm4.invokeAsync(() -> WANTestBase.doPuts( getTestMethodName() + "_PR", 1000 ));
    async.join();
    Wait.pause(5000);
    
    //verify all buckets drained only on non-accessor nodes.
    vm4.invoke(() -> WANTestBase.validateParallelSenderQueueAllBucketsDrained("ln"));
    vm5.invoke(() -> WANTestBase.validateParallelSenderQueueAllBucketsDrained("ln"));
    
    //verify the events propagate to remote site
    vm2.invoke(() -> WANTestBase.validateRegionSize(getTestMethodName() + "_PR", 1000 ));
  }

  /**
   * Normal scenario in which a combinations of start, pause, resume operations
   * is tested
   */
  @Test
  public void testStartPauseResumeParallelGatewaySender() throws Exception {
    Integer[] locatorPorts = createLNAndNYLocators();
    Integer lnPort = locatorPorts[0];
    Integer nyPort = locatorPorts[1];

    createSendersReceiversAndPartitionedRegion(lnPort, nyPort, false, true);

    vm4.invoke(() -> WANTestBase.doPuts( getTestMethodName() + "_PR", 1000 ));
    LogWriterUtils.getLogWriter().info("Done 1000 puts on local site");
    
    //Since puts are already done on userPR, it will have the buckets created. 
    //During sender start, it will wait until those buckets are created for shadowPR as well.
    //Start the senders in async threads, so colocation of shadowPR will be complete and 
    //missing buckets will be created in PRHARedundancyProvider.createMissingBuckets().
    startSenderInVMsAsync("ln", vm4, vm5, vm6, vm7);

    waitForSendersRunning();
    
    LogWriterUtils.getLogWriter().info("Started senders on local site");
    
    vm4.invoke(() -> WANTestBase.doPuts( getTestMethodName() + "_PR", 5000 ));
    LogWriterUtils.getLogWriter().info("Done 5000 puts on local site");
    
    vm4.invoke(() -> WANTestBase.pauseSender( "ln" ));
    vm5.invoke(() -> WANTestBase.pauseSender( "ln" ));
    vm6.invoke(() -> WANTestBase.pauseSender( "ln" ));
    vm7.invoke(() -> WANTestBase.pauseSender( "ln" ));
    LogWriterUtils.getLogWriter().info("Paused senders on local site");
    
    vm4.invoke(() -> WANTestBase.verifySenderPausedState( "ln" ));
    vm5.invoke(() -> WANTestBase.verifySenderPausedState( "ln" ));
    vm6.invoke(() -> WANTestBase.verifySenderPausedState( "ln" ));
    vm7.invoke(() -> WANTestBase.verifySenderPausedState( "ln" ));
    
    AsyncInvocation inv1 = vm4.invokeAsync(() -> WANTestBase.doPuts( getTestMethodName() + "_PR", 1000 ));
    LogWriterUtils.getLogWriter().info("Started 1000 async puts on local site");

    vm4.invoke(() -> WANTestBase.resumeSender( "ln" ));
    vm5.invoke(() -> WANTestBase.resumeSender( "ln" ));
    vm6.invoke(() -> WANTestBase.resumeSender( "ln" ));
    vm7.invoke(() -> WANTestBase.resumeSender( "ln" ));
    LogWriterUtils.getLogWriter().info("Resumed senders on local site");

    vm4.invoke(() -> WANTestBase.verifySenderResumedState( "ln" ));
    vm5.invoke(() -> WANTestBase.verifySenderResumedState( "ln" ));
    vm6.invoke(() -> WANTestBase.verifySenderResumedState( "ln" ));
    vm7.invoke(() -> WANTestBase.verifySenderResumedState( "ln" ));

    try {
      inv1.join();
    } catch (InterruptedException e) {
      e.printStackTrace();
      fail("Interrupted the async invocation.");
    }
    
    //verify all buckets drained on all sender nodes.
    validateParallelSenderQueueAllBucketsDrained();

    validateRegionSizes(getTestMethodName() + "_PR", 5000, vm2, vm3);
  }

  /**
   * Since the sender is attached to a region and in use, it can not be
   * destroyed. Hence, exception is thrown by the sender API.
   */
  @Test
  public void testDestroyParallelGatewaySenderExceptionScenario() {
    Integer[] locatorPorts = createLNAndNYLocators();
    Integer lnPort = locatorPorts[0];
    Integer nyPort = locatorPorts[1];

    createSendersReceiversAndPartitionedRegion(lnPort, nyPort, false, true);

    // make sure all the senders are running before doing any puts
    waitForSendersRunning();

    vm4.invoke(() -> WANTestBase.doPuts( getTestMethodName() + "_PR",
        1000 ));
    
    // try destroying on couple of nodes
    try {
      vm4.invoke(() -> WANTestBase.destroySender( "ln" ));
    }
    catch (RMIException e) {
      assertTrue("Cause of the exception should be GatewaySenderException", e
          .getCause() instanceof GatewaySenderException);
    }
    try {
      vm5.invoke(() -> WANTestBase.destroySender( "ln" ));
    }
    catch (RMIException e) {
      assertTrue("Cause of the exception should be GatewaySenderException", e
          .getCause() instanceof GatewaySenderException);
    }

    vm2.invoke(() -> WANTestBase.validateRegionSize(
        getTestMethodName() + "_PR", 1000 ));
  }

  @Test
  public void testDestroyParallelGatewaySender() {
    Integer[] locatorPorts = createLNAndNYLocators();
    Integer lnPort = locatorPorts[0];
    Integer nyPort = locatorPorts[1];

    createSendersReceiversAndPartitionedRegion(lnPort, nyPort, false, true);

    // make sure all the senders are running
    waitForSendersRunning();

    vm4.invoke(() -> WANTestBase.doPuts( getTestMethodName() + "_PR",
        1000 ));
    
    Wait.pause(2000);
    
    //stop the sender and remove from region before calling destroy on it
    stopSenders();

    vm4.invoke(() -> WANTestBase.removeSenderFromTheRegion(
        "ln", getTestMethodName() + "_PR" ));
    vm5.invoke(() -> WANTestBase.removeSenderFromTheRegion(
        "ln", getTestMethodName() + "_PR" ));
    vm6.invoke(() -> WANTestBase.removeSenderFromTheRegion(
        "ln", getTestMethodName() + "_PR" ));
    vm7.invoke(() -> WANTestBase.removeSenderFromTheRegion(
        "ln", getTestMethodName() + "_PR" ));

    vm4.invoke(() -> WANTestBase.destroySender( "ln" ));
    vm5.invoke(() -> WANTestBase.destroySender( "ln" ));
    vm6.invoke(() -> WANTestBase.destroySender( "ln" ));
    vm7.invoke(() -> WANTestBase.destroySender( "ln" ));

    vm4.invoke(() -> WANTestBase.verifySenderDestroyed( "ln", true ));
    vm5.invoke(() -> WANTestBase.verifySenderDestroyed( "ln", true ));
    vm6.invoke(() -> WANTestBase.verifySenderDestroyed( "ln", true ));
    vm7.invoke(() -> WANTestBase.verifySenderDestroyed( "ln", true ));
  }

  @Test
  public void testParallelGatewaySenderMessageTooLargeException() {
    Integer[] locatorPorts = createLNAndNYLocators();
    Integer lnPort = locatorPorts[0];
    Integer nyPort = locatorPorts[1];

    // Create and start sender with reduced maximum message size and 1 dispatcher thread
    String regionName = getTestMethodName() + "_PR";
    vm4.invoke(() -> setMaximumMessageSize( 1024*1024 ));
    vm4.invoke(() -> createCache( lnPort ));
    vm4.invoke(() -> setNumDispatcherThreadsForTheRun( 1 ));
    vm4.invoke(() -> createSender( "ln", 2, true, 100, 100, false, false, null, false ));
    vm4.invoke(() -> createPartitionedRegion( regionName, "ln", 0, 100, isOffHeap() ));

    // Do puts
    int numPuts = 200;
    vm4.invoke(() -> doPuts( regionName, numPuts, new byte[11000] ));
    validateRegionSizes(regionName, numPuts, vm4);

    // Start receiver
    IgnoredException ignoredMTLE = IgnoredException.addIgnoredException(MessageTooLargeException.class.getName(), vm4);
    IgnoredException ignoredGIOE = IgnoredException.addIgnoredException(GemFireIOException.class.getName(), vm4);
    vm2.invoke(() -> createCache( nyPort ));
    vm2.invoke(() -> createPartitionedRegion( regionName, null, 0, 100, isOffHeap() ));
    vm2.invoke(() -> createReceiver());
    validateRegionSizes( regionName, numPuts, vm2 );

    vm4.invoke(() -> {
      final AbstractGatewaySender sender = (AbstractGatewaySender) cache.getGatewaySender("ln");
      assertTrue(sender.getStatistics().getBatchesResized() > 0);
    });
    ignoredMTLE.remove();
    ignoredGIOE.remove();
  }

  private void setMaximumMessageSize(int maximumMessageSizeBytes) {
    Message.MAX_MESSAGE_SIZE = maximumMessageSizeBytes;
    LogWriterUtils.getLogWriter()
        .info("Set gemfire.client.max-message-size: " + System.getProperty(DistributionConfig.GEMFIRE_PREFIX + "client.max-message-size"));
  }

  private void createSendersReceiversAndPartitionedRegion(Integer lnPort, Integer nyPort, boolean createAccessors,
      boolean startSenders) {
    // Note: This is a test-specific method used by several test to create
    // receivers, senders and partitioned regions.
    createSendersAndReceivers(lnPort, nyPort);

    createPartitionedRegions(createAccessors);

    if (startSenders) {
      startSenderInVMs("ln", vm4, vm5, vm6, vm7);
    }
  }

  private void createSendersAndReceivers(Integer lnPort, Integer nyPort) {
    // Note: This is a test-specific method used by several test to create
    // receivers and senders.
    createCacheInVMs(nyPort, vm2, vm3);
    createReceiverInVMs(vm2, vm3);

    createCacheInVMs(lnPort, vm4, vm5, vm6, vm7);

    vm4.invoke(() -> createSender("ln", 2, true, 100, 10, false, false, null, true));
    vm5.invoke(() -> createSender("ln", 2, true, 100, 10, false, false, null, true));
    vm6.invoke(() -> createSender("ln", 2, true, 100, 10, false, false, null, true));
    vm7.invoke(() -> createSender("ln", 2, true, 100, 10, false, false, null, true));
  }

  private void createPartitionedRegions(boolean createAccessors) {
    // Note: This is a test-specific method used by several test to create
    // partitioned regions.
    String regionName = getTestMethodName() + "_PR";
    vm4.invoke(() -> createPartitionedRegion(regionName, "ln", 1, 100, isOffHeap()));
    vm5.invoke(() -> createPartitionedRegion(regionName, "ln", 1, 100, isOffHeap()));

    if (createAccessors) {
      vm6.invoke(() -> createPartitionedRegionAsAccessor(regionName, "ln", 1, 100));
      vm7.invoke(() -> createPartitionedRegionAsAccessor(regionName, "ln", 1, 100));
    } else {
      vm6.invoke(() -> createPartitionedRegion(regionName, "ln", 1, 100, isOffHeap()));
      vm7.invoke(() -> createPartitionedRegion(regionName, "ln", 1, 100, isOffHeap()));
    }

    vm2.invoke(() -> createPartitionedRegion(regionName, "ln", 1, 100, isOffHeap()));
    vm3.invoke(() -> createPartitionedRegion(regionName, "ln", 1, 100, isOffHeap()));
  }

  private void stopSenders() {
    vm4.invoke(() -> stopSender("ln"));
    vm5.invoke(() -> stopSender("ln"));
    vm6.invoke(() -> stopSender("ln"));
    vm7.invoke(() -> stopSender("ln"));
  }

  private void waitForSendersRunning() {
    vm4.invoke(() -> waitForSenderRunningState("ln"));
    vm5.invoke(() -> waitForSenderRunningState("ln"));
    vm6.invoke(() -> waitForSenderRunningState("ln"));
    vm7.invoke(() -> waitForSenderRunningState("ln"));
  }

  private void validateParallelSenderQueueAllBucketsDrained() {
    vm4.invoke(() -> validateParallelSenderQueueAllBucketsDrained("ln"));
    vm5.invoke(() -> validateParallelSenderQueueAllBucketsDrained("ln"));
    vm6.invoke(() -> validateParallelSenderQueueAllBucketsDrained("ln"));
    vm7.invoke(() -> validateParallelSenderQueueAllBucketsDrained("ln"));
  }
}<|MERGE_RESOLUTION|>--- conflicted
+++ resolved
@@ -16,20 +16,11 @@
  */
 package com.gemstone.gemfire.internal.cache.wan.parallel;
 
-<<<<<<< HEAD
+import static com.gemstone.gemfire.test.dunit.Assert.*;
+
+import org.junit.Test;
 import org.junit.experimental.categories.Category;
-import org.junit.Test;
-
-import static org.junit.Assert.*;
-
-import com.gemstone.gemfire.test.dunit.cache.internal.JUnit4CacheTestCase;
-import com.gemstone.gemfire.test.dunit.internal.JUnit4DistributedTestCase;
-import com.gemstone.gemfire.test.junit.categories.DistributedTest;
-
-import org.junit.experimental.categories.Category;
-
-=======
->>>>>>> 61ad7e44
+
 import com.gemstone.gemfire.GemFireIOException;
 import com.gemstone.gemfire.distributed.internal.DistributionConfig;
 import com.gemstone.gemfire.internal.cache.tier.sockets.Message;
@@ -37,20 +28,19 @@
 import com.gemstone.gemfire.internal.cache.wan.AbstractGatewaySender;
 import com.gemstone.gemfire.internal.cache.wan.GatewaySenderException;
 import com.gemstone.gemfire.internal.cache.wan.WANTestBase;
-import com.gemstone.gemfire.test.dunit.*;
+import com.gemstone.gemfire.test.dunit.AsyncInvocation;
+import com.gemstone.gemfire.test.dunit.IgnoredException;
+import com.gemstone.gemfire.test.dunit.LogWriterUtils;
+import com.gemstone.gemfire.test.dunit.RMIException;
+import com.gemstone.gemfire.test.dunit.Wait;
+import com.gemstone.gemfire.test.junit.categories.DistributedTest;
 import com.gemstone.gemfire.test.junit.categories.FlakyTest;
-import org.junit.experimental.categories.Category;
 
 /**
  * DUnit test for operations on ParallelGatewaySender
  */
 @Category(DistributedTest.class)
 public class ParallelGatewaySenderOperationsDUnitTest extends WANTestBase {
-  private static final long serialVersionUID = 1L;
-  
-  public ParallelGatewaySenderOperationsDUnitTest() {
-    super();
-  }
 
   @Override
   protected final void postSetUpWANTestBase() throws Exception {
@@ -99,10 +89,8 @@
     validateRegionSizes(getTestMethodName() + "_PR", 10, vm2, vm3);
   }
 
-  
   /**
    * Normal scenario in which the sender is paused in between.
-   * @throws Exception
    */
   @Test
   public void testParallelPropagationSenderPause() throws Exception {
@@ -133,7 +121,6 @@
 
   /**
    * Normal scenario in which a paused sender is resumed.
-   * @throws Exception
    */
   @Test
   public void testParallelPropagationSenderResume() throws Exception {
@@ -170,15 +157,12 @@
     
     //find the region size on remote vm
     vm2.invoke(() -> WANTestBase.validateRegionSize(getTestMethodName() + "_PR", 1000 ));
- 
   }
 
   /**
    * Negative scenario in which a sender that is stopped (and not paused) is resumed.
    * Expected: resume is only valid for pause. If a sender which is stopped is resumed,
    * it will not be started again.
-   * 
-   * @throws Exception
    */
   @Test
   public void testParallelPropagationSenderResumeNegativeScenario() throws Exception {
@@ -236,7 +220,6 @@
 
   /**
    * Normal scenario in which a sender is stopped.
-   * @throws Exception
    */
   @Test
   public void testParallelPropagationSenderStop() throws Exception {
@@ -265,7 +248,6 @@
 
   /**
    * Normal scenario in which a sender is stopped and then started again.
-   * @throws Exception
    */
   @Category(FlakyTest.class) // GEODE-933: thread sleeps, random ports, async actions, time sensitive
   @Test
@@ -322,7 +304,6 @@
    * Normal scenario in which a sender is stopped and then started again.
    * Differs from above test case in the way that when the sender is starting from
    * stopped state, puts are simultaneously happening on the region by another thread.
-   * @throws Exception
    */
   @Test
   public void testParallelPropagationSenderStartAfterStop_Scenario2() throws Exception {
@@ -381,7 +362,6 @@
   
   /**
    * Normal scenario in which a sender is stopped and then started again on accessor node.
-   * @throws Exception
    */
   @Test
   public void testParallelPropagationSenderStartAfterStopOnAccessorNode() throws Exception {
@@ -486,8 +466,7 @@
     try {
       inv1.join();
     } catch (InterruptedException e) {
-      e.printStackTrace();
-      fail("Interrupted the async invocation.");
+      fail("Interrupted the async invocation.", e);
     }
     
     //verify all buckets drained on all sender nodes.
